lockfileVersion: '9.0'

settings:
  autoInstallPeers: true
  excludeLinksFromLockfile: false

importers:

  .:
    dependencies:
      '@trpc/client':
        specifier: ^10.45.2
        version: 10.45.2(@trpc/server@10.45.2)
      '@trpc/server':
        specifier: ^10.45.2
        version: 10.45.2
      eslint-plugin-jest:
        specifier: ^28.8.3
        version: 28.8.3(@typescript-eslint/eslint-plugin@7.10.0(@typescript-eslint/parser@6.21.0(eslint@8.57.0)(typescript@5.6.2))(eslint@8.57.0)(typescript@5.6.2))(eslint@8.57.0)(jest@29.7.0(@types/node@22.7.7))(typescript@5.6.2)
      superjson:
        specifier: ^1.13.3
        version: 1.13.3
      zod:
        specifier: ^3.23.8
        version: 3.23.8
    devDependencies:
      '@swc/core':
        specifier: ^1.7.10
        version: 1.7.10(@swc/helpers@0.5.12)
      '@swc/jest':
        specifier: ^0.2.36
        version: 0.2.36(@swc/core@1.7.10(@swc/helpers@0.5.12))
      '@types/jest':
        specifier: ^29.5.13
        version: 29.5.13
      '@types/node':
        specifier: ^22.7.7
        version: 22.7.7
      '@types/yargs':
        specifier: ^17.0.33
        version: 17.0.33
      '@typescript-eslint/eslint-plugin':
        specifier: ^7.10.0
        version: 7.10.0(@typescript-eslint/parser@6.21.0(eslint@8.57.0)(typescript@5.6.2))(eslint@8.57.0)(typescript@5.6.2)
      '@typescript-eslint/parser':
        specifier: ^6.21.0
        version: 6.21.0(eslint@8.57.0)(typescript@5.6.2)
      envlocker:
        specifier: ^0.2.0
        version: 0.2.0
      eslint:
        specifier: ^8.57.0
        version: 8.57.0
      eslint-config-airbnb-base:
        specifier: ^15.0.0
        version: 15.0.0(eslint-plugin-import@2.31.0(@typescript-eslint/parser@6.21.0(eslint@8.57.0)(typescript@5.6.2))(eslint@8.57.0))(eslint@8.57.0)
      eslint-config-prettier:
        specifier: ^9.1.0
        version: 9.1.0(eslint@8.57.0)
      eslint-import-resolver-alias:
        specifier: ^1.1.2
        version: 1.1.2(eslint-plugin-import@2.31.0(@typescript-eslint/parser@6.21.0(eslint@8.57.0)(typescript@5.6.2))(eslint@8.57.0))
      eslint-plugin-import:
        specifier: ^2.31.0
        version: 2.31.0(@typescript-eslint/parser@6.21.0(eslint@8.57.0)(typescript@5.6.2))(eslint@8.57.0)
      husky:
        specifier: ^9.0.11
        version: 9.0.11
      jest:
        specifier: ^29.7.0
        version: 29.7.0(@types/node@22.7.7)
      lint-staged:
        specifier: ^15.2.10
        version: 15.2.10
      prettier:
        specifier: ^3.3.2
        version: 3.3.2
      syncpack:
        specifier: ^12.3.2
        version: 12.3.2(typescript@5.6.2)
      ts-morph:
        specifier: ^23.0.0
        version: 23.0.0
      tsc-alias:
        specifier: ^1.8.10
        version: 1.8.10
      tsx:
        specifier: ^4.16.2
        version: 4.16.2
      typescript:
        specifier: ^5.6.2
        version: 5.6.2
      yargs:
        specifier: ^17.7.2
        version: 17.7.2

  packages/cli:
    dependencies:
      '@chainflip/bitcoin':
        specifier: ^1.1.1
        version: 1.1.1(typescript@5.6.2)
      '@chainflip/extrinsics':
        specifier: ^1.6.1
        version: 1.6.1
      '@chainflip/rpc':
        specifier: ^1.6.9
        version: 1.6.9
      '@chainflip/solana':
        specifier: ^1.0.2
        version: 1.0.2
      '@chainflip/utils':
        specifier: ^0.4.0
        version: 0.4.0
      axios:
        specifier: ^1.x
        version: 1.6.8
      ethers:
        specifier: ^6.13.2
        version: 6.13.2(bufferutil@4.0.8)(utf-8-validate@5.0.10)
      ioredis:
        specifier: ^5.4.1
        version: 5.4.1
      ws:
        specifier: ^8.18.0
        version: 8.18.0(bufferutil@4.0.8)(utf-8-validate@5.0.10)
      yargs:
        specifier: ^17.7.2
        version: 17.7.2
    devDependencies:
      '@types/yargs':
        specifier: ^17.0.33
        version: 17.0.33
      tsup:
        specifier: ^8.3.0
        version: 8.3.0(@swc/core@1.7.10(@swc/helpers@0.5.12))(jiti@1.21.0)(tsx@4.16.2)(typescript@5.6.2)(yaml@2.5.1)

  packages/indexer/gateway:
    dependencies:
      postgraphile:
        specifier: ^4.13.0
        version: 4.13.0(bufferutil@4.0.8)(utf-8-validate@5.0.10)
      postgraphile-plugin-connection-filter:
        specifier: ^2.3.0
        version: 2.3.0

  packages/sdk:
    dependencies:
      '@chainflip/extrinsics':
        specifier: ^1.6.1
        version: 1.6.1
      '@chainflip/rpc':
        specifier: ^1.6.9
        version: 1.6.9
      '@chainflip/utils':
        specifier: ^0.4.0
        version: 0.4.0
      axios:
        specifier: ^1.7.7
        version: 1.7.7
      bignumber.js:
        specifier: ^9.1.2
        version: 9.1.2
      ethers:
        specifier: ^6.13.3
        version: 6.13.3(bufferutil@4.0.8)(utf-8-validate@5.0.10)
    devDependencies:
      tsup:
        specifier: ^8.3.0
        version: 8.3.0(@swc/core@1.7.10(@swc/helpers@0.5.12))(jiti@1.21.0)(tsx@4.16.2)(typescript@5.6.2)(yaml@2.5.1)

  packages/shared:
    dependencies:
      '@chainflip/bitcoin':
        specifier: ^1.1.1
        version: 1.1.1(typescript@5.6.2)
      '@chainflip/extrinsics':
        specifier: ^1.6.1
        version: 1.6.1
      '@chainflip/rpc':
        specifier: ^1.6.9
        version: 1.6.9
      '@chainflip/solana':
        specifier: ^1.0.2
        version: 1.0.2
      '@chainflip/utils':
        specifier: ^0.4.0
        version: 0.4.0
      axios:
        specifier: ^1.7.7
        version: 1.7.7
      bignumber.js:
        specifier: ^9.1.2
        version: 9.1.2
      ethers:
        specifier: ^6.13.3
        version: 6.13.3(bufferutil@4.0.8)(utf-8-validate@5.0.10)
      ioredis:
        specifier: ^5.4.1
        version: 5.4.1
      scale-ts:
        specifier: ^1.6.0
        version: 1.6.0
      ws:
        specifier: ^8.18.0
        version: 8.18.0(bufferutil@4.0.8)(utf-8-validate@5.0.10)
      zod:
        specifier: ^3.23.8
        version: 3.23.8
    devDependencies:
      '@ethersproject/abi':
        specifier: ^5.7.0
        version: 5.7.0
      '@ethersproject/providers':
        specifier: ^5.7.2
        version: 5.7.2(bufferutil@4.0.8)(utf-8-validate@5.0.10)
      '@typechain/ethers-v6':
        specifier: ^0.5.1
        version: 0.5.1(ethers@6.13.3(bufferutil@4.0.8)(utf-8-validate@5.0.10))(typechain@8.3.2(typescript@5.6.2))(typescript@5.6.2)
      '@types/ws':
        specifier: ^8.5.12
        version: 8.5.12
      eslint-plugin-n:
        specifier: ^17.10.1
        version: 17.10.1(eslint@8.57.0)
      typechain:
        specifier: ^8.3.2
        version: 8.3.2(typescript@5.6.2)
      winston:
        specifier: ^3.15.0
        version: 3.15.0

  packages/swap:
    dependencies:
      '@chainflip/processor':
        specifier: ^1.7.0
        version: 1.7.0
      '@chainflip/rpc':
        specifier: ^1.6.9
        version: 1.6.9
      '@chainflip/utils':
        specifier: ^0.4.0
        version: 0.4.0
      '@polkadot/api':
        specifier: ^12.2.3
        version: 12.2.3(bufferutil@4.0.8)(utf-8-validate@5.0.10)
      '@polkadot/types':
        specifier: ^11.0.2
        version: 11.1.1
      '@prisma/client':
        specifier: ^5.21.1
        version: 5.21.1(prisma@5.21.1)
      axios:
        specifier: ^1.7.7
        version: 1.7.7
      bignumber.js:
        specifier: ^9.1.2
        version: 9.1.2
      cors:
        specifier: ^2.8.5
        version: 2.8.5
      dotenv:
        specifier: ^16.4.5
        version: 16.4.5
      elliptic-sdk:
        specifier: ^0.7.2
        version: 0.7.2
      ethers:
        specifier: ^6.13.3
        version: 6.13.3(bufferutil@4.0.8)(utf-8-validate@5.0.10)
      express:
        specifier: ^4.21.0
        version: 4.21.0
      graphql-request:
        specifier: ^6.1.0
        version: 6.1.0(graphql@16.9.0)
      ioredis:
        specifier: ^5.4.1
        version: 5.4.1
      pg:
        specifier: ^8.13.0
        version: 8.13.0
      rxjs:
        specifier: ^7.8.1
        version: 7.8.1
      safe-stable-stringify:
        specifier: ^2.5.0
        version: 2.5.0
      socket.io:
        specifier: ^4.7.5
        version: 4.7.5(bufferutil@4.0.8)(utf-8-validate@5.0.10)
      winston:
        specifier: ^3.15.0
        version: 3.15.0
      ws:
        specifier: ^8.18.0
        version: 8.18.0(bufferutil@4.0.8)(utf-8-validate@5.0.10)
    devDependencies:
      '@babel/core':
        specifier: ^7.24.4
        version: 7.24.4
      '@graphql-codegen/cli':
        specifier: 5.0.2
        version: 5.0.2(@types/node@22.7.7)(bufferutil@4.0.8)(enquirer@2.4.1)(graphql@16.9.0)(typescript@5.6.2)(utf-8-validate@5.0.10)
      '@graphql-codegen/client-preset':
        specifier: ^4.3.3
        version: 4.3.3(graphql@16.9.0)
      '@graphql-typed-document-node/core':
        specifier: ^3.2.0
        version: 3.2.0(graphql@16.9.0)
      '@types/cors':
        specifier: ^2.8.17
        version: 2.8.17
      '@types/express':
        specifier: ^5.0.0
        version: 5.0.0
      '@types/express-serve-static-core':
        specifier: ^5.0.0
        version: 5.0.0
      '@types/graphql-fields':
        specifier: ^1.3.9
        version: 1.3.9
      '@types/supertest':
        specifier: ^6.0.2
        version: 6.0.2
      '@types/ws':
        specifier: ^8.5.12
        version: 8.5.12
      eslint-plugin-n:
        specifier: ^17.10.1
        version: 17.10.1(eslint@8.57.0)
      graphql:
        specifier: ^16.9.0
        version: 16.9.0
      prisma:
        specifier: ^5.21.1
        version: 5.21.1
      socket.io-client:
        specifier: ^4.7.5
        version: 4.7.5(bufferutil@4.0.8)(utf-8-validate@5.0.10)
      supertest:
        specifier: ^7.0.0
        version: 7.0.0

packages:

  '@1password/op-js@0.1.12':
    resolution: {integrity: sha512-vL4mrpZ67GaaOH4cClI8X6rVpnAlsTuH6X0wMPKA1ND9LAjzAlVKvl+Z01kvAwm5MLW6MFQn+KoZkQThphUhDg==}

  '@adraffy/ens-normalize@1.10.1':
    resolution: {integrity: sha512-96Z2IP3mYmF1Xg2cDm8f1gWGf/HUVedQ3FMifV4kG/PQ4yEP51xDtRAEfhVNt5f/uzpNkZHwWQuUcu6D6K+Ekw==}

  '@ampproject/remapping@2.2.1':
    resolution: {integrity: sha512-lFMjJTrFL3j7L9yBxwYfCq2k6qqwHyzuUl/XBnif78PWTJYyL/dfowQHWE3sp6U6ZzqWiiIZnpTMO96zhkjwtg==}
    engines: {node: '>=6.0.0'}

  '@ampproject/remapping@2.3.0':
    resolution: {integrity: sha512-30iZtAPgz+LTIYoeivqYo853f02jBYSd5uGnGpkFV0M3xOt9aN73erkgYAmZU43x4VfqcnLxW9Kpg3R5LC4YYw==}
    engines: {node: '>=6.0.0'}

  '@ardatan/relay-compiler@12.0.0':
    resolution: {integrity: sha512-9anThAaj1dQr6IGmzBMcfzOQKTa5artjuPmw8NYK/fiGEMjADbSguBY2FMDykt+QhilR3wc9VA/3yVju7JHg7Q==}
    hasBin: true
    peerDependencies:
      graphql: '*'

  '@ardatan/sync-fetch@0.0.1':
    resolution: {integrity: sha512-xhlTqH0m31mnsG0tIP4ETgfSB6gXDaYYsUWTrlUV93fFQPI9dd8hE0Ot6MHLCtqgB32hwJAC3YZMWlXZw7AleA==}
    engines: {node: '>=14'}

  '@babel/code-frame@7.24.2':
    resolution: {integrity: sha512-y5+tLQyV8pg3fsiln67BVLD1P13Eg4lh5RW9mF0zUuvLrv9uIQ4MCL+CRT+FTsBlBjcIan6PGsLcBN0m3ClUyQ==}
    engines: {node: '>=6.9.0'}

  '@babel/code-frame@7.24.7':
    resolution: {integrity: sha512-BcYH1CVJBO9tvyIZ2jVeXgSIMvGZ2FDRvDdOIVQyuklNKSsx+eppDEBq/g47Ayw+RqNFE+URvOShmf+f/qwAlA==}
    engines: {node: '>=6.9.0'}

  '@babel/compat-data@7.24.4':
    resolution: {integrity: sha512-vg8Gih2MLK+kOkHJp4gBEIkyaIi00jgWot2D9QOmmfLC8jINSOzmCLta6Bvz/JSBCqnegV0L80jhxkol5GWNfQ==}
    engines: {node: '>=6.9.0'}

  '@babel/core@7.24.4':
    resolution: {integrity: sha512-MBVlMXP+kkl5394RBLSxxk/iLTeVGuXTV3cIDXavPpMMqnSnt6apKgan/U8O3USWZCWZT/TbgfEpKa4uMgN4Dg==}
    engines: {node: '>=6.9.0'}

  '@babel/core@7.24.5':
    resolution: {integrity: sha512-tVQRucExLQ02Boi4vdPp49svNGcfL2GhdTCT9aldhXgCJVAI21EtRfBettiuLUwce/7r6bFdgs6JFkcdTiFttA==}
    engines: {node: '>=6.9.0'}

  '@babel/generator@7.24.4':
    resolution: {integrity: sha512-Xd6+v6SnjWVx/nus+y0l1sxMOTOMBkyL4+BIdbALyatQnAe/SRVjANeDPSCYaX+i1iJmuGSKf3Z+E+V/va1Hvw==}
    engines: {node: '>=6.9.0'}

  '@babel/generator@7.24.5':
    resolution: {integrity: sha512-x32i4hEXvr+iI0NEoEfDKzlemF8AmtOP8CcrRaEcpzysWuoEb1KknpcvMsHKPONoKZiDuItklgWhB18xEhr9PA==}
    engines: {node: '>=6.9.0'}

  '@babel/helper-annotate-as-pure@7.22.5':
    resolution: {integrity: sha512-LvBTxu8bQSQkcyKOU+a1btnNFQ1dMAd0R6PyW3arXes06F6QLWLIrd681bxRPIXlrMGR3XYnW9JyML7dP3qgxg==}
    engines: {node: '>=6.9.0'}

  '@babel/helper-compilation-targets@7.23.6':
    resolution: {integrity: sha512-9JB548GZoQVmzrFgp8o7KxdgkTGm6xs9DW0o/Pim72UDjzr5ObUQ6ZzYPqA+g9OTS2bBQoctLJrky0RDCAWRgQ==}
    engines: {node: '>=6.9.0'}

  '@babel/helper-create-class-features-plugin@7.23.7':
    resolution: {integrity: sha512-xCoqR/8+BoNnXOY7RVSgv6X+o7pmT5q1d+gGcRlXYkI+9B31glE4jeejhKVpA04O1AtzOt7OSQ6VYKP5FcRl9g==}
    engines: {node: '>=6.9.0'}
    peerDependencies:
      '@babel/core': ^7.0.0

  '@babel/helper-environment-visitor@7.22.20':
    resolution: {integrity: sha512-zfedSIzFhat/gFhWfHtgWvlec0nqB9YEIVrpuwjruLlXfUSnA8cJB0miHKwqDnQ7d32aKo2xt88/xZptwxbfhA==}
    engines: {node: '>=6.9.0'}

  '@babel/helper-function-name@7.23.0':
    resolution: {integrity: sha512-OErEqsrxjZTJciZ4Oo+eoZqeW9UIiOcuYKRJA4ZAgV9myA+pOXhhmpfNCKjEH/auVfEYVFJ6y1Tc4r0eIApqiw==}
    engines: {node: '>=6.9.0'}

  '@babel/helper-hoist-variables@7.22.5':
    resolution: {integrity: sha512-wGjk9QZVzvknA6yKIUURb8zY3grXCcOZt+/7Wcy8O2uctxhplmUPkOdlgoNhmdVee2c92JXbf1xpMtVNbfoxRw==}
    engines: {node: '>=6.9.0'}

  '@babel/helper-member-expression-to-functions@7.23.0':
    resolution: {integrity: sha512-6gfrPwh7OuT6gZyJZvd6WbTfrqAo7vm4xCzAXOusKqq/vWdKXphTpj5klHKNmRUU6/QRGlBsyU9mAIPaWHlqJA==}
    engines: {node: '>=6.9.0'}

  '@babel/helper-module-imports@7.24.3':
    resolution: {integrity: sha512-viKb0F9f2s0BCS22QSF308z/+1YWKV/76mwt61NBzS5izMzDPwdq1pTrzf+Li3npBWX9KdQbkeCt1jSAM7lZqg==}
    engines: {node: '>=6.9.0'}

  '@babel/helper-module-transforms@7.23.3':
    resolution: {integrity: sha512-7bBs4ED9OmswdfDzpz4MpWgSrV7FXlc3zIagvLFjS5H+Mk7Snr21vQ6QwrsoCGMfNC4e4LQPdoULEt4ykz0SRQ==}
    engines: {node: '>=6.9.0'}
    peerDependencies:
      '@babel/core': ^7.0.0

  '@babel/helper-module-transforms@7.24.5':
    resolution: {integrity: sha512-9GxeY8c2d2mdQUP1Dye0ks3VDyIMS98kt/llQ2nUId8IsWqTF0l1LkSX0/uP7l7MCDrzXS009Hyhe2gzTiGW8A==}
    engines: {node: '>=6.9.0'}
    peerDependencies:
      '@babel/core': ^7.0.0

  '@babel/helper-optimise-call-expression@7.22.5':
    resolution: {integrity: sha512-HBwaojN0xFRx4yIvpwGqxiV2tUfl7401jlok564NgB9EHS1y6QT17FmKWm4ztqjeVdXLuC4fSvHc5ePpQjoTbw==}
    engines: {node: '>=6.9.0'}

  '@babel/helper-plugin-utils@7.24.5':
    resolution: {integrity: sha512-xjNLDopRzW2o6ba0gKbkZq5YWEBaK3PCyTOY1K2P/O07LGMhMqlMXPxwN4S5/RhWuCobT8z0jrlKGlYmeR1OhQ==}
    engines: {node: '>=6.9.0'}

  '@babel/helper-replace-supers@7.22.20':
    resolution: {integrity: sha512-qsW0In3dbwQUbK8kejJ4R7IHVGwHJlV6lpG6UA7a9hSa2YEiAib+N1T2kr6PEeUT+Fl7najmSOS6SmAwCHK6Tw==}
    engines: {node: '>=6.9.0'}
    peerDependencies:
      '@babel/core': ^7.0.0

  '@babel/helper-simple-access@7.24.5':
    resolution: {integrity: sha512-uH3Hmf5q5n7n8mz7arjUlDOCbttY/DW4DYhE6FUsjKJ/oYC1kQQUvwEQWxRwUpX9qQKRXeqLwWxrqilMrf32sQ==}
    engines: {node: '>=6.9.0'}

  '@babel/helper-skip-transparent-expression-wrappers@7.22.5':
    resolution: {integrity: sha512-tK14r66JZKiC43p8Ki33yLBVJKlQDFoA8GYN67lWCDCqoL6EMMSuM9b+Iff2jHaM/RRFYl7K+iiru7hbRqNx8Q==}
    engines: {node: '>=6.9.0'}

  '@babel/helper-split-export-declaration@7.24.5':
    resolution: {integrity: sha512-5CHncttXohrHk8GWOFCcCl4oRD9fKosWlIRgWm4ql9VYioKm52Mk2xsmoohvm7f3JoiLSM5ZgJuRaf5QZZYd3Q==}
    engines: {node: '>=6.9.0'}

  '@babel/helper-string-parser@7.24.1':
    resolution: {integrity: sha512-2ofRCjnnA9y+wk8b9IAREroeUP02KHp431N2mhKniy2yKIDKpbrHv9eXwm8cBeWQYcJmzv5qKCu65P47eCF7CQ==}
    engines: {node: '>=6.9.0'}

  '@babel/helper-validator-identifier@7.24.5':
    resolution: {integrity: sha512-3q93SSKX2TWCG30M2G2kwaKeTYgEUp5Snjuj8qm729SObL6nbtUldAi37qbxkD5gg3xnBio+f9nqpSepGZMvxA==}
    engines: {node: '>=6.9.0'}

  '@babel/helper-validator-identifier@7.24.7':
    resolution: {integrity: sha512-rR+PBcQ1SMQDDyF6X0wxtG8QyLCgUB0eRAGguqRLfkCA87l7yAP7ehq8SNj96OOGTO8OBV70KhuFYcIkHXOg0w==}
    engines: {node: '>=6.9.0'}

  '@babel/helper-validator-option@7.23.5':
    resolution: {integrity: sha512-85ttAOMLsr53VgXkTbkx8oA6YTfT4q7/HzXSLEYmjcSTJPMPQtvq1BD79Byep5xMUYbGRzEpDsjUf3dyp54IKw==}
    engines: {node: '>=6.9.0'}

  '@babel/helpers@7.24.4':
    resolution: {integrity: sha512-FewdlZbSiwaVGlgT1DPANDuCHaDMiOo+D/IDYRFYjHOuv66xMSJ7fQwwODwRNAPkADIO/z1EoF/l2BCWlWABDw==}
    engines: {node: '>=6.9.0'}

  '@babel/helpers@7.24.5':
    resolution: {integrity: sha512-CiQmBMMpMQHwM5m01YnrM6imUG1ebgYJ+fAIW4FZe6m4qHTPaRHti+R8cggAwkdz4oXhtO4/K9JWlh+8hIfR2Q==}
    engines: {node: '>=6.9.0'}

  '@babel/highlight@7.24.5':
    resolution: {integrity: sha512-8lLmua6AVh/8SLJRRVD6V8p73Hir9w5mJrhE+IPpILG31KKlI9iz5zmBYKcWPS59qSfgP9RaSBQSHHE81WKuEw==}
    engines: {node: '>=6.9.0'}

  '@babel/highlight@7.24.7':
    resolution: {integrity: sha512-EStJpq4OuY8xYfhGVXngigBJRWxftKX9ksiGDnmlY3o7B/V7KIAc9X4oiK87uPJSc/vs5L869bem5fhZa8caZw==}
    engines: {node: '>=6.9.0'}

  '@babel/parser@7.24.4':
    resolution: {integrity: sha512-zTvEBcghmeBma9QIGunWevvBAp4/Qu9Bdq+2k0Ot4fVMD6v3dsC9WOcRSKk7tRRyBM/53yKMJko9xOatGQAwSg==}
    engines: {node: '>=6.0.0'}
    hasBin: true

  '@babel/parser@7.24.5':
    resolution: {integrity: sha512-EOv5IK8arwh3LI47dz1b0tKUb/1uhHAnHJOrjgtQMIpu1uXd9mlFrJg9IUgGUgZ41Ch0K8REPTYpO7B76b4vJg==}
    engines: {node: '>=6.0.0'}
    hasBin: true

  '@babel/plugin-proposal-class-properties@7.18.6':
    resolution: {integrity: sha512-cumfXOF0+nzZrrN8Rf0t7M+tF6sZc7vhQwYQck9q1/5w2OExlD+b4v4RpMJFaV1Z7WcDRgO6FqvxqxGlwo+RHQ==}
    engines: {node: '>=6.9.0'}
    deprecated: This proposal has been merged to the ECMAScript standard and thus this plugin is no longer maintained. Please use @babel/plugin-transform-class-properties instead.
    peerDependencies:
      '@babel/core': ^7.0.0-0

  '@babel/plugin-proposal-object-rest-spread@7.20.7':
    resolution: {integrity: sha512-d2S98yCiLxDVmBmE8UjGcfPvNEUbA1U5q5WxaWFUGRzJSVAZqm5W6MbPct0jxnegUZ0niLeNX+IOzEs7wYg9Dg==}
    engines: {node: '>=6.9.0'}
    deprecated: This proposal has been merged to the ECMAScript standard and thus this plugin is no longer maintained. Please use @babel/plugin-transform-object-rest-spread instead.
    peerDependencies:
      '@babel/core': ^7.0.0-0

  '@babel/plugin-syntax-async-generators@7.8.4':
    resolution: {integrity: sha512-tycmZxkGfZaxhMRbXlPXuVFpdWlXpir2W4AMhSJgRKzk/eDlIXOhb2LHWoLpDF7TEHylV5zNhykX6KAgHJmTNw==}
    peerDependencies:
      '@babel/core': ^7.0.0-0

  '@babel/plugin-syntax-bigint@7.8.3':
    resolution: {integrity: sha512-wnTnFlG+YxQm3vDxpGE57Pj0srRU4sHE/mDkt1qv2YJJSeUAec2ma4WLUnUPeKjyrfntVwe/N6dCXpU+zL3Npg==}
    peerDependencies:
      '@babel/core': ^7.0.0-0

  '@babel/plugin-syntax-class-properties@7.12.13':
    resolution: {integrity: sha512-fm4idjKla0YahUNgFNLCB0qySdsoPiZP3iQE3rky0mBUtMZ23yDJ9SJdg6dXTSDnulOVqiF3Hgr9nbXvXTQZYA==}
    peerDependencies:
      '@babel/core': ^7.0.0-0

  '@babel/plugin-syntax-flow@7.23.3':
    resolution: {integrity: sha512-YZiAIpkJAwQXBJLIQbRFayR5c+gJ35Vcz3bg954k7cd73zqjvhacJuL9RbrzPz8qPmZdgqP6EUKwy0PCNhaaPA==}
    engines: {node: '>=6.9.0'}
    peerDependencies:
      '@babel/core': ^7.0.0-0

  '@babel/plugin-syntax-import-assertions@7.23.3':
    resolution: {integrity: sha512-lPgDSU+SJLK3xmFDTV2ZRQAiM7UuUjGidwBywFavObCiZc1BeAAcMtHJKUya92hPHO+at63JJPLygilZard8jw==}
    engines: {node: '>=6.9.0'}
    peerDependencies:
      '@babel/core': ^7.0.0-0

  '@babel/plugin-syntax-import-meta@7.10.4':
    resolution: {integrity: sha512-Yqfm+XDx0+Prh3VSeEQCPU81yC+JWZ2pDPFSS4ZdpfZhp4MkFMaDC1UqseovEKwSUpnIL7+vK+Clp7bfh0iD7g==}
    peerDependencies:
      '@babel/core': ^7.0.0-0

  '@babel/plugin-syntax-json-strings@7.8.3':
    resolution: {integrity: sha512-lY6kdGpWHvjoe2vk4WrAapEuBR69EMxZl+RoGRhrFGNYVK8mOPAW8VfbT/ZgrFbXlDNiiaxQnAtgVCZ6jv30EA==}
    peerDependencies:
      '@babel/core': ^7.0.0-0

  '@babel/plugin-syntax-jsx@7.24.1':
    resolution: {integrity: sha512-2eCtxZXf+kbkMIsXS4poTvT4Yu5rXiRa+9xGVT56raghjmBTKMpFNc9R4IDiB4emao9eO22Ox7CxuJG7BgExqA==}
    engines: {node: '>=6.9.0'}
    peerDependencies:
      '@babel/core': ^7.0.0-0

  '@babel/plugin-syntax-logical-assignment-operators@7.10.4':
    resolution: {integrity: sha512-d8waShlpFDinQ5MtvGU9xDAOzKH47+FFoney2baFIoMr952hKOLp1HR7VszoZvOsV/4+RRszNY7D17ba0te0ig==}
    peerDependencies:
      '@babel/core': ^7.0.0-0

  '@babel/plugin-syntax-nullish-coalescing-operator@7.8.3':
    resolution: {integrity: sha512-aSff4zPII1u2QD7y+F8oDsz19ew4IGEJg9SVW+bqwpwtfFleiQDMdzA/R+UlWDzfnHFCxxleFT0PMIrR36XLNQ==}
    peerDependencies:
      '@babel/core': ^7.0.0-0

  '@babel/plugin-syntax-numeric-separator@7.10.4':
    resolution: {integrity: sha512-9H6YdfkcK/uOnY/K7/aA2xpzaAgkQn37yzWUMRK7OaPOqOpGS1+n0H5hxT9AUw9EsSjPW8SVyMJwYRtWs3X3ug==}
    peerDependencies:
      '@babel/core': ^7.0.0-0

  '@babel/plugin-syntax-object-rest-spread@7.8.3':
    resolution: {integrity: sha512-XoqMijGZb9y3y2XskN+P1wUGiVwWZ5JmoDRwx5+3GmEplNyVM2s2Dg8ILFQm8rWM48orGy5YpI5Bl8U1y7ydlA==}
    peerDependencies:
      '@babel/core': ^7.0.0-0

  '@babel/plugin-syntax-optional-catch-binding@7.8.3':
    resolution: {integrity: sha512-6VPD0Pc1lpTqw0aKoeRTMiB+kWhAoT24PA+ksWSBrFtl5SIRVpZlwN3NNPQjehA2E/91FV3RjLWoVTglWcSV3Q==}
    peerDependencies:
      '@babel/core': ^7.0.0-0

  '@babel/plugin-syntax-optional-chaining@7.8.3':
    resolution: {integrity: sha512-KoK9ErH1MBlCPxV0VANkXW2/dw4vlbGDrFgz8bmUsBGYkFRcbRwMh6cIJubdPrkxRwuGdtCk0v/wPTKbQgBjkg==}
    peerDependencies:
      '@babel/core': ^7.0.0-0

  '@babel/plugin-syntax-top-level-await@7.14.5':
    resolution: {integrity: sha512-hx++upLv5U1rgYfwe1xBQUhRmU41NEvpUvrp8jkrSCdvGSnM5/qdRMtylJ6PG5OFkBaHkbTAKTnd3/YyESRHFw==}
    engines: {node: '>=6.9.0'}
    peerDependencies:
      '@babel/core': ^7.0.0-0

  '@babel/plugin-syntax-typescript@7.24.1':
    resolution: {integrity: sha512-Yhnmvy5HZEnHUty6i++gcfH1/l68AHnItFHnaCv6hn9dNh0hQvvQJsxpi4BMBFN5DLeHBuucT/0DgzXif/OyRw==}
    engines: {node: '>=6.9.0'}
    peerDependencies:
      '@babel/core': ^7.0.0-0

  '@babel/plugin-transform-arrow-functions@7.23.3':
    resolution: {integrity: sha512-NzQcQrzaQPkaEwoTm4Mhyl8jI1huEL/WWIEvudjTCMJ9aBZNpsJbMASx7EQECtQQPS/DcnFpo0FIh3LvEO9cxQ==}
    engines: {node: '>=6.9.0'}
    peerDependencies:
      '@babel/core': ^7.0.0-0

  '@babel/plugin-transform-block-scoped-functions@7.23.3':
    resolution: {integrity: sha512-vI+0sIaPIO6CNuM9Kk5VmXcMVRiOpDh7w2zZt9GXzmE/9KD70CUEVhvPR/etAeNK/FAEkhxQtXOzVF3EuRL41A==}
    engines: {node: '>=6.9.0'}
    peerDependencies:
      '@babel/core': ^7.0.0-0

  '@babel/plugin-transform-block-scoping@7.23.4':
    resolution: {integrity: sha512-0QqbP6B6HOh7/8iNR4CQU2Th/bbRtBp4KS9vcaZd1fZ0wSh5Fyssg0UCIHwxh+ka+pNDREbVLQnHCMHKZfPwfw==}
    engines: {node: '>=6.9.0'}
    peerDependencies:
      '@babel/core': ^7.0.0-0

  '@babel/plugin-transform-classes@7.23.8':
    resolution: {integrity: sha512-yAYslGsY1bX6Knmg46RjiCiNSwJKv2IUC8qOdYKqMMr0491SXFhcHqOdRDeCRohOOIzwN/90C6mQ9qAKgrP7dg==}
    engines: {node: '>=6.9.0'}
    peerDependencies:
      '@babel/core': ^7.0.0-0

  '@babel/plugin-transform-computed-properties@7.23.3':
    resolution: {integrity: sha512-dTj83UVTLw/+nbiHqQSFdwO9CbTtwq1DsDqm3CUEtDrZNET5rT5E6bIdTlOftDTDLMYxvxHNEYO4B9SLl8SLZw==}
    engines: {node: '>=6.9.0'}
    peerDependencies:
      '@babel/core': ^7.0.0-0

  '@babel/plugin-transform-destructuring@7.23.3':
    resolution: {integrity: sha512-n225npDqjDIr967cMScVKHXJs7rout1q+tt50inyBCPkyZ8KxeI6d+GIbSBTT/w/9WdlWDOej3V9HE5Lgk57gw==}
    engines: {node: '>=6.9.0'}
    peerDependencies:
      '@babel/core': ^7.0.0-0

  '@babel/plugin-transform-flow-strip-types@7.23.3':
    resolution: {integrity: sha512-26/pQTf9nQSNVJCrLB1IkHUKyPxR+lMrH2QDPG89+Znu9rAMbtrybdbWeE9bb7gzjmE5iXHEY+e0HUwM6Co93Q==}
    engines: {node: '>=6.9.0'}
    peerDependencies:
      '@babel/core': ^7.0.0-0

  '@babel/plugin-transform-for-of@7.23.6':
    resolution: {integrity: sha512-aYH4ytZ0qSuBbpfhuofbg/e96oQ7U2w1Aw/UQmKT+1l39uEhUPoFS3fHevDc1G0OvewyDudfMKY1OulczHzWIw==}
    engines: {node: '>=6.9.0'}
    peerDependencies:
      '@babel/core': ^7.0.0-0

  '@babel/plugin-transform-function-name@7.23.3':
    resolution: {integrity: sha512-I1QXp1LxIvt8yLaib49dRW5Okt7Q4oaxao6tFVKS/anCdEOMtYwWVKoiOA1p34GOWIZjUK0E+zCp7+l1pfQyiw==}
    engines: {node: '>=6.9.0'}
    peerDependencies:
      '@babel/core': ^7.0.0-0

  '@babel/plugin-transform-literals@7.23.3':
    resolution: {integrity: sha512-wZ0PIXRxnwZvl9AYpqNUxpZ5BiTGrYt7kueGQ+N5FiQ7RCOD4cm8iShd6S6ggfVIWaJf2EMk8eRzAh52RfP4rQ==}
    engines: {node: '>=6.9.0'}
    peerDependencies:
      '@babel/core': ^7.0.0-0

  '@babel/plugin-transform-member-expression-literals@7.23.3':
    resolution: {integrity: sha512-sC3LdDBDi5x96LA+Ytekz2ZPk8i/Ck+DEuDbRAll5rknJ5XRTSaPKEYwomLcs1AA8wg9b3KjIQRsnApj+q51Ag==}
    engines: {node: '>=6.9.0'}
    peerDependencies:
      '@babel/core': ^7.0.0-0

  '@babel/plugin-transform-modules-commonjs@7.23.3':
    resolution: {integrity: sha512-aVS0F65LKsdNOtcz6FRCpE4OgsP2OFnW46qNxNIX9h3wuzaNcSQsJysuMwqSibC98HPrf2vCgtxKNwS0DAlgcA==}
    engines: {node: '>=6.9.0'}
    peerDependencies:
      '@babel/core': ^7.0.0-0

  '@babel/plugin-transform-object-super@7.23.3':
    resolution: {integrity: sha512-BwQ8q0x2JG+3lxCVFohg+KbQM7plfpBwThdW9A6TMtWwLsbDA01Ek2Zb/AgDN39BiZsExm4qrXxjk+P1/fzGrA==}
    engines: {node: '>=6.9.0'}
    peerDependencies:
      '@babel/core': ^7.0.0-0

  '@babel/plugin-transform-parameters@7.23.3':
    resolution: {integrity: sha512-09lMt6UsUb3/34BbECKVbVwrT9bO6lILWln237z7sLaWnMsTi7Yc9fhX5DLpkJzAGfaReXI22wP41SZmnAA3Vw==}
    engines: {node: '>=6.9.0'}
    peerDependencies:
      '@babel/core': ^7.0.0-0

  '@babel/plugin-transform-property-literals@7.23.3':
    resolution: {integrity: sha512-jR3Jn3y7cZp4oEWPFAlRsSWjxKe4PZILGBSd4nis1TsC5qeSpb+nrtihJuDhNI7QHiVbUaiXa0X2RZY3/TI6Nw==}
    engines: {node: '>=6.9.0'}
    peerDependencies:
      '@babel/core': ^7.0.0-0

  '@babel/plugin-transform-react-display-name@7.23.3':
    resolution: {integrity: sha512-GnvhtVfA2OAtzdX58FJxU19rhoGeQzyVndw3GgtdECQvQFXPEZIOVULHVZGAYmOgmqjXpVpfocAbSjh99V/Fqw==}
    engines: {node: '>=6.9.0'}
    peerDependencies:
      '@babel/core': ^7.0.0-0

  '@babel/plugin-transform-react-jsx@7.23.4':
    resolution: {integrity: sha512-5xOpoPguCZCRbo/JeHlloSkTA8Bld1J/E1/kLfD1nsuiW1m8tduTA1ERCgIZokDflX/IBzKcqR3l7VlRgiIfHA==}
    engines: {node: '>=6.9.0'}
    peerDependencies:
      '@babel/core': ^7.0.0-0

  '@babel/plugin-transform-shorthand-properties@7.23.3':
    resolution: {integrity: sha512-ED2fgqZLmexWiN+YNFX26fx4gh5qHDhn1O2gvEhreLW2iI63Sqm4llRLCXALKrCnbN4Jy0VcMQZl/SAzqug/jg==}
    engines: {node: '>=6.9.0'}
    peerDependencies:
      '@babel/core': ^7.0.0-0

  '@babel/plugin-transform-spread@7.23.3':
    resolution: {integrity: sha512-VvfVYlrlBVu+77xVTOAoxQ6mZbnIq5FM0aGBSFEcIh03qHf+zNqA4DC/3XMUozTg7bZV3e3mZQ0i13VB6v5yUg==}
    engines: {node: '>=6.9.0'}
    peerDependencies:
      '@babel/core': ^7.0.0-0

  '@babel/plugin-transform-template-literals@7.23.3':
    resolution: {integrity: sha512-Flok06AYNp7GV2oJPZZcP9vZdszev6vPBkHLwxwSpaIqx75wn6mUd3UFWsSsA0l8nXAKkyCmL/sR02m8RYGeHg==}
    engines: {node: '>=6.9.0'}
    peerDependencies:
      '@babel/core': ^7.0.0-0

  '@babel/runtime@7.23.8':
    resolution: {integrity: sha512-Y7KbAP984rn1VGMbGqKmBLio9V7y5Je9GvU4rQPCPinCyNfUcToxIXl06d59URp/F3LwinvODxab5N/G6qggkw==}
    engines: {node: '>=6.9.0'}

  '@babel/template@7.24.0':
    resolution: {integrity: sha512-Bkf2q8lMB0AFpX0NFEqSbx1OkTHf0f+0j82mkw+ZpzBnkk7e9Ql0891vlfgi+kHwOk8tQjiQHpqh4LaSa0fKEA==}
    engines: {node: '>=6.9.0'}

  '@babel/traverse@7.24.1':
    resolution: {integrity: sha512-xuU6o9m68KeqZbQuDt2TcKSxUw/mrsvavlEqQ1leZ/B+C9tk6E4sRWy97WaXgvq5E+nU3cXMxv3WKOCanVMCmQ==}
    engines: {node: '>=6.9.0'}

  '@babel/traverse@7.24.5':
    resolution: {integrity: sha512-7aaBLeDQ4zYcUFDUD41lJc1fG8+5IU9DaNSJAgal866FGvmD5EbWQgnEC6kO1gGLsX0esNkfnJSndbTXA3r7UA==}
    engines: {node: '>=6.9.0'}

  '@babel/types@7.24.0':
    resolution: {integrity: sha512-+j7a5c253RfKh8iABBhywc8NSfP5LURe7Uh4qpsh6jc+aLJguvmIUBdjSdEMQv2bENrCR5MfRdjGo7vzS/ob7w==}
    engines: {node: '>=6.9.0'}

  '@babel/types@7.24.5':
    resolution: {integrity: sha512-6mQNsaLeXTw0nxYUYu+NSa4Hx4BlF1x1x8/PMFbiR+GBSr+2DkECc69b8hgy2frEodNcvPffeH8YfWd3LI6jhQ==}
    engines: {node: '>=6.9.0'}

  '@bcoe/v8-coverage@0.2.3':
    resolution: {integrity: sha512-0hYQ8SB4Db5zvZB4axdMHGwEaQjkZzFjQiN9LVYvIFB2nSUHW9tYpxWriPrWDASIxiaXax83REcLxuSdnGPZtw==}

  '@chainflip/bitcoin@1.1.1':
    resolution: {integrity: sha512-Jr6X/0QTSFYpTp23ZPhyioL6wL9x3Xpj6OGjadQKZyhobRN4BZkhLogv20HDYTJcRzVphzrTJArbEaNie04XVA==}

  '@chainflip/extrinsics@1.6.1':
    resolution: {integrity: sha512-sm3v2QguNW4/RiIZYHd+VRSxup2q4cVBY0VjbQJw6xYqhNCzZlt+Hl38Kni+TCHQu3hP/WgIF72yvvSs7/PBdg==}

  '@chainflip/processor@1.7.0':
    resolution: {integrity: sha512-mAlThviIntjO5PC2DpXyYImX1AW2IzdOO1Y3bzyLJg4rnusiSUE+F9gdI9xK6cDpu3S/sXe31JfyrhMk6zgj8A==}

  '@chainflip/rpc@1.6.9':
    resolution: {integrity: sha512-FtaoZBey4kIFhWQY5mMMAGXIgzSpZCX0DTnXQqPEn9q5qvt6FoQLDQk9k2IYKOTiIP+XsLy9w/WPPiH7+3BpnQ==}

  '@chainflip/solana@1.0.2':
    resolution: {integrity: sha512-8M+z0yjVCZBMpdCTGuBRt/Ns9NBJCNFvnSOjDu/kyaBRvxdUvECJOIseL0ENLBd0J/YmO9TcrZ30M0po3a96BA==}

  '@chainflip/utils@0.3.0':
    resolution: {integrity: sha512-csW8E3lRcSG1udN/kgsOhjZ7bfRrSbgv8Hdh/pzjM+VjQ6Hh46/LuiZHeQR0rQMimfG+lu2Afxk4jeRXRGFWTg==}

  '@chainflip/utils@0.4.0':
    resolution: {integrity: sha512-OuMFlgbIbyJ1Kt39zytfGh4HZ5dVY25/a3qb0c1K137+QmhdOuF+R7QSkFPqYAfDG4KhGRqo0rgUtEpaEEcSKA==}

  '@colors/colors@1.6.0':
    resolution: {integrity: sha512-Ir+AOibqzrIsL6ajt3Rz3LskB7OiMVHqltZmspbW/TJuTVuyOMirVqAkjfY6JISiLHgyNqicAC8AyHHGzNd/dA==}
    engines: {node: '>=0.1.90'}

  '@dabh/diagnostics@2.0.3':
    resolution: {integrity: sha512-hrlQOIi7hAfzsMqlGSFyVucrx38O+j6wiGOf//H2ecvIEqYN4ADBSS2iLMh5UFyDunCNniUIPk/q3riFv45xRA==}

  '@effect/schema@0.66.5':
    resolution: {integrity: sha512-xfu5161JyrfAS1Ruwv0RXd4QFiCALbm3iu9nlW9N9K+52wbS0WdO6XUekPZ9V/O7LN+XmlIh5Y9xhJaIWCZ/gw==}
    peerDependencies:
      effect: ^3.0.3
      fast-check: ^3.13.2

  '@esbuild/aix-ppc64@0.21.5':
    resolution: {integrity: sha512-1SDgH6ZSPTlggy1yI6+Dbkiz8xzpHJEVAlF/AM1tHPLsf5STom9rwtjE4hKAF20FfXXNTFqEYXyJNWh1GiZedQ==}
    engines: {node: '>=12'}
    cpu: [ppc64]
    os: [aix]

  '@esbuild/aix-ppc64@0.23.0':
    resolution: {integrity: sha512-3sG8Zwa5fMcA9bgqB8AfWPQ+HFke6uD3h1s3RIwUNK8EG7a4buxvuFTs3j1IMs2NXAk9F30C/FF4vxRgQCcmoQ==}
    engines: {node: '>=18'}
    cpu: [ppc64]
    os: [aix]

  '@esbuild/android-arm64@0.21.5':
    resolution: {integrity: sha512-c0uX9VAUBQ7dTDCjq+wdyGLowMdtR/GoC2U5IYk/7D1H1JYC0qseD7+11iMP2mRLN9RcCMRcjC4YMclCzGwS/A==}
    engines: {node: '>=12'}
    cpu: [arm64]
    os: [android]

  '@esbuild/android-arm64@0.23.0':
    resolution: {integrity: sha512-EuHFUYkAVfU4qBdyivULuu03FhJO4IJN9PGuABGrFy4vUuzk91P2d+npxHcFdpUnfYKy0PuV+n6bKIpHOB3prQ==}
    engines: {node: '>=18'}
    cpu: [arm64]
    os: [android]

  '@esbuild/android-arm@0.21.5':
    resolution: {integrity: sha512-vCPvzSjpPHEi1siZdlvAlsPxXl7WbOVUBBAowWug4rJHb68Ox8KualB+1ocNvT5fjv6wpkX6o/iEpbDrf68zcg==}
    engines: {node: '>=12'}
    cpu: [arm]
    os: [android]

  '@esbuild/android-arm@0.23.0':
    resolution: {integrity: sha512-+KuOHTKKyIKgEEqKbGTK8W7mPp+hKinbMBeEnNzjJGyFcWsfrXjSTNluJHCY1RqhxFurdD8uNXQDei7qDlR6+g==}
    engines: {node: '>=18'}
    cpu: [arm]
    os: [android]

  '@esbuild/android-x64@0.21.5':
    resolution: {integrity: sha512-D7aPRUUNHRBwHxzxRvp856rjUHRFW1SdQATKXH2hqA0kAZb1hKmi02OpYRacl0TxIGz/ZmXWlbZgjwWYaCakTA==}
    engines: {node: '>=12'}
    cpu: [x64]
    os: [android]

  '@esbuild/android-x64@0.23.0':
    resolution: {integrity: sha512-WRrmKidLoKDl56LsbBMhzTTBxrsVwTKdNbKDalbEZr0tcsBgCLbEtoNthOW6PX942YiYq8HzEnb4yWQMLQuipQ==}
    engines: {node: '>=18'}
    cpu: [x64]
    os: [android]

  '@esbuild/darwin-arm64@0.21.5':
    resolution: {integrity: sha512-DwqXqZyuk5AiWWf3UfLiRDJ5EDd49zg6O9wclZ7kUMv2WRFr4HKjXp/5t8JZ11QbQfUS6/cRCKGwYhtNAY88kQ==}
    engines: {node: '>=12'}
    cpu: [arm64]
    os: [darwin]

  '@esbuild/darwin-arm64@0.23.0':
    resolution: {integrity: sha512-YLntie/IdS31H54Ogdn+v50NuoWF5BDkEUFpiOChVa9UnKpftgwzZRrI4J132ETIi+D8n6xh9IviFV3eXdxfow==}
    engines: {node: '>=18'}
    cpu: [arm64]
    os: [darwin]

  '@esbuild/darwin-x64@0.21.5':
    resolution: {integrity: sha512-se/JjF8NlmKVG4kNIuyWMV/22ZaerB+qaSi5MdrXtd6R08kvs2qCN4C09miupktDitvh8jRFflwGFBQcxZRjbw==}
    engines: {node: '>=12'}
    cpu: [x64]
    os: [darwin]

  '@esbuild/darwin-x64@0.23.0':
    resolution: {integrity: sha512-IMQ6eme4AfznElesHUPDZ+teuGwoRmVuuixu7sv92ZkdQcPbsNHzutd+rAfaBKo8YK3IrBEi9SLLKWJdEvJniQ==}
    engines: {node: '>=18'}
    cpu: [x64]
    os: [darwin]

  '@esbuild/freebsd-arm64@0.21.5':
    resolution: {integrity: sha512-5JcRxxRDUJLX8JXp/wcBCy3pENnCgBR9bN6JsY4OmhfUtIHe3ZW0mawA7+RDAcMLrMIZaf03NlQiX9DGyB8h4g==}
    engines: {node: '>=12'}
    cpu: [arm64]
    os: [freebsd]

  '@esbuild/freebsd-arm64@0.23.0':
    resolution: {integrity: sha512-0muYWCng5vqaxobq6LB3YNtevDFSAZGlgtLoAc81PjUfiFz36n4KMpwhtAd4he8ToSI3TGyuhyx5xmiWNYZFyw==}
    engines: {node: '>=18'}
    cpu: [arm64]
    os: [freebsd]

  '@esbuild/freebsd-x64@0.21.5':
    resolution: {integrity: sha512-J95kNBj1zkbMXtHVH29bBriQygMXqoVQOQYA+ISs0/2l3T9/kj42ow2mpqerRBxDJnmkUDCaQT/dfNXWX/ZZCQ==}
    engines: {node: '>=12'}
    cpu: [x64]
    os: [freebsd]

  '@esbuild/freebsd-x64@0.23.0':
    resolution: {integrity: sha512-XKDVu8IsD0/q3foBzsXGt/KjD/yTKBCIwOHE1XwiXmrRwrX6Hbnd5Eqn/WvDekddK21tfszBSrE/WMaZh+1buQ==}
    engines: {node: '>=18'}
    cpu: [x64]
    os: [freebsd]

  '@esbuild/linux-arm64@0.21.5':
    resolution: {integrity: sha512-ibKvmyYzKsBeX8d8I7MH/TMfWDXBF3db4qM6sy+7re0YXya+K1cem3on9XgdT2EQGMu4hQyZhan7TeQ8XkGp4Q==}
    engines: {node: '>=12'}
    cpu: [arm64]
    os: [linux]

  '@esbuild/linux-arm64@0.23.0':
    resolution: {integrity: sha512-j1t5iG8jE7BhonbsEg5d9qOYcVZv/Rv6tghaXM/Ug9xahM0nX/H2gfu6X6z11QRTMT6+aywOMA8TDkhPo8aCGw==}
    engines: {node: '>=18'}
    cpu: [arm64]
    os: [linux]

  '@esbuild/linux-arm@0.21.5':
    resolution: {integrity: sha512-bPb5AHZtbeNGjCKVZ9UGqGwo8EUu4cLq68E95A53KlxAPRmUyYv2D6F0uUI65XisGOL1hBP5mTronbgo+0bFcA==}
    engines: {node: '>=12'}
    cpu: [arm]
    os: [linux]

  '@esbuild/linux-arm@0.23.0':
    resolution: {integrity: sha512-SEELSTEtOFu5LPykzA395Mc+54RMg1EUgXP+iw2SJ72+ooMwVsgfuwXo5Fn0wXNgWZsTVHwY2cg4Vi/bOD88qw==}
    engines: {node: '>=18'}
    cpu: [arm]
    os: [linux]

  '@esbuild/linux-ia32@0.21.5':
    resolution: {integrity: sha512-YvjXDqLRqPDl2dvRODYmmhz4rPeVKYvppfGYKSNGdyZkA01046pLWyRKKI3ax8fbJoK5QbxblURkwK/MWY18Tg==}
    engines: {node: '>=12'}
    cpu: [ia32]
    os: [linux]

  '@esbuild/linux-ia32@0.23.0':
    resolution: {integrity: sha512-P7O5Tkh2NbgIm2R6x1zGJJsnacDzTFcRWZyTTMgFdVit6E98LTxO+v8LCCLWRvPrjdzXHx9FEOA8oAZPyApWUA==}
    engines: {node: '>=18'}
    cpu: [ia32]
    os: [linux]

  '@esbuild/linux-loong64@0.21.5':
    resolution: {integrity: sha512-uHf1BmMG8qEvzdrzAqg2SIG/02+4/DHB6a9Kbya0XDvwDEKCoC8ZRWI5JJvNdUjtciBGFQ5PuBlpEOXQj+JQSg==}
    engines: {node: '>=12'}
    cpu: [loong64]
    os: [linux]

  '@esbuild/linux-loong64@0.23.0':
    resolution: {integrity: sha512-InQwepswq6urikQiIC/kkx412fqUZudBO4SYKu0N+tGhXRWUqAx+Q+341tFV6QdBifpjYgUndV1hhMq3WeJi7A==}
    engines: {node: '>=18'}
    cpu: [loong64]
    os: [linux]

  '@esbuild/linux-mips64el@0.21.5':
    resolution: {integrity: sha512-IajOmO+KJK23bj52dFSNCMsz1QP1DqM6cwLUv3W1QwyxkyIWecfafnI555fvSGqEKwjMXVLokcV5ygHW5b3Jbg==}
    engines: {node: '>=12'}
    cpu: [mips64el]
    os: [linux]

  '@esbuild/linux-mips64el@0.23.0':
    resolution: {integrity: sha512-J9rflLtqdYrxHv2FqXE2i1ELgNjT+JFURt/uDMoPQLcjWQA5wDKgQA4t/dTqGa88ZVECKaD0TctwsUfHbVoi4w==}
    engines: {node: '>=18'}
    cpu: [mips64el]
    os: [linux]

  '@esbuild/linux-ppc64@0.21.5':
    resolution: {integrity: sha512-1hHV/Z4OEfMwpLO8rp7CvlhBDnjsC3CttJXIhBi+5Aj5r+MBvy4egg7wCbe//hSsT+RvDAG7s81tAvpL2XAE4w==}
    engines: {node: '>=12'}
    cpu: [ppc64]
    os: [linux]

  '@esbuild/linux-ppc64@0.23.0':
    resolution: {integrity: sha512-cShCXtEOVc5GxU0fM+dsFD10qZ5UpcQ8AM22bYj0u/yaAykWnqXJDpd77ublcX6vdDsWLuweeuSNZk4yUxZwtw==}
    engines: {node: '>=18'}
    cpu: [ppc64]
    os: [linux]

  '@esbuild/linux-riscv64@0.21.5':
    resolution: {integrity: sha512-2HdXDMd9GMgTGrPWnJzP2ALSokE/0O5HhTUvWIbD3YdjME8JwvSCnNGBnTThKGEB91OZhzrJ4qIIxk/SBmyDDA==}
    engines: {node: '>=12'}
    cpu: [riscv64]
    os: [linux]

  '@esbuild/linux-riscv64@0.23.0':
    resolution: {integrity: sha512-HEtaN7Y5UB4tZPeQmgz/UhzoEyYftbMXrBCUjINGjh3uil+rB/QzzpMshz3cNUxqXN7Vr93zzVtpIDL99t9aRw==}
    engines: {node: '>=18'}
    cpu: [riscv64]
    os: [linux]

  '@esbuild/linux-s390x@0.21.5':
    resolution: {integrity: sha512-zus5sxzqBJD3eXxwvjN1yQkRepANgxE9lgOW2qLnmr8ikMTphkjgXu1HR01K4FJg8h1kEEDAqDcZQtbrRnB41A==}
    engines: {node: '>=12'}
    cpu: [s390x]
    os: [linux]

  '@esbuild/linux-s390x@0.23.0':
    resolution: {integrity: sha512-WDi3+NVAuyjg/Wxi+o5KPqRbZY0QhI9TjrEEm+8dmpY9Xir8+HE/HNx2JoLckhKbFopW0RdO2D72w8trZOV+Wg==}
    engines: {node: '>=18'}
    cpu: [s390x]
    os: [linux]

  '@esbuild/linux-x64@0.21.5':
    resolution: {integrity: sha512-1rYdTpyv03iycF1+BhzrzQJCdOuAOtaqHTWJZCWvijKD2N5Xu0TtVC8/+1faWqcP9iBCWOmjmhoH94dH82BxPQ==}
    engines: {node: '>=12'}
    cpu: [x64]
    os: [linux]

  '@esbuild/linux-x64@0.23.0':
    resolution: {integrity: sha512-a3pMQhUEJkITgAw6e0bWA+F+vFtCciMjW/LPtoj99MhVt+Mfb6bbL9hu2wmTZgNd994qTAEw+U/r6k3qHWWaOQ==}
    engines: {node: '>=18'}
    cpu: [x64]
    os: [linux]

  '@esbuild/netbsd-x64@0.21.5':
    resolution: {integrity: sha512-Woi2MXzXjMULccIwMnLciyZH4nCIMpWQAs049KEeMvOcNADVxo0UBIQPfSmxB3CWKedngg7sWZdLvLczpe0tLg==}
    engines: {node: '>=12'}
    cpu: [x64]
    os: [netbsd]

  '@esbuild/netbsd-x64@0.23.0':
    resolution: {integrity: sha512-cRK+YDem7lFTs2Q5nEv/HHc4LnrfBCbH5+JHu6wm2eP+d8OZNoSMYgPZJq78vqQ9g+9+nMuIsAO7skzphRXHyw==}
    engines: {node: '>=18'}
    cpu: [x64]
    os: [netbsd]

  '@esbuild/openbsd-arm64@0.23.0':
    resolution: {integrity: sha512-suXjq53gERueVWu0OKxzWqk7NxiUWSUlrxoZK7usiF50C6ipColGR5qie2496iKGYNLhDZkPxBI3erbnYkU0rQ==}
    engines: {node: '>=18'}
    cpu: [arm64]
    os: [openbsd]

  '@esbuild/openbsd-x64@0.21.5':
    resolution: {integrity: sha512-HLNNw99xsvx12lFBUwoT8EVCsSvRNDVxNpjZ7bPn947b8gJPzeHWyNVhFsaerc0n3TsbOINvRP2byTZ5LKezow==}
    engines: {node: '>=12'}
    cpu: [x64]
    os: [openbsd]

  '@esbuild/openbsd-x64@0.23.0':
    resolution: {integrity: sha512-6p3nHpby0DM/v15IFKMjAaayFhqnXV52aEmv1whZHX56pdkK+MEaLoQWj+H42ssFarP1PcomVhbsR4pkz09qBg==}
    engines: {node: '>=18'}
    cpu: [x64]
    os: [openbsd]

  '@esbuild/sunos-x64@0.21.5':
    resolution: {integrity: sha512-6+gjmFpfy0BHU5Tpptkuh8+uw3mnrvgs+dSPQXQOv3ekbordwnzTVEb4qnIvQcYXq6gzkyTnoZ9dZG+D4garKg==}
    engines: {node: '>=12'}
    cpu: [x64]
    os: [sunos]

  '@esbuild/sunos-x64@0.23.0':
    resolution: {integrity: sha512-BFelBGfrBwk6LVrmFzCq1u1dZbG4zy/Kp93w2+y83Q5UGYF1d8sCzeLI9NXjKyujjBBniQa8R8PzLFAUrSM9OA==}
    engines: {node: '>=18'}
    cpu: [x64]
    os: [sunos]

  '@esbuild/win32-arm64@0.21.5':
    resolution: {integrity: sha512-Z0gOTd75VvXqyq7nsl93zwahcTROgqvuAcYDUr+vOv8uHhNSKROyU961kgtCD1e95IqPKSQKH7tBTslnS3tA8A==}
    engines: {node: '>=12'}
    cpu: [arm64]
    os: [win32]

  '@esbuild/win32-arm64@0.23.0':
    resolution: {integrity: sha512-lY6AC8p4Cnb7xYHuIxQ6iYPe6MfO2CC43XXKo9nBXDb35krYt7KGhQnOkRGar5psxYkircpCqfbNDB4uJbS2jQ==}
    engines: {node: '>=18'}
    cpu: [arm64]
    os: [win32]

  '@esbuild/win32-ia32@0.21.5':
    resolution: {integrity: sha512-SWXFF1CL2RVNMaVs+BBClwtfZSvDgtL//G/smwAc5oVK/UPu2Gu9tIaRgFmYFFKrmg3SyAjSrElf0TiJ1v8fYA==}
    engines: {node: '>=12'}
    cpu: [ia32]
    os: [win32]

  '@esbuild/win32-ia32@0.23.0':
    resolution: {integrity: sha512-7L1bHlOTcO4ByvI7OXVI5pNN6HSu6pUQq9yodga8izeuB1KcT2UkHaH6118QJwopExPn0rMHIseCTx1CRo/uNA==}
    engines: {node: '>=18'}
    cpu: [ia32]
    os: [win32]

  '@esbuild/win32-x64@0.21.5':
    resolution: {integrity: sha512-tQd/1efJuzPC6rCFwEvLtci/xNFcTZknmXs98FYDfGE4wP9ClFV98nyKrzJKVPMhdDnjzLhdUyMX4PsQAPjwIw==}
    engines: {node: '>=12'}
    cpu: [x64]
    os: [win32]

  '@esbuild/win32-x64@0.23.0':
    resolution: {integrity: sha512-Arm+WgUFLUATuoxCJcahGuk6Yj9Pzxd6l11Zb/2aAuv5kWWvvfhLFo2fni4uSK5vzlUdCGZ/BdV5tH8klj8p8g==}
    engines: {node: '>=18'}
    cpu: [x64]
    os: [win32]

  '@eslint-community/eslint-utils@4.4.0':
    resolution: {integrity: sha512-1/sA4dwrzBAyeUoQ6oxahHKmrZvsnLCg4RfxW3ZFGGmQkSNQPFNLV9CUEFQP1x9EYXHTo5p6xdhZM1Ne9p/AfA==}
    engines: {node: ^12.22.0 || ^14.17.0 || >=16.0.0}
    peerDependencies:
      eslint: ^6.0.0 || ^7.0.0 || >=8.0.0

  '@eslint-community/regexpp@4.10.0':
    resolution: {integrity: sha512-Cu96Sd2By9mCNTx2iyKOmq10v22jUVQv0lQnlGNy16oE9589yE+QADPbrMGCkA51cKZSg3Pu/aTJVTGfL/qjUA==}
    engines: {node: ^12.0.0 || ^14.0.0 || >=16.0.0}

  '@eslint/eslintrc@2.1.4':
    resolution: {integrity: sha512-269Z39MS6wVJtsoUl10L60WdkhJVdPG24Q4eZTH3nnF6lpvSShEK3wQjDX9JRWAUPvPh7COouPpU9IrqaZFvtQ==}
    engines: {node: ^12.22.0 || ^14.17.0 || >=16.0.0}

  '@eslint/js@8.57.0':
    resolution: {integrity: sha512-Ys+3g2TaW7gADOJzPt83SJtCDhMjndcDMFVQ/Tj9iA1BfJzFKD9mAUXT3OenpuPHbI6P/myECxRJrofUsDx/5g==}
    engines: {node: ^12.22.0 || ^14.17.0 || >=16.0.0}

  '@ethersproject/abi@5.7.0':
    resolution: {integrity: sha512-351ktp42TiRcYB3H1OP8yajPeAQstMW/yCFokj/AthP9bLHzQFPlOrxOcwYEDkUAICmOHljvN4K39OMTMUa9RA==}

  '@ethersproject/abstract-provider@5.7.0':
    resolution: {integrity: sha512-R41c9UkchKCpAqStMYUpdunjo3pkEvZC3FAwZn5S5MGbXoMQOHIdHItezTETxAO5bevtMApSyEhn9+CHcDsWBw==}

  '@ethersproject/abstract-signer@5.7.0':
    resolution: {integrity: sha512-a16V8bq1/Cz+TGCkE2OPMTOUDLS3grCpdjoJCYNnVBbdYEMSgKrU0+B90s8b6H+ByYTBZN7a3g76jdIJi7UfKQ==}

  '@ethersproject/address@5.7.0':
    resolution: {integrity: sha512-9wYhYt7aghVGo758POM5nqcOMaE168Q6aRLJZwUmiqSrAungkG74gSSeKEIR7ukixesdRZGPgVqme6vmxs1fkA==}

  '@ethersproject/base64@5.7.0':
    resolution: {integrity: sha512-Dr8tcHt2mEbsZr/mwTPIQAf3Ai0Bks/7gTw9dSqk1mQvhW3XvRlmDJr/4n+wg1JmCl16NZue17CDh8xb/vZ0sQ==}

  '@ethersproject/basex@5.7.0':
    resolution: {integrity: sha512-ywlh43GwZLv2Voc2gQVTKBoVQ1mti3d8HK5aMxsfu/nRDnMmNqaSJ3r3n85HBByT8OpoY96SXM1FogC533T4zw==}

  '@ethersproject/bignumber@5.7.0':
    resolution: {integrity: sha512-n1CAdIHRWjSucQO3MC1zPSVgV/6dy/fjL9pMrPP9peL+QxEg9wOsVqwD4+818B6LUEtaXzVHQiuivzRoxPxUGw==}

  '@ethersproject/bytes@5.7.0':
    resolution: {integrity: sha512-nsbxwgFXWh9NyYWo+U8atvmMsSdKJprTcICAkvbBffT75qDocbuggBU0SJiVK2MuTrp0q+xvLkTnGMPK1+uA9A==}

  '@ethersproject/constants@5.7.0':
    resolution: {integrity: sha512-DHI+y5dBNvkpYUMiRQyxRBYBefZkJfo70VUkUAsRjcPs47muV9evftfZ0PJVCXYbAiCgght0DtcF9srFQmIgWA==}

  '@ethersproject/hash@5.7.0':
    resolution: {integrity: sha512-qX5WrQfnah1EFnO5zJv1v46a8HW0+E5xuBBDTwMFZLuVTx0tbU2kkx15NqdjxecrLGatQN9FGQKpb1FKdHCt+g==}

  '@ethersproject/keccak256@5.7.0':
    resolution: {integrity: sha512-2UcPboeL/iW+pSg6vZ6ydF8tCnv3Iu/8tUmLLzWWGzxWKFFqOBQFLo6uLUv6BDrLgCDfN28RJ/wtByx+jZ4KBg==}

  '@ethersproject/logger@5.7.0':
    resolution: {integrity: sha512-0odtFdXu/XHtjQXJYA3u9G0G8btm0ND5Cu8M7i5vhEcE8/HmF4Lbdqanwyv4uQTr2tx6b7fQRmgLrsnpQlmnig==}

  '@ethersproject/networks@5.7.1':
    resolution: {integrity: sha512-n/MufjFYv3yFcUyfhnXotyDlNdFb7onmkSy8aQERi2PjNcnWQ66xXxa3XlS8nCcA8aJKJjIIMNJTC7tu80GwpQ==}

  '@ethersproject/properties@5.7.0':
    resolution: {integrity: sha512-J87jy8suntrAkIZtecpxEPxY//szqr1mlBaYlQ0r4RCaiD2hjheqF9s1LVE8vVuJCXisjIP+JgtK/Do54ej4Sw==}

  '@ethersproject/providers@5.7.2':
    resolution: {integrity: sha512-g34EWZ1WWAVgr4aptGlVBF8mhl3VWjv+8hoAnzStu8Ah22VHBsuGzP17eb6xDVRzw895G4W7vvx60lFFur/1Rg==}

  '@ethersproject/random@5.7.0':
    resolution: {integrity: sha512-19WjScqRA8IIeWclFme75VMXSBvi4e6InrUNuaR4s5pTF2qNhcGdCUwdxUVGtDDqC00sDLCO93jPQoDUH4HVmQ==}

  '@ethersproject/rlp@5.7.0':
    resolution: {integrity: sha512-rBxzX2vK8mVF7b0Tol44t5Tb8gomOHkj5guL+HhzQ1yBh/ydjGnpw6at+X6Iw0Kp3OzzzkcKp8N9r0W4kYSs9w==}

  '@ethersproject/sha2@5.7.0':
    resolution: {integrity: sha512-gKlH42riwb3KYp0reLsFTokByAKoJdgFCwI+CCiX/k+Jm2mbNs6oOaCjYQSlI1+XBVejwH2KrmCbMAT/GnRDQw==}

  '@ethersproject/signing-key@5.7.0':
    resolution: {integrity: sha512-MZdy2nL3wO0u7gkB4nA/pEf8lu1TlFswPNmy8AiYkfKTdO6eXBJyUdmHO/ehm/htHw9K/qF8ujnTyUAD+Ry54Q==}

  '@ethersproject/strings@5.7.0':
    resolution: {integrity: sha512-/9nu+lj0YswRNSH0NXYqrh8775XNyEdUQAuf3f+SmOrnVewcJ5SBNAjF7lpgehKi4abvNNXyf+HX86czCdJ8Mg==}

  '@ethersproject/transactions@5.7.0':
    resolution: {integrity: sha512-kmcNicCp1lp8qanMTC3RIikGgoJ80ztTyvtsFvCYpSCfkjhD0jZ2LOrnbcuxuToLIUYYf+4XwD1rP+B/erDIhQ==}

  '@ethersproject/web@5.7.1':
    resolution: {integrity: sha512-Gueu8lSvyjBWL4cYsWsjh6MtMwM0+H4HvqFPZfB6dV8ctbP9zFAO73VG1cMWae0FLPCtz0peKPpZY8/ugJJX2w==}

  '@graphile/lru@4.11.0':
    resolution: {integrity: sha512-Fakuk190EAKxWSa9YQyr/87g8mvAv8HBvk6yPCPuIoA3bYXF7n6kl0XSqKjSd5VfjEqhtnzQ6zJGzDf1Gv/tJg==}
    engines: {node: '>=8.6'}

  '@graphql-codegen/add@5.0.3':
    resolution: {integrity: sha512-SxXPmramkth8XtBlAHu4H4jYcYXM/o3p01+psU+0NADQowA8jtYkK6MW5rV6T+CxkEaNZItfSmZRPgIuypcqnA==}
    peerDependencies:
      graphql: ^0.8.0 || ^0.9.0 || ^0.10.0 || ^0.11.0 || ^0.12.0 || ^0.13.0 || ^14.0.0 || ^15.0.0 || ^16.0.0

  '@graphql-codegen/cli@5.0.2':
    resolution: {integrity: sha512-MBIaFqDiLKuO4ojN6xxG9/xL9wmfD3ZjZ7RsPjwQnSHBCUXnEkdKvX+JVpx87Pq29Ycn8wTJUguXnTZ7Di0Mlw==}
    hasBin: true
    peerDependencies:
      '@parcel/watcher': ^2.1.0
      graphql: ^0.8.0 || ^0.9.0 || ^0.10.0 || ^0.11.0 || ^0.12.0 || ^0.13.0 || ^14.0.0 || ^15.0.0 || ^16.0.0
    peerDependenciesMeta:
      '@parcel/watcher':
        optional: true

  '@graphql-codegen/client-preset@4.3.3':
    resolution: {integrity: sha512-IrDsSVe8bkKtxgVfKPHzjL9tYlv7KEpA59R4gZLqx/t2WIJncW1i0OMvoz9tgoZsFEs8OKKgXZbnwPZ/Qf1kEw==}
    peerDependencies:
      graphql: ^0.8.0 || ^0.9.0 || ^0.10.0 || ^0.11.0 || ^0.12.0 || ^0.13.0 || ^14.0.0 || ^15.0.0 || ^16.0.0

  '@graphql-codegen/core@4.0.2':
    resolution: {integrity: sha512-IZbpkhwVqgizcjNiaVzNAzm/xbWT6YnGgeOLwVjm4KbJn3V2jchVtuzHH09G5/WkkLSk2wgbXNdwjM41JxO6Eg==}
    peerDependencies:
      graphql: ^0.8.0 || ^0.9.0 || ^0.10.0 || ^0.11.0 || ^0.12.0 || ^0.13.0 || ^14.0.0 || ^15.0.0 || ^16.0.0

  '@graphql-codegen/gql-tag-operations@4.0.9':
    resolution: {integrity: sha512-lVgu1HClel896HqZAEjynatlU6eJrYOw+rh05DPgM150xvmb7Gz5TnRHA2vfwlDNIXDaToAIpz5RFfkjjnYM1Q==}
    peerDependencies:
      graphql: ^0.8.0 || ^0.9.0 || ^0.10.0 || ^0.11.0 || ^0.12.0 || ^0.13.0 || ^14.0.0 || ^15.0.0 || ^16.0.0

  '@graphql-codegen/plugin-helpers@5.0.3':
    resolution: {integrity: sha512-yZ1rpULIWKBZqCDlvGIJRSyj1B2utkEdGmXZTBT/GVayP4hyRYlkd36AJV/LfEsVD8dnsKL5rLz2VTYmRNlJ5Q==}
    peerDependencies:
      graphql: ^0.8.0 || ^0.9.0 || ^0.10.0 || ^0.11.0 || ^0.12.0 || ^0.13.0 || ^14.0.0 || ^15.0.0 || ^16.0.0

  '@graphql-codegen/plugin-helpers@5.0.4':
    resolution: {integrity: sha512-MOIuHFNWUnFnqVmiXtrI+4UziMTYrcquljaI5f/T/Bc7oO7sXcfkAvgkNWEEi9xWreYwvuer3VHCuPI/lAFWbw==}
    peerDependencies:
      graphql: ^0.8.0 || ^0.9.0 || ^0.10.0 || ^0.11.0 || ^0.12.0 || ^0.13.0 || ^14.0.0 || ^15.0.0 || ^16.0.0

  '@graphql-codegen/schema-ast@4.0.2':
    resolution: {integrity: sha512-5mVAOQQK3Oz7EtMl/l3vOQdc2aYClUzVDHHkMvZlunc+KlGgl81j8TLa+X7ANIllqU4fUEsQU3lJmk4hXP6K7Q==}
    peerDependencies:
      graphql: ^0.8.0 || ^0.9.0 || ^0.10.0 || ^0.11.0 || ^0.12.0 || ^0.13.0 || ^14.0.0 || ^15.0.0 || ^16.0.0

  '@graphql-codegen/typed-document-node@5.0.9':
    resolution: {integrity: sha512-Wx6fyA4vpfIbfNTMiWUECGnjqzKkJdEbZHxVMIegiCBPzBYPAJV4mZZcildLAfm2FtZcgW4YKtFoTbnbXqPB3w==}
    peerDependencies:
      graphql: ^0.8.0 || ^0.9.0 || ^0.10.0 || ^0.11.0 || ^0.12.0 || ^0.13.0 || ^14.0.0 || ^15.0.0 || ^16.0.0

  '@graphql-codegen/typescript-operations@4.2.3':
    resolution: {integrity: sha512-6z7avSSOr03l5SyKbeDs7MzRyGwnQFSCqQm8Om5wIuoIgXVu2gXRmcJAY/I7SLdAy9xbF4Sho7XNqieFM2CAFQ==}
    peerDependencies:
      graphql: ^0.8.0 || ^0.9.0 || ^0.10.0 || ^0.11.0 || ^0.12.0 || ^0.13.0 || ^14.0.0 || ^15.0.0 || ^16.0.0

  '@graphql-codegen/typescript@4.0.9':
    resolution: {integrity: sha512-0O35DMR4d/ctuHL1Zo6mRUUzp0BoszKfeWsa6sCm/g70+S98+hEfTwZNDkQHylLxapiyjssF9uw/F+sXqejqLw==}
    peerDependencies:
      graphql: ^0.12.0 || ^0.13.0 || ^14.0.0 || ^15.0.0 || ^16.0.0

  '@graphql-codegen/visitor-plugin-common@5.3.1':
    resolution: {integrity: sha512-MktoBdNZhSmugiDjmFl1z6rEUUaqyxtFJYWnDilE7onkPgyw//O0M+TuPBJPBWdyV6J2ond0Hdqtq+rkghgSIQ==}
    peerDependencies:
      graphql: ^0.8.0 || ^0.9.0 || ^0.10.0 || ^0.11.0 || ^0.12.0 || ^0.13.0 || ^14.0.0 || ^15.0.0 || ^16.0.0

  '@graphql-tools/apollo-engine-loader@8.0.0':
    resolution: {integrity: sha512-axQTbN5+Yxs1rJ6cWQBOfw3AEeC+fvIuZSfJLPLLvFJLj4pUm9fhxey/g6oQZAAQJqKPfw+tLDUQvnfvRK8Kmg==}
    engines: {node: '>=16.0.0'}
    peerDependencies:
      graphql: ^14.0.0 || ^15.0.0 || ^16.0.0 || ^17.0.0

  '@graphql-tools/batch-execute@9.0.2':
    resolution: {integrity: sha512-Y2uwdZI6ZnatopD/SYfZ1eGuQFI7OU2KGZ2/B/7G9ISmgMl5K+ZZWz/PfIEXeiHirIDhyk54s4uka5rj2xwKqQ==}
    engines: {node: '>=16.0.0'}
    peerDependencies:
      graphql: ^14.0.0 || ^15.0.0 || ^16.0.0 || ^17.0.0

  '@graphql-tools/code-file-loader@8.1.0':
    resolution: {integrity: sha512-HKWW/B2z15ves8N9+xnVbGmFEVGyHEK80a4ghrjeTa6nwNZaKDVfq5CoYFfF0xpfjtH6gOVUExo2XCOEz4B8mQ==}
    engines: {node: '>=16.0.0'}
    peerDependencies:
      graphql: ^14.0.0 || ^15.0.0 || ^16.0.0 || ^17.0.0

  '@graphql-tools/delegate@10.0.3':
    resolution: {integrity: sha512-Jor9oazZ07zuWkykD3OOhT/2XD74Zm6Ar0ENZMk75MDD51wB2UWUIMljtHxbJhV5A6UBC2v8x6iY0xdCGiIlyw==}
    engines: {node: '>=16.0.0'}
    peerDependencies:
      graphql: ^14.0.0 || ^15.0.0 || ^16.0.0 || ^17.0.0

  '@graphql-tools/documents@1.0.0':
    resolution: {integrity: sha512-rHGjX1vg/nZ2DKqRGfDPNC55CWZBMldEVcH+91BThRa6JeT80NqXknffLLEZLRUxyikCfkwMsk6xR3UNMqG0Rg==}
    engines: {node: '>=16.0.0'}
    peerDependencies:
      graphql: ^14.0.0 || ^15.0.0 || ^16.0.0 || ^17.0.0

  '@graphql-tools/executor-graphql-ws@1.1.0':
    resolution: {integrity: sha512-yM67SzwE8rYRpm4z4AuGtABlOp9mXXVy6sxXnTJRoYIdZrmDbKVfIY+CpZUJCqS0FX3xf2+GoHlsj7Qswaxgcg==}
    engines: {node: '>=16.0.0'}
    peerDependencies:
      graphql: ^14.0.0 || ^15.0.0 || ^16.0.0 || ^17.0.0

  '@graphql-tools/executor-http@1.0.7':
    resolution: {integrity: sha512-/MoRYzQS50Tz5mxRfq3ZmeZ2SOins9wGZAGetsJ55F3PxL0PmHdSGlCq12KzffZDbwHV5YMlwigBsSGWq4y9Iw==}
    engines: {node: '>=16.0.0'}
    peerDependencies:
      graphql: ^14.0.0 || ^15.0.0 || ^16.0.0 || ^17.0.0

  '@graphql-tools/executor-legacy-ws@1.0.5':
    resolution: {integrity: sha512-w54AZ7zkNuvpyV09FH+eGHnnAmaxhBVHg4Yh2ICcsMfRg0brkLt77PlbjBuxZ4HY8XZnKJaYWf+tKazQZtkQtg==}
    engines: {node: '>=16.0.0'}
    peerDependencies:
      graphql: ^14.0.0 || ^15.0.0 || ^16.0.0 || ^17.0.0

  '@graphql-tools/executor@1.2.0':
    resolution: {integrity: sha512-SKlIcMA71Dha5JnEWlw4XxcaJ+YupuXg0QCZgl2TOLFz4SkGCwU/geAsJvUJFwK2RbVLpQv/UMq67lOaBuwDtg==}
    engines: {node: '>=16.0.0'}
    peerDependencies:
      graphql: ^14.0.0 || ^15.0.0 || ^16.0.0 || ^17.0.0

  '@graphql-tools/git-loader@8.0.4':
    resolution: {integrity: sha512-fBmKtnOVqzMT2N8L6nggM4skPq3y2t0eBITZJXCOuxeIlIRAeCOdjNLPKgyGb0rezIyGsn55DKMua5101VN0Sg==}
    engines: {node: '>=16.0.0'}
    peerDependencies:
      graphql: ^14.0.0 || ^15.0.0 || ^16.0.0 || ^17.0.0

  '@graphql-tools/github-loader@8.0.0':
    resolution: {integrity: sha512-VuroArWKcG4yaOWzV0r19ElVIV6iH6UKDQn1MXemND0xu5TzrFme0kf3U9o0YwNo0kUYEk9CyFM0BYg4he17FA==}
    engines: {node: '>=16.0.0'}
    peerDependencies:
      graphql: ^14.0.0 || ^15.0.0 || ^16.0.0 || ^17.0.0

  '@graphql-tools/graphql-file-loader@8.0.0':
    resolution: {integrity: sha512-wRXj9Z1IFL3+zJG1HWEY0S4TXal7+s1vVhbZva96MSp0kbb/3JBF7j0cnJ44Eq0ClccMgGCDFqPFXty4JlpaPg==}
    engines: {node: '>=16.0.0'}
    peerDependencies:
      graphql: ^14.0.0 || ^15.0.0 || ^16.0.0 || ^17.0.0

  '@graphql-tools/graphql-tag-pluck@8.2.0':
    resolution: {integrity: sha512-aGIuHxyrJB+LlUfXrH73NVlQTA6LkFbLKQzHojFuwXZJpf7wPkxceN2yp7VjMedARkLJg589IoXgZeMb1EztGQ==}
    engines: {node: '>=16.0.0'}
    peerDependencies:
      graphql: ^14.0.0 || ^15.0.0 || ^16.0.0 || ^17.0.0

  '@graphql-tools/import@7.0.0':
    resolution: {integrity: sha512-NVZiTO8o1GZs6OXzNfjB+5CtQtqsZZpQOq+Uu0w57kdUkT4RlQKlwhT8T81arEsbV55KpzkpFsOZP7J1wdmhBw==}
    engines: {node: '>=16.0.0'}
    peerDependencies:
      graphql: ^14.0.0 || ^15.0.0 || ^16.0.0 || ^17.0.0

  '@graphql-tools/json-file-loader@8.0.0':
    resolution: {integrity: sha512-ki6EF/mobBWJjAAC84xNrFMhNfnUFD6Y0rQMGXekrUgY0NdeYXHU0ZUgHzC9O5+55FslqUmAUHABePDHTyZsLg==}
    engines: {node: '>=16.0.0'}
    peerDependencies:
      graphql: ^14.0.0 || ^15.0.0 || ^16.0.0 || ^17.0.0

  '@graphql-tools/load@8.0.1':
    resolution: {integrity: sha512-qSMsKngJhDqRbuWyo3NvakEFqFL6+eSjy8ooJ1o5qYD26N7dqXkKzIMycQsX7rBK19hOuINAUSaRcVWH6hTccw==}
    engines: {node: '>=16.0.0'}
    peerDependencies:
      graphql: ^14.0.0 || ^15.0.0 || ^16.0.0 || ^17.0.0

  '@graphql-tools/merge@9.0.1':
    resolution: {integrity: sha512-hIEExWO9fjA6vzsVjJ3s0cCQ+Q/BEeMVJZtMXd7nbaVefVy0YDyYlEkeoYYNV3NVVvu1G9lr6DM1Qd0DGo9Caw==}
    engines: {node: '>=16.0.0'}
    peerDependencies:
      graphql: ^14.0.0 || ^15.0.0 || ^16.0.0 || ^17.0.0

  '@graphql-tools/optimize@2.0.0':
    resolution: {integrity: sha512-nhdT+CRGDZ+bk68ic+Jw1OZ99YCDIKYA5AlVAnBHJvMawSx9YQqQAIj4refNc1/LRieGiuWvhbG3jvPVYho0Dg==}
    engines: {node: '>=16.0.0'}
    peerDependencies:
      graphql: ^14.0.0 || ^15.0.0 || ^16.0.0 || ^17.0.0

  '@graphql-tools/prisma-loader@8.0.2':
    resolution: {integrity: sha512-8d28bIB0bZ9Bj0UOz9sHagVPW+6AHeqvGljjERtwCnWl8OCQw2c2pNboYXISLYUG5ub76r4lDciLLTU+Ks7Q0w==}
    engines: {node: '>=16.0.0'}
    peerDependencies:
      graphql: ^14.0.0 || ^15.0.0 || ^16.0.0 || ^17.0.0

  '@graphql-tools/relay-operation-optimizer@7.0.0':
    resolution: {integrity: sha512-UNlJi5y3JylhVWU4MBpL0Hun4Q7IoJwv9xYtmAz+CgRa066szzY7dcuPfxrA7cIGgG/Q6TVsKsYaiF4OHPs1Fw==}
    engines: {node: '>=16.0.0'}
    peerDependencies:
      graphql: ^14.0.0 || ^15.0.0 || ^16.0.0 || ^17.0.0

  '@graphql-tools/schema@10.0.2':
    resolution: {integrity: sha512-TbPsIZnWyDCLhgPGnDjt4hosiNU2mF/rNtSk5BVaXWnZqvKJ6gzJV4fcHcvhRIwtscDMW2/YTnK6dLVnk8pc4w==}
    engines: {node: '>=16.0.0'}
    peerDependencies:
      graphql: ^14.0.0 || ^15.0.0 || ^16.0.0 || ^17.0.0

  '@graphql-tools/url-loader@8.0.1':
    resolution: {integrity: sha512-B2k8KQEkEQmfV1zhurT5GLoXo8jbXP+YQHUayhCSxKYlRV7j/1Fhp1b21PDM8LXIDGlDRXaZ0FbWKOs7eYXDuQ==}
    engines: {node: '>=16.0.0'}
    peerDependencies:
      graphql: ^14.0.0 || ^15.0.0 || ^16.0.0 || ^17.0.0

  '@graphql-tools/utils@10.0.13':
    resolution: {integrity: sha512-fMILwGr5Dm2zefNItjQ6C2rauigklv69LIwppccICuGTnGaOp3DspLt/6Lxj72cbg5d9z60Sr+Egco3CJKLsNg==}
    engines: {node: '>=16.0.0'}
    peerDependencies:
      graphql: ^14.0.0 || ^15.0.0 || ^16.0.0 || ^17.0.0

  '@graphql-tools/wrap@10.0.1':
    resolution: {integrity: sha512-Cw6hVrKGM2OKBXeuAGltgy4tzuqQE0Nt7t/uAqnuokSXZhMHXJUb124Bnvxc2gPZn5chfJSDafDe4Cp8ZAVJgg==}
    engines: {node: '>=16.0.0'}
    peerDependencies:
      graphql: ^14.0.0 || ^15.0.0 || ^16.0.0 || ^17.0.0

  '@graphql-typed-document-node/core@3.2.0':
    resolution: {integrity: sha512-mB9oAsNCm9aM3/SOv4YtBMqZbYj10R7dkq8byBqxGY/ncFwhf2oQzMV+LCRlWoDSEBJ3COiR1yeDvMtsoOsuFQ==}
    peerDependencies:
      graphql: ^0.8.0 || ^0.9.0 || ^0.10.0 || ^0.11.0 || ^0.12.0 || ^0.13.0 || ^14.0.0 || ^15.0.0 || ^16.0.0 || ^17.0.0

  '@humanwhocodes/config-array@0.11.14':
    resolution: {integrity: sha512-3T8LkOmg45BV5FICb15QQMsyUSWrQ8AygVfC7ZG32zOalnqrilm018ZVCw0eapXux8FtA33q8PSRSstjee3jSg==}
    engines: {node: '>=10.10.0'}
    deprecated: Use @eslint/config-array instead

  '@humanwhocodes/module-importer@1.0.1':
    resolution: {integrity: sha512-bxveV4V8v5Yb4ncFTT3rPSgZBOpCkjfK0y4oVVVJwIuDVBRMDXrPyXRL988i5ap9m9bnyEEjWfm5WkBmtffLfA==}
    engines: {node: '>=12.22'}

  '@humanwhocodes/object-schema@2.0.3':
    resolution: {integrity: sha512-93zYdMES/c1D69yZiKDBj0V24vqNzB/koF26KPaagAfd3P/4gUlh3Dys5ogAK+Exi9QyzlD8x/08Zt7wIKcDcA==}
    deprecated: Use @eslint/object-schema instead

  '@ioredis/commands@1.2.0':
    resolution: {integrity: sha512-Sx1pU8EM64o2BrqNpEO1CNLtKQwyhuXuqyfH7oGKCk+1a33d2r5saW8zNwm3j6BTExtjrv2BxTgzzkMwts6vGg==}

  '@isaacs/cliui@8.0.2':
    resolution: {integrity: sha512-O8jcjabXaleOG9DQ0+ARXWZBTfnP4WNAqzuiJK7ll44AmxGKv/J2M4TPjxjY3znBCfvBXFzucm1twdyFybFqEA==}
    engines: {node: '>=12'}

  '@istanbuljs/load-nyc-config@1.1.0':
    resolution: {integrity: sha512-VjeHSlIzpv/NyD3N0YuHfXOPDIixcA1q2ZV98wsMqcYlPmv2n3Yb2lYP9XMElnaFVXg5A7YLTeLu6V84uQDjmQ==}
    engines: {node: '>=8'}

  '@istanbuljs/schema@0.1.3':
    resolution: {integrity: sha512-ZXRY4jNvVgSVQ8DL3LTcakaAtXwTVUxE81hslsyD2AtoXW/wVob10HkOJ1X/pAlcI7D+2YoZKg5do8G/w6RYgA==}
    engines: {node: '>=8'}

  '@jest/console@29.7.0':
    resolution: {integrity: sha512-5Ni4CU7XHQi32IJ398EEP4RrB8eV09sXP2ROqD4bksHrnTree52PsxvX8tpL8LvTZ3pFzXyPbNQReSN41CAhOg==}
    engines: {node: ^14.15.0 || ^16.10.0 || >=18.0.0}

  '@jest/core@29.7.0':
    resolution: {integrity: sha512-n7aeXWKMnGtDA48y8TLWJPJmLmmZ642Ceo78cYWEpiD7FzDgmNDV/GCVRorPABdXLJZ/9wzzgZAlHjXjxDHGsg==}
    engines: {node: ^14.15.0 || ^16.10.0 || >=18.0.0}
    peerDependencies:
      node-notifier: ^8.0.1 || ^9.0.0 || ^10.0.0
    peerDependenciesMeta:
      node-notifier:
        optional: true

  '@jest/create-cache-key-function@29.7.0':
    resolution: {integrity: sha512-4QqS3LY5PBmTRHj9sAg1HLoPzqAI0uOX6wI/TRqHIcOxlFidy6YEmCQJk6FSZjNLGCeubDMfmkWL+qaLKhSGQA==}
    engines: {node: ^14.15.0 || ^16.10.0 || >=18.0.0}

  '@jest/environment@29.7.0':
    resolution: {integrity: sha512-aQIfHDq33ExsN4jP1NWGXhxgQ/wixs60gDiKO+XVMd8Mn0NWPWgc34ZQDTb2jKaUWQ7MuwoitXAsN2XVXNMpAw==}
    engines: {node: ^14.15.0 || ^16.10.0 || >=18.0.0}

  '@jest/expect-utils@29.7.0':
    resolution: {integrity: sha512-GlsNBWiFQFCVi9QVSx7f5AgMeLxe9YCCs5PuP2O2LdjDAA8Jh9eX7lA1Jq/xdXw3Wb3hyvlFNfZIfcRetSzYcA==}
    engines: {node: ^14.15.0 || ^16.10.0 || >=18.0.0}

  '@jest/expect@29.7.0':
    resolution: {integrity: sha512-8uMeAMycttpva3P1lBHB8VciS9V0XAr3GymPpipdyQXbBcuhkLQOSe8E/p92RyAdToS6ZD1tFkX+CkhoECE0dQ==}
    engines: {node: ^14.15.0 || ^16.10.0 || >=18.0.0}

  '@jest/fake-timers@29.7.0':
    resolution: {integrity: sha512-q4DH1Ha4TTFPdxLsqDXK1d3+ioSL7yL5oCMJZgDYm6i+6CygW5E5xVr/D1HdsGxjt1ZWSfUAs9OxSB/BNelWrQ==}
    engines: {node: ^14.15.0 || ^16.10.0 || >=18.0.0}

  '@jest/globals@29.7.0':
    resolution: {integrity: sha512-mpiz3dutLbkW2MNFubUGUEVLkTGiqW6yLVTA+JbP6fI6J5iL9Y0Nlg8k95pcF8ctKwCS7WVxteBs29hhfAotzQ==}
    engines: {node: ^14.15.0 || ^16.10.0 || >=18.0.0}

  '@jest/reporters@29.7.0':
    resolution: {integrity: sha512-DApq0KJbJOEzAFYjHADNNxAE3KbhxQB1y5Kplb5Waqw6zVbuWatSnMjE5gs8FUgEPmNsnZA3NCWl9NG0ia04Pg==}
    engines: {node: ^14.15.0 || ^16.10.0 || >=18.0.0}
    peerDependencies:
      node-notifier: ^8.0.1 || ^9.0.0 || ^10.0.0
    peerDependenciesMeta:
      node-notifier:
        optional: true

  '@jest/schemas@29.6.3':
    resolution: {integrity: sha512-mo5j5X+jIZmJQveBKeS/clAueipV7KgiX1vMgCxam1RNYiqE1w62n0/tJJnHtjW8ZHcQco5gY85jA3mi0L+nSA==}
    engines: {node: ^14.15.0 || ^16.10.0 || >=18.0.0}

  '@jest/source-map@29.6.3':
    resolution: {integrity: sha512-MHjT95QuipcPrpLM+8JMSzFx6eHp5Bm+4XeFDJlwsvVBjmKNiIAvasGK2fxz2WbGRlnvqehFbh07MMa7n3YJnw==}
    engines: {node: ^14.15.0 || ^16.10.0 || >=18.0.0}

  '@jest/test-result@29.7.0':
    resolution: {integrity: sha512-Fdx+tv6x1zlkJPcWXmMDAG2HBnaR9XPSd5aDWQVsfrZmLVT3lU1cwyxLgRmXR9yrq4NBoEm9BMsfgFzTQAbJYA==}
    engines: {node: ^14.15.0 || ^16.10.0 || >=18.0.0}

  '@jest/test-sequencer@29.7.0':
    resolution: {integrity: sha512-GQwJ5WZVrKnOJuiYiAF52UNUJXgTZx1NHjFSEB0qEMmSZKAkdMoIzw/Cj6x6NF4AvV23AUqDpFzQkN/eYCYTxw==}
    engines: {node: ^14.15.0 || ^16.10.0 || >=18.0.0}

  '@jest/transform@29.7.0':
    resolution: {integrity: sha512-ok/BTPFzFKVMwO5eOHRrvnBVHdRy9IrsrW1GpMaQ9MCnilNLXQKmAX8s1YXDFaai9xJpac2ySzV0YeRRECr2Vw==}
    engines: {node: ^14.15.0 || ^16.10.0 || >=18.0.0}

  '@jest/types@29.6.3':
    resolution: {integrity: sha512-u3UPsIilWKOM3F9CXtrG8LEJmNxwoCQC/XVj4IKYXvvpx7QIi/Kg1LI5uDmDpKlac62NUtX7eLjRh+jVZcLOzw==}
    engines: {node: ^14.15.0 || ^16.10.0 || >=18.0.0}

  '@jridgewell/gen-mapping@0.3.5':
    resolution: {integrity: sha512-IzL8ZoEDIBRWEzlCcRhOaCupYyN5gdIK+Q6fbFdPDg6HqX6jpkItn7DFIpW9LQzXG6Df9sA7+OKnq0qlz/GaQg==}
    engines: {node: '>=6.0.0'}

  '@jridgewell/resolve-uri@3.1.1':
    resolution: {integrity: sha512-dSYZh7HhCDtCKm4QakX0xFpsRDqjjtZf/kjI/v3T3Nwt5r8/qz/M19F9ySyOqU94SXBmeG9ttTul+YnR4LOxFA==}
    engines: {node: '>=6.0.0'}

  '@jridgewell/set-array@1.2.1':
    resolution: {integrity: sha512-R8gLRTZeyp03ymzP/6Lil/28tGeGEzhx1q2k703KGWRAI1VdvPIXdG70VJc2pAMw3NA6JKL5hhFu1sJX0Mnn/A==}
    engines: {node: '>=6.0.0'}

  '@jridgewell/sourcemap-codec@1.4.15':
    resolution: {integrity: sha512-eF2rxCRulEKXHTRiDrDy6erMYWqNw4LPdQ8UQA4huuxaQsVeRPFl2oM8oDGxMFhJUWZf9McpLtJasDDZb/Bpeg==}

  '@jridgewell/trace-mapping@0.3.25':
    resolution: {integrity: sha512-vNk6aEwybGtawWmy/PzwnGDOjCkLWSD2wqvjGGAgOAwCGWySYXfYoxt00IJkTF+8Lb57DwOb3Aa0o9CApepiYQ==}

  '@kamilkisiela/fast-url-parser@1.1.4':
    resolution: {integrity: sha512-gbkePEBupNydxCelHCESvFSFM8XPh1Zs/OAVRW/rKpEqPAl5PbOM90Si8mv9bvnR53uPD2s/FiRxdvSejpRJew==}

  '@noble/curves@1.2.0':
    resolution: {integrity: sha512-oYclrNgRaM9SsBUBVbb8M6DTV7ZHRTKugureoYEncY5c65HOmRzvSiTE3y5CYaPYJA/GVkrhXEoF0M3Ya9PMnw==}

  '@noble/curves@1.4.0':
    resolution: {integrity: sha512-p+4cb332SFCrReJkCYe8Xzm0OWi4Jji5jVdIZRL/PmacmDkFNw6MrrV+gGpiPxLHbV+zKFRywUWbaseT+tZRXg==}

  '@noble/hashes@1.3.2':
    resolution: {integrity: sha512-MVC8EAQp7MvEcm30KWENFjgR+Mkmf+D189XJTkFIlwohU5hcBbn1ZkKq7KVTi2Hme3PMGF390DaL52beVrIihQ==}
    engines: {node: '>= 16'}

  '@noble/hashes@1.4.0':
    resolution: {integrity: sha512-V1JJ1WTRUqHHrOSh597hURcMqVKVGL/ea3kv0gSnEdsEZ0/+VyPghM1lMNGc00z7CIQorSvbKpuJkxvuHbvdbg==}
    engines: {node: '>= 16'}

  '@nodelib/fs.scandir@2.1.5':
    resolution: {integrity: sha512-vq24Bq3ym5HEQm2NKCr3yXDwjc7vTsEThRDnkp2DK9p1uqLR+DHurm/NOTo0KG7HYHU7eppKZj3MyqYuMBf62g==}
    engines: {node: '>= 8'}

  '@nodelib/fs.stat@2.0.5':
    resolution: {integrity: sha512-RkhPPp2zrqDAQA/2jNhnztcPAlv64XdhIp7a7454A5ovI7Bukxgt7MX7udwAu3zg1DcpPU0rz3VV1SeaqvY4+A==}
    engines: {node: '>= 8'}

  '@nodelib/fs.walk@1.2.8':
    resolution: {integrity: sha512-oGB+UxlgWcgQkgwo8GcEGwemoTFt3FIO9ababBmaGwXIoBKZ+GTy0pP185beGg7Llih/NSHSV2XAs1lnznocSg==}
    engines: {node: '>= 8'}

  '@peculiar/asn1-schema@2.3.8':
    resolution: {integrity: sha512-ULB1XqHKx1WBU/tTFIA+uARuRoBVZ4pNdOA878RDrRbBfBGcSzi5HBkdScC6ZbHn8z7L8gmKCgPC1LHRrP46tA==}

  '@peculiar/json-schema@1.1.12':
    resolution: {integrity: sha512-coUfuoMeIB7B8/NMekxaDzLhaYmp0HZNPEjYRm9goRou8UZIC3z21s0sL9AWoCw4EG876QyO3kYrc61WNF9B/w==}
    engines: {node: '>=8.0.0'}

  '@peculiar/webcrypto@1.4.5':
    resolution: {integrity: sha512-oDk93QCDGdxFRM8382Zdminzs44dg3M2+E5Np+JWkpqLDyJC9DviMh8F8mEJkYuUcUOGA5jHO5AJJ10MFWdbZw==}
    engines: {node: '>=10.12.0'}

  '@pkgjs/parseargs@0.11.0':
    resolution: {integrity: sha512-+1VkjdD0QBLPodGrJUeqarH8VAIvQODIbwh9XpP5Syisf7YoQgsJKPNFoqqLQlu+VQ/tVSshMR6loPMn8U+dPg==}
    engines: {node: '>=14'}

  '@polkadot-api/json-rpc-provider-proxy@0.0.1':
    resolution: {integrity: sha512-gmVDUP8LpCH0BXewbzqXF2sdHddq1H1q+XrAW2of+KZj4woQkIGBRGTJHeBEVHe30EB+UejR1N2dT4PO/RvDdg==}

  '@polkadot-api/json-rpc-provider@0.0.1':
    resolution: {integrity: sha512-/SMC/l7foRjpykLTUTacIH05H3mr9ip8b5xxfwXlVezXrNVLp3Cv0GX6uItkKd+ZjzVPf3PFrDF2B2/HLSNESA==}

  '@polkadot-api/metadata-builders@0.0.1':
    resolution: {integrity: sha512-GCI78BHDzXAF/L2pZD6Aod/yl82adqQ7ftNmKg51ixRL02JpWUA+SpUKTJE5MY1p8kiJJIo09P2um24SiJHxNA==}

  '@polkadot-api/observable-client@0.1.0':
    resolution: {integrity: sha512-GBCGDRztKorTLna/unjl/9SWZcRmvV58o9jwU2Y038VuPXZcr01jcw/1O3x+yeAuwyGzbucI/mLTDa1QoEml3A==}
    peerDependencies:
      rxjs: '>=7.8.0'

  '@polkadot-api/substrate-bindings@0.0.1':
    resolution: {integrity: sha512-bAe7a5bOPnuFVmpv7y4BBMRpNTnMmE0jtTqRUw/+D8ZlEHNVEJQGr4wu3QQCl7k1GnSV1wfv3mzIbYjErEBocg==}

  '@polkadot-api/substrate-client@0.0.1':
    resolution: {integrity: sha512-9Bg9SGc3AwE+wXONQoW8GC00N3v6lCZLW74HQzqB6ROdcm5VAHM4CB/xRzWSUF9CXL78ugiwtHx3wBcpx4H4Wg==}

  '@polkadot-api/utils@0.0.1':
    resolution: {integrity: sha512-3j+pRmlF9SgiYDabSdZsBSsN5XHbpXOAce1lWj56IEEaFZVjsiCaxDOA7C9nCcgfVXuvnbxqqEGQvnY+QfBAUw==}

  '@polkadot/api-augment@12.2.3':
    resolution: {integrity: sha512-w3FYQAzVzZuD1xAUGwEeEftJr5N5oYigItrWkEc3nk+I3wUjNuHNlab3hCJZslRlHrE2zYVK5mGDDZYVPyn86Q==}
    engines: {node: '>=18'}

  '@polkadot/api-base@12.2.3':
    resolution: {integrity: sha512-fUJt3+uvBViwjz5tiiEE1VQkcDiXLzAPdex2OeECXopNnHt9gq8n6dS2arBzfG2eEDv/viCyjggj0wcSaV2yUg==}
    engines: {node: '>=18'}

  '@polkadot/api-derive@12.2.3':
    resolution: {integrity: sha512-zcQOuLoBeYXTMr2r9oPQiIJ7t4997eoQ1yM76KK2/2KTESKfJHus6nA0IK9fDk+c5vIdFKd/BJ0UukQ1AJiLLA==}
    engines: {node: '>=18'}

  '@polkadot/api@12.2.3':
    resolution: {integrity: sha512-qpC29Uq0JZh/7Spcvmw+jUREG/ZYeb7miGUKomqHqU1hwBvyk9bqy7Vr10g3Hh0bkl5nP29YmnrLrG0NG+EtPg==}
    engines: {node: '>=18'}

  '@polkadot/keyring@12.6.2':
    resolution: {integrity: sha512-O3Q7GVmRYm8q7HuB3S0+Yf/q/EB2egKRRU3fv9b3B7V+A52tKzA+vIwEmNVaD1g5FKW9oB97rmpggs0zaKFqHw==}
    engines: {node: '>=18'}
    peerDependencies:
      '@polkadot/util': 12.6.2
      '@polkadot/util-crypto': 12.6.2

  '@polkadot/keyring@13.0.2':
    resolution: {integrity: sha512-NeLbhyKDT5W8LI9seWTZGePxNTOVpDhv2018HSrEDwJq9Ie0C4TZhUf3KNERCkSveuThXjfQJMs+1CF33ZXPWw==}
    engines: {node: '>=18'}
    peerDependencies:
      '@polkadot/util': 13.0.2
      '@polkadot/util-crypto': 13.0.2

  '@polkadot/networks@12.6.2':
    resolution: {integrity: sha512-1oWtZm1IvPWqvMrldVH6NI2gBoCndl5GEwx7lAuQWGr7eNL+6Bdc5K3Z9T0MzFvDGoi2/CBqjX9dRKo39pDC/w==}
    engines: {node: '>=18'}

  '@polkadot/networks@13.0.2':
    resolution: {integrity: sha512-ABAL+vug/gIwkdFEzeh87JoJd0YKrxSYg/HjUrZ+Zis2ucxQEKpvtCpJ34ku+YrjacBfVqIAkkwd3ZdIPGq9aQ==}
    engines: {node: '>=18'}

  '@polkadot/rpc-augment@12.2.3':
    resolution: {integrity: sha512-3V+Xp5cGb8hA0YZ4V4jXdC0POZGirQ63DkUnypmq86Fa1A7NCuVgD+s9ayOc8kNUMuKJIRKr3cLTj97S6f15lw==}
    engines: {node: '>=18'}

  '@polkadot/rpc-core@12.2.3':
    resolution: {integrity: sha512-XJyPpwYBe+ijlivEKcRYRlQ5vx/CUXG0PZ23/TLKMRNlh5BVAC4HK/4dzBmOc3FT0ulOMbu7/TH+mk7ppQHrKg==}
    engines: {node: '>=18'}

  '@polkadot/rpc-provider@12.2.3':
    resolution: {integrity: sha512-hzw6YGV+3daU49rsEPmdl/UDupAmc3lqBYN2gj7lxQCMSqYjBr0Pj1ScGJJXzlR8ZyiY97e/TGIW13W6ivmIGQ==}
    engines: {node: '>=18'}

  '@polkadot/types-augment@11.1.1':
    resolution: {integrity: sha512-aBfM+vu76YIym8Dvy00FJZRVz9cHqeghlTj3Lj1WjolVc+GuFxAWDx87p778Sb9d+iebA3pVY0wXNF+ZlRNDtg==}
    engines: {node: '>=18'}

  '@polkadot/types-augment@12.2.3':
    resolution: {integrity: sha512-RLHWl4TIgJqWFuGDgstKTYqB7EWGx4oJ5nzIdKCQgYAeOi+LFYXyZjE2ffhmX258VPsSXu4syeQpcBIEWns8kA==}
    engines: {node: '>=18'}

  '@polkadot/types-codec@11.1.1':
    resolution: {integrity: sha512-YMLEwerOO17M++EUAnh0SQWcDQNZ/l2nGmbSSvLEUBZdjXdtfLQ8NFVZakH5ehNHD+X3t0NLOQJg0hOBlVIj4A==}
    engines: {node: '>=18'}

  '@polkadot/types-codec@12.2.3':
    resolution: {integrity: sha512-oBHAEXyAMZ6ghEEgKW95cc4OFdkxiRKazx18Dk433sWk2HGkwGoKd9uK6xdelMgO1EnbBzZwc2epOhKH7rTEmQ==}
    engines: {node: '>=18'}

  '@polkadot/types-create@11.1.1':
    resolution: {integrity: sha512-Ro/9lYyEhGYTFoIvFUvAzdJ+0Of/tVnqewtwV35iXX9C86GazE8URJPrHFh4J/GBLQY0/JiT++PwxwFNH/kJsw==}
    engines: {node: '>=18'}

  '@polkadot/types-create@12.2.3':
    resolution: {integrity: sha512-4XR04QFgKeHZEj7NyBK3A55EgzmGZtC175Hbq5y3+j8XV84amOOhVqj7gDQqnSyRMAtl7+HSsfpx3+Loh+4l+g==}
    engines: {node: '>=18'}

  '@polkadot/types-known@12.2.3':
    resolution: {integrity: sha512-hB3fBlZ51dBaGRJf6ParvoqCSig9ovqjDgpFwysewXsc74GRoPPR7RQFw/hITxwdKL5ldyTZnBIGBxROiF86Tg==}
    engines: {node: '>=18'}

  '@polkadot/types-support@12.2.3':
    resolution: {integrity: sha512-/YVZ0j126el/5e/BTrhw1SuDmlyV394zKak7LkYcAJ8IyDmT53cajMK2TQe03uVsE/vveligkYmJ24IEjZ+DRg==}
    engines: {node: '>=18'}

  '@polkadot/types@11.1.1':
    resolution: {integrity: sha512-v4cbkRXYGcgtESg5oF/fVFNSrkmxw+rFxWslOWVB0mDJ74ooPDyasBR0FjxrPdoMlbxtrBbs+TixFEKng63chA==}
    engines: {node: '>=18'}

  '@polkadot/types@12.2.3':
    resolution: {integrity: sha512-p6y3WdZBvdgT5+m+gvPaHXUaei1DQjMI9BxhzHS5FfOvDMSDf0uBacamtRmkdII5bJuUgGBYG9BjHic8yWu0/g==}
    engines: {node: '>=18'}

  '@polkadot/util-crypto@12.6.2':
    resolution: {integrity: sha512-FEWI/dJ7wDMNN1WOzZAjQoIcCP/3vz3wvAp5QQm+lOrzOLj0iDmaIGIcBkz8HVm3ErfSe/uKP0KS4jgV/ib+Mg==}
    engines: {node: '>=18'}
    peerDependencies:
      '@polkadot/util': 12.6.2

  '@polkadot/util-crypto@13.0.2':
    resolution: {integrity: sha512-woUsJJ6zd/caL7U+D30a5oM/+WK9iNI00Y8aNUHSj6Zq/KPzK9uqDBaLGWwlgrejoMQkxxiU2X0f2LzP15AtQg==}
    engines: {node: '>=18'}
    peerDependencies:
      '@polkadot/util': 13.0.2

  '@polkadot/util@12.6.2':
    resolution: {integrity: sha512-l8TubR7CLEY47240uki0TQzFvtnxFIO7uI/0GoWzpYD/O62EIAMRsuY01N4DuwgKq2ZWD59WhzsLYmA5K6ksdw==}
    engines: {node: '>=18'}

  '@polkadot/util@13.0.2':
    resolution: {integrity: sha512-/6bS9sfhJLhs8QuqWaR1eRapzfDdGC5XAQZEPL9NN5sTTA7HxWos8rVleai0UERm8QUMabjZ9rK9KpzbXl7ojg==}
    engines: {node: '>=18'}

  '@polkadot/wasm-bridge@7.3.2':
    resolution: {integrity: sha512-AJEXChcf/nKXd5Q/YLEV5dXQMle3UNT7jcXYmIffZAo/KI394a+/24PaISyQjoNC0fkzS1Q8T5pnGGHmXiVz2g==}
    engines: {node: '>=18'}
    peerDependencies:
      '@polkadot/util': '*'
      '@polkadot/x-randomvalues': '*'

  '@polkadot/wasm-crypto-asmjs@7.3.2':
    resolution: {integrity: sha512-QP5eiUqUFur/2UoF2KKKYJcesc71fXhQFLT3D4ZjG28Mfk2ZPI0QNRUfpcxVQmIUpV5USHg4geCBNuCYsMm20Q==}
    engines: {node: '>=18'}
    peerDependencies:
      '@polkadot/util': '*'

  '@polkadot/wasm-crypto-init@7.3.2':
    resolution: {integrity: sha512-FPq73zGmvZtnuJaFV44brze3Lkrki3b4PebxCy9Fplw8nTmisKo9Xxtfew08r0njyYh+uiJRAxPCXadkC9sc8g==}
    engines: {node: '>=18'}
    peerDependencies:
      '@polkadot/util': '*'
      '@polkadot/x-randomvalues': '*'

  '@polkadot/wasm-crypto-wasm@7.3.2':
    resolution: {integrity: sha512-15wd0EMv9IXs5Abp1ZKpKKAVyZPhATIAHfKsyoWCEFDLSOA0/K0QGOxzrAlsrdUkiKZOq7uzSIgIDgW8okx2Mw==}
    engines: {node: '>=18'}
    peerDependencies:
      '@polkadot/util': '*'

  '@polkadot/wasm-crypto@7.3.2':
    resolution: {integrity: sha512-+neIDLSJ6jjVXsjyZ5oLSv16oIpwp+PxFqTUaZdZDoA2EyFRQB8pP7+qLsMNk+WJuhuJ4qXil/7XiOnZYZ+wxw==}
    engines: {node: '>=18'}
    peerDependencies:
      '@polkadot/util': '*'
      '@polkadot/x-randomvalues': '*'

  '@polkadot/wasm-util@7.3.2':
    resolution: {integrity: sha512-bmD+Dxo1lTZyZNxbyPE380wd82QsX+43mgCm40boyKrRppXEyQmWT98v/Poc7chLuskYb6X8IQ6lvvK2bGR4Tg==}
    engines: {node: '>=18'}
    peerDependencies:
      '@polkadot/util': '*'

  '@polkadot/x-bigint@12.6.2':
    resolution: {integrity: sha512-HSIk60uFPX4GOFZSnIF7VYJz7WZA7tpFJsne7SzxOooRwMTWEtw3fUpFy5cYYOeLh17/kHH1Y7SVcuxzVLc74Q==}
    engines: {node: '>=18'}

  '@polkadot/x-bigint@13.0.2':
    resolution: {integrity: sha512-h2jKT/UaxiEal8LhQeH6+GCjO7GwEqVAD2SNYteCOXff6yNttqAZYJuHZsndbVjVNwqRNf8D5q/zZkD0HUd6xQ==}
    engines: {node: '>=18'}

  '@polkadot/x-fetch@13.0.2':
    resolution: {integrity: sha512-B/gf9iriUr6za/Ui7zIFBfHz7UBZ68rJEIteWHx1UHRCZPcLqv+hgpev6xIGrkfFljI0/lI7IwtN2qy6HYzFBg==}
    engines: {node: '>=18'}

  '@polkadot/x-global@12.6.2':
    resolution: {integrity: sha512-a8d6m+PW98jmsYDtAWp88qS4dl8DyqUBsd0S+WgyfSMtpEXu6v9nXDgPZgwF5xdDvXhm+P0ZfVkVTnIGrScb5g==}
    engines: {node: '>=18'}

  '@polkadot/x-global@13.0.2':
    resolution: {integrity: sha512-OoNIXLB5y8vIKpk4R+XmpDPhipNXWSUvEwUnpQT7NAxNLmzgMq1FhbrwBWWPRNHPrQonp7mqxV/X+v5lv1HW/g==}
    engines: {node: '>=18'}

  '@polkadot/x-randomvalues@12.6.2':
    resolution: {integrity: sha512-Vr8uG7rH2IcNJwtyf5ebdODMcr0XjoCpUbI91Zv6AlKVYOGKZlKLYJHIwpTaKKB+7KPWyQrk4Mlym/rS7v9feg==}
    engines: {node: '>=18'}
    peerDependencies:
      '@polkadot/util': 12.6.2
      '@polkadot/wasm-util': '*'

  '@polkadot/x-randomvalues@13.0.2':
    resolution: {integrity: sha512-SGj+L0H/7TWZtSmtkWlixO4DFzXDdluI0UscN2h285os2Ns8PnmBbue+iJ8PVSzpY1BOxd66gvkkpboPz+jXFQ==}
    engines: {node: '>=18'}
    peerDependencies:
      '@polkadot/util': 13.0.2
      '@polkadot/wasm-util': '*'

  '@polkadot/x-textdecoder@12.6.2':
    resolution: {integrity: sha512-M1Bir7tYvNappfpFWXOJcnxUhBUFWkUFIdJSyH0zs5LmFtFdbKAeiDXxSp2Swp5ddOZdZgPac294/o2TnQKN1w==}
    engines: {node: '>=18'}

  '@polkadot/x-textdecoder@13.0.2':
    resolution: {integrity: sha512-mauglOkTJxLGmLwLc3J5Jlq/W+SHP53eiy3F8/8JxxfnXrZKgWoQXGpvXYPjFnMZj0MzDSy/6GjyGWnDCgdQFA==}
    engines: {node: '>=18'}

  '@polkadot/x-textencoder@12.6.2':
    resolution: {integrity: sha512-4N+3UVCpI489tUJ6cv3uf0PjOHvgGp9Dl+SZRLgFGt9mvxnvpW/7+XBADRMtlG4xi5gaRK7bgl5bmY6OMDsNdw==}
    engines: {node: '>=18'}

  '@polkadot/x-textencoder@13.0.2':
    resolution: {integrity: sha512-Lq08H2OnVXj97uaOwg7tcmRS7a4VJYkHEeWO4FyEMOk6P6lU6W8OVNjjxG0se9PCEgmyZPUDbJI//1ynzP4cXw==}
    engines: {node: '>=18'}

  '@polkadot/x-ws@13.0.2':
    resolution: {integrity: sha512-nC5e2eY5D5ZR5teQOB7ib+dWLbmNws86cTz3BjKCalSMBBIn6i3V9ElgABpierBmnSJe9D94EyrH1BxdVfDxUg==}
    engines: {node: '>=18'}

  '@prisma/client@5.21.1':
    resolution: {integrity: sha512-3n+GgbAZYjaS/k0M03yQsQfR1APbr411r74foknnsGpmhNKBG49VuUkxIU6jORgvJPChoD4WC4PqoHImN1FP0w==}
    engines: {node: '>=16.13'}
    peerDependencies:
      prisma: '*'
    peerDependenciesMeta:
      prisma:
        optional: true

  '@prisma/debug@5.21.1':
    resolution: {integrity: sha512-uY8SAhcnORhvgtOrNdvWS98Aq/nkQ9QDUxrWAgW8XrCZaI3j2X7zb7Xe6GQSh6xSesKffFbFlkw0c2luHQviZA==}

  '@prisma/engines-version@5.21.1-1.bf0e5e8a04cada8225617067eaa03d041e2bba36':
    resolution: {integrity: sha512-qvnEflL0//lh44S/T9NcvTMxfyowNeUxTunPcDfKPjyJNrCNf2F1zQLcUv5UHAruECpX+zz21CzsC7V2xAeM7Q==}

  '@prisma/engines@5.21.1':
    resolution: {integrity: sha512-hGVTldUkIkTwoV8//hmnAAiAchi4oMEKD3aW5H2RrnI50tTdwza7VQbTTAyN3OIHWlK5DVg6xV7X8N/9dtOydA==}

  '@prisma/fetch-engine@5.21.1':
    resolution: {integrity: sha512-70S31vgpCGcp9J+mh/wHtLCkVezLUqe/fGWk3J3JWZIN7prdYSlr1C0niaWUyNK2VflLXYi8kMjAmSxUVq6WGQ==}

  '@prisma/get-platform@5.21.1':
    resolution: {integrity: sha512-sRxjL3Igst3ct+e8ya/x//cDXmpLbZQ5vfps2N4tWl4VGKQAmym77C/IG/psSMsQKszc8uFC/q1dgmKFLUgXZQ==}

  '@repeaterjs/repeater@3.0.5':
    resolution: {integrity: sha512-l3YHBLAol6d/IKnB9LhpD0cEZWAoe3eFKUyTYWmFmCO2Q/WOckxLQAUyMZWwZV2M/m3+4vgRoaolFqaII82/TA==}

  '@rollup/rollup-android-arm-eabi@4.20.0':
    resolution: {integrity: sha512-TSpWzflCc4VGAUJZlPpgAJE1+V60MePDQnBd7PPkpuEmOy8i87aL6tinFGKBFKuEDikYpig72QzdT3QPYIi+oA==}
    cpu: [arm]
    os: [android]

  '@rollup/rollup-android-arm64@4.20.0':
    resolution: {integrity: sha512-u00Ro/nok7oGzVuh/FMYfNoGqxU5CPWz1mxV85S2w9LxHR8OoMQBuSk+3BKVIDYgkpeOET5yXkx90OYFc+ytpQ==}
    cpu: [arm64]
    os: [android]

  '@rollup/rollup-darwin-arm64@4.20.0':
    resolution: {integrity: sha512-uFVfvzvsdGtlSLuL0ZlvPJvl6ZmrH4CBwLGEFPe7hUmf7htGAN+aXo43R/V6LATyxlKVC/m6UsLb7jbG+LG39Q==}
    cpu: [arm64]
    os: [darwin]

  '@rollup/rollup-darwin-x64@4.20.0':
    resolution: {integrity: sha512-xbrMDdlev53vNXexEa6l0LffojxhqDTBeL+VUxuuIXys4x6xyvbKq5XqTXBCEUA8ty8iEJblHvFaWRJTk/icAQ==}
    cpu: [x64]
    os: [darwin]

  '@rollup/rollup-linux-arm-gnueabihf@4.20.0':
    resolution: {integrity: sha512-jMYvxZwGmoHFBTbr12Xc6wOdc2xA5tF5F2q6t7Rcfab68TT0n+r7dgawD4qhPEvasDsVpQi+MgDzj2faOLsZjA==}
    cpu: [arm]
    os: [linux]

  '@rollup/rollup-linux-arm-musleabihf@4.20.0':
    resolution: {integrity: sha512-1asSTl4HKuIHIB1GcdFHNNZhxAYEdqML/MW4QmPS4G0ivbEcBr1JKlFLKsIRqjSwOBkdItn3/ZDlyvZ/N6KPlw==}
    cpu: [arm]
    os: [linux]

  '@rollup/rollup-linux-arm64-gnu@4.20.0':
    resolution: {integrity: sha512-COBb8Bkx56KldOYJfMf6wKeYJrtJ9vEgBRAOkfw6Ens0tnmzPqvlpjZiLgkhg6cA3DGzCmLmmd319pmHvKWWlQ==}
    cpu: [arm64]
    os: [linux]

  '@rollup/rollup-linux-arm64-musl@4.20.0':
    resolution: {integrity: sha512-+it+mBSyMslVQa8wSPvBx53fYuZK/oLTu5RJoXogjk6x7Q7sz1GNRsXWjn6SwyJm8E/oMjNVwPhmNdIjwP135Q==}
    cpu: [arm64]
    os: [linux]

  '@rollup/rollup-linux-powerpc64le-gnu@4.20.0':
    resolution: {integrity: sha512-yAMvqhPfGKsAxHN8I4+jE0CpLWD8cv4z7CK7BMmhjDuz606Q2tFKkWRY8bHR9JQXYcoLfopo5TTqzxgPUjUMfw==}
    cpu: [ppc64]
    os: [linux]

  '@rollup/rollup-linux-riscv64-gnu@4.20.0':
    resolution: {integrity: sha512-qmuxFpfmi/2SUkAw95TtNq/w/I7Gpjurx609OOOV7U4vhvUhBcftcmXwl3rqAek+ADBwSjIC4IVNLiszoj3dPA==}
    cpu: [riscv64]
    os: [linux]

  '@rollup/rollup-linux-s390x-gnu@4.20.0':
    resolution: {integrity: sha512-I0BtGXddHSHjV1mqTNkgUZLnS3WtsqebAXv11D5BZE/gfw5KoyXSAXVqyJximQXNvNzUo4GKlCK/dIwXlz+jlg==}
    cpu: [s390x]
    os: [linux]

  '@rollup/rollup-linux-x64-gnu@4.20.0':
    resolution: {integrity: sha512-y+eoL2I3iphUg9tN9GB6ku1FA8kOfmF4oUEWhztDJ4KXJy1agk/9+pejOuZkNFhRwHAOxMsBPLbXPd6mJiCwew==}
    cpu: [x64]
    os: [linux]

  '@rollup/rollup-linux-x64-musl@4.20.0':
    resolution: {integrity: sha512-hM3nhW40kBNYUkZb/r9k2FKK+/MnKglX7UYd4ZUy5DJs8/sMsIbqWK2piZtVGE3kcXVNj3B2IrUYROJMMCikNg==}
    cpu: [x64]
    os: [linux]

  '@rollup/rollup-win32-arm64-msvc@4.20.0':
    resolution: {integrity: sha512-psegMvP+Ik/Bg7QRJbv8w8PAytPA7Uo8fpFjXyCRHWm6Nt42L+JtoqH8eDQ5hRP7/XW2UiIriy1Z46jf0Oa1kA==}
    cpu: [arm64]
    os: [win32]

  '@rollup/rollup-win32-ia32-msvc@4.20.0':
    resolution: {integrity: sha512-GabekH3w4lgAJpVxkk7hUzUf2hICSQO0a/BLFA11/RMxQT92MabKAqyubzDZmMOC/hcJNlc+rrypzNzYl4Dx7A==}
    cpu: [ia32]
    os: [win32]

  '@rollup/rollup-win32-x64-msvc@4.20.0':
    resolution: {integrity: sha512-aJ1EJSuTdGnM6qbVC4B5DSmozPTqIag9fSzXRNNo+humQLG89XpPgdt16Ia56ORD7s+H8Pmyx44uczDQ0yDzpg==}
    cpu: [x64]
    os: [win32]

  '@rtsao/scc@1.1.0':
    resolution: {integrity: sha512-zt6OdqaDoOnJ1ZYsCYGt9YmWzDXl4vQdKTyJev62gFhRGKdx7mcT54V9KIjg+d2wi9EXsPvAPKe7i7WjfVWB8g==}

  '@scure/base@1.1.6':
    resolution: {integrity: sha512-ok9AWwhcgYuGG3Zfhyqg+zwl+Wn5uE+dwC0NV/2qQkx4dABbb/bx96vWu8NSj+BNjjSjno+JRYRjle1jV08k3g==}

  '@sinclair/typebox@0.27.8':
    resolution: {integrity: sha512-+Fj43pSMwJs4KRrH/938Uf+uAELIgVBmQzg/q1YG10djyfA3TnrU8N8XzqCh/okZdszqBQTZf96idMfE5lnwTA==}

  '@sindresorhus/merge-streams@2.3.0':
    resolution: {integrity: sha512-LtoMMhxAlorcGhmFYI+LhPgbPZCkgP6ra1YL604EeF6U98pLlQ3iWIGMdWSC+vWmPBWBNgmDBAhnAobLROJmwg==}
    engines: {node: '>=18'}

  '@sinonjs/commons@3.0.1':
    resolution: {integrity: sha512-K3mCHKQ9sVh8o1C9cxkwxaOmXoAMlDxC1mYyHrjqOWEcBjYr76t96zL2zlj5dUGZ3HSw240X1qgH3Mjf1yJWpQ==}

  '@sinonjs/fake-timers@10.3.0':
    resolution: {integrity: sha512-V4BG07kuYSUkTCSBHG8G8TNhM+F19jXFWnQtzj+we8DrkpSBCee9Z3Ms8yiGer/dlmhe35/Xdgyo3/0rQKg7YA==}

  '@socket.io/component-emitter@3.1.0':
    resolution: {integrity: sha512-+9jVqKhRSpsc591z5vX+X5Yyw+he/HCB4iQ/RYxw35CEPaY1gnsNE43nf9n9AaYjAQrTiI/mOwKUKdUs9vf7Xg==}

  '@substrate/connect-extension-protocol@2.0.0':
    resolution: {integrity: sha512-nKu8pDrE3LNCEgJjZe1iGXzaD6OSIDD4Xzz/yo4KO9mQ6LBvf49BVrt4qxBFGL6++NneLiWUZGoh+VSd4PyVIg==}

  '@substrate/connect-known-chains@1.1.6':
    resolution: {integrity: sha512-JwtdGbnK3ZqrY1qp3Ifr/p648sp9hG0Q715h4nRghnqZJnMQIiLKaFkcLnvrAiYQD3zNTYDztHidy5Q/u0TcbQ==}

  '@substrate/connect@0.8.10':
    resolution: {integrity: sha512-DIyQ13DDlXqVFnLV+S6/JDgiGowVRRrh18kahieJxhgvzcWicw5eLc6jpfQ0moVVLBYkO7rctB5Wreldwpva8w==}
    deprecated: versions below 1.x are no longer maintained

  '@substrate/light-client-extension-helpers@0.0.6':
    resolution: {integrity: sha512-girltEuxQ1BvkJWmc8JJlk4ZxnlGXc/wkLcNguhY+UoDEMBK0LsdtfzQKIfrIehi4QdeSBlFEFBoI4RqPmsZzA==}
    peerDependencies:
      smoldot: 2.x

  '@substrate/ss58-registry@1.48.0':
    resolution: {integrity: sha512-lE9TGgtd93fTEIoHhSdtvSFBoCsvTbqiCvQIMvX4m6BO/hESywzzTzTFMVP1doBwDDMAN4lsMfIM3X3pdmt7kQ==}

  '@swc/core-darwin-arm64@1.7.10':
    resolution: {integrity: sha512-TYp4x/9w/C/yMU1olK5hTKq/Hi7BjG71UJ4V1U1WxI1JA3uokjQ/GoktDfmH5V5pX4dgGSOJwUe2RjoN8Z/XnA==}
    engines: {node: '>=10'}
    cpu: [arm64]
    os: [darwin]

  '@swc/core-darwin-x64@1.7.10':
    resolution: {integrity: sha512-P3LJjAWh5yLc6p5IUwV5LgRfA3R1oDCZDMabYyb2BVQuJTD4MfegW9DhBcUUF5dhBLwq3191KpLVzE+dLTbiXw==}
    engines: {node: '>=10'}
    cpu: [x64]
    os: [darwin]

  '@swc/core-linux-arm-gnueabihf@1.7.10':
    resolution: {integrity: sha512-yGOFjE7w/akRTmqGY3FvWYrqbxO7OB2N2FHj2LO5HtzXflfoABb5RyRvdEquX+17J6mEpu4EwjYNraTD/WHIEQ==}
    engines: {node: '>=10'}
    cpu: [arm]
    os: [linux]

  '@swc/core-linux-arm64-gnu@1.7.10':
    resolution: {integrity: sha512-SPWsgWHfdWKKjLrYlvhxcdBJ7Ruy6crJbPoE9NfD95eJEjMnS2yZTqj2ChFsY737WeyhWYlHzgYhYOVCp83YwQ==}
    engines: {node: '>=10'}
    cpu: [arm64]
    os: [linux]

  '@swc/core-linux-arm64-musl@1.7.10':
    resolution: {integrity: sha512-PUi50bkNqnBL3Z/Zq6jSfwgN9A/taA6u2Zou0tjDJi7oVdpjdr7SxNgCGzMJ/nNg5D/IQn1opM1jktMvpsPAuQ==}
    engines: {node: '>=10'}
    cpu: [arm64]
    os: [linux]

  '@swc/core-linux-x64-gnu@1.7.10':
    resolution: {integrity: sha512-Sc+pY55gknCAmBQBR6DhlA7jZSxHaLSDb5Sevzi6DOFMXR79NpA6zWTNKwp1GK2AnRIkbAfvYLgOxS5uWTFVpg==}
    engines: {node: '>=10'}
    cpu: [x64]
    os: [linux]

  '@swc/core-linux-x64-musl@1.7.10':
    resolution: {integrity: sha512-g5NKx2LXaGd0K26hmEts1Cvb7ptIvq3MHSgr6/D1tRPcDZw1Sp0dYsmyOv0ho4F5GOJyiCooG3oE9FXdb7jIpQ==}
    engines: {node: '>=10'}
    cpu: [x64]
    os: [linux]

  '@swc/core-win32-arm64-msvc@1.7.10':
    resolution: {integrity: sha512-plRIsOcfy9t9Q/ivm5DA7I0HaIvfAWPbI+bvVRrr3C/1K2CSqnqZJjEWOAmx2LiyipijNnEaFYuLBp0IkGuJpg==}
    engines: {node: '>=10'}
    cpu: [arm64]
    os: [win32]

  '@swc/core-win32-ia32-msvc@1.7.10':
    resolution: {integrity: sha512-GntrVNT23viHtbfzmlK8lfBiKeajH24GzbDT7qXhnoO20suUPcyYZxyvCb4gWM2zu8ZBTPHNlqfrNsriQCZ+lQ==}
    engines: {node: '>=10'}
    cpu: [ia32]
    os: [win32]

  '@swc/core-win32-x64-msvc@1.7.10':
    resolution: {integrity: sha512-uXIF8GuSappe1imm6Lf7pHGepfCBjDQlS+qTqvEGE0wZAsL1IVATK9P/cH/OCLfJXeQDTLeSYmrpwjtXNt46tQ==}
    engines: {node: '>=10'}
    cpu: [x64]
    os: [win32]

  '@swc/core@1.7.10':
    resolution: {integrity: sha512-l0xrFwBQ9atizhmV94yC2nwcecTk/oftofwMNPiFMGe56dqdmi2ArHaTV3PCtMlgaUH6rGCehoRMt5OrCI1ktg==}
    engines: {node: '>=10'}
    peerDependencies:
      '@swc/helpers': '*'
    peerDependenciesMeta:
      '@swc/helpers':
        optional: true

  '@swc/counter@0.1.3':
    resolution: {integrity: sha512-e2BR4lsJkkRlKZ/qCHPw9ZaSxc0MVUd7gtbtaB7aMvHeJVYe8sOB8DBZkP2DtISHGSku9sCK6T6cnY0CtXrOCQ==}

  '@swc/helpers@0.5.12':
    resolution: {integrity: sha512-KMZNXiGibsW9kvZAO1Pam2JPTDBm+KSHMMHWdsyI/1DbIZjT2A6Gy3hblVXUMEDvUAKq+e0vL0X0o54owWji7g==}

  '@swc/jest@0.2.36':
    resolution: {integrity: sha512-8X80dp81ugxs4a11z1ka43FPhP+/e+mJNXJSxiNYk8gIX/jPBtY4gQTrKu/KIoco8bzKuPI5lUxjfLiGsfvnlw==}
    engines: {npm: '>= 7.0.0'}
    peerDependencies:
      '@swc/core': '*'

  '@swc/types@0.1.12':
    resolution: {integrity: sha512-wBJA+SdtkbFhHjTMYH+dEH1y4VpfGdAc2Kw/LK09i9bXd/K6j6PkDcFCEzb6iVfZMkPRrl/q0e3toqTAJdkIVA==}

  '@trpc/client@10.45.2':
    resolution: {integrity: sha512-ykALM5kYWTLn1zYuUOZ2cPWlVfrXhc18HzBDyRhoPYN0jey4iQHEFSEowfnhg1RvYnrAVjNBgHNeSAXjrDbGwg==}
    peerDependencies:
      '@trpc/server': 10.45.2

  '@trpc/server@10.45.2':
    resolution: {integrity: sha512-wOrSThNNE4HUnuhJG6PfDRp4L2009KDVxsd+2VYH8ro6o/7/jwYZ8Uu5j+VaW+mOmc8EHerHzGcdbGNQSAUPgg==}

  '@ts-morph/common@0.24.0':
    resolution: {integrity: sha512-c1xMmNHWpNselmpIqursHeOHHBTIsJLbB+NuovbTTRCNiTLEr/U9dbJ8qy0jd/O2x5pc3seWuOUN5R2IoOTp8A==}

  '@typechain/ethers-v6@0.5.1':
    resolution: {integrity: sha512-F+GklO8jBWlsaVV+9oHaPh5NJdd6rAKN4tklGfInX1Q7h0xPgVLP39Jl3eCulPB5qexI71ZFHwbljx4ZXNfouA==}
    peerDependencies:
      ethers: 6.x
      typechain: ^8.3.2
      typescript: '>=4.7.0'

  '@types/babel__core@7.20.5':
    resolution: {integrity: sha512-qoQprZvz5wQFJwMDqeseRXWv3rqMvhgpbXFfVyWhbx9X47POIA6i/+dXefEmZKoAgOaTdaIgNSMqMIU61yRyzA==}

  '@types/babel__generator@7.6.8':
    resolution: {integrity: sha512-ASsj+tpEDsEiFr1arWrlN6V3mdfjRMZt6LtK/Vp/kreFLnr5QH5+DhvD5nINYZXzwJvXeGq+05iUXcAzVrqWtw==}

  '@types/babel__template@7.4.4':
    resolution: {integrity: sha512-h/NUaSyG5EyxBIp8YRxo4RMe2/qQgvyowRwVMzhYhBCONbW8PUsg4lkFMrhgZhUe5z3L3MiLDuvyJ/CaPa2A8A==}

  '@types/babel__traverse@7.20.5':
    resolution: {integrity: sha512-WXCyOcRtH37HAUkpXhUduaxdm82b4GSlyTqajXviN4EfiuPgNYR109xMCKvpl6zPIpua0DGlMEDCq+g8EdoheQ==}

  '@types/bn.js@5.1.5':
    resolution: {integrity: sha512-V46N0zwKRF5Q00AZ6hWtN0T8gGmDUaUzLWQvHFo5yThtVwK/VCenFY3wXVbOvNfajEpsTfQM4IN9k/d6gUVX3A==}

  '@types/body-parser@1.19.5':
    resolution: {integrity: sha512-fB3Zu92ucau0iQ0JMCFQE7b/dv8Ot07NI3KaZIkIUNXq82k4eBAqUaneXfleGY9JWskeS9y+u0nXMyspcuQrCg==}

  '@types/connect@3.4.38':
    resolution: {integrity: sha512-K6uROf1LD88uDQqJCktA4yzL1YYAK6NgfsI0v/mTgyPKWsX1CnJ0XPSDhViejru1GcRkLWb8RlzFYJRqGUbaug==}

  '@types/cookie@0.4.1':
    resolution: {integrity: sha512-XW/Aa8APYr6jSVVA1y/DEIZX0/GMKLEVekNG727R8cs56ahETkRAy/3DR7+fJyh7oUgGwNQaRfXCun0+KbWY7Q==}

  '@types/cookiejar@2.1.5':
    resolution: {integrity: sha512-he+DHOWReW0nghN24E1WUqM0efK4kI9oTqDm6XmK8ZPe2djZ90BSNdGnIyCLzCPw7/pogPlGbzI2wHGGmi4O/Q==}

  '@types/cors@2.8.17':
    resolution: {integrity: sha512-8CGDvrBj1zgo2qE+oS3pOCyYNqCPryMWY2bGfwA0dcfopWGgxs+78df0Rs3rc9THP4JkOhLsAa+15VdpAqkcUA==}

  '@types/estree@1.0.5':
    resolution: {integrity: sha512-/kYRxGDLWzHOB7q+wtSUQlFrtcdUccpfy+X+9iMBpHK8QLLhx2wIPYuS5DYtR9Wa/YlZAbIovy7qVdB1Aq6Lyw==}

  '@types/express-serve-static-core@5.0.0':
    resolution: {integrity: sha512-AbXMTZGt40T+KON9/Fdxx0B2WK5hsgxcfXJLr5bFpZ7b4JCex2WyQPTEKdXqfHiY5nKKBScZ7yCoO6Pvgxfvnw==}

  '@types/express@5.0.0':
    resolution: {integrity: sha512-DvZriSMehGHL1ZNLzi6MidnsDhUZM/x2pRdDIKdwbUNqqwHxMlRdkxtn6/EPKyqKpHqTl/4nRZsRNLpZxZRpPQ==}

  '@types/graceful-fs@4.1.9':
    resolution: {integrity: sha512-olP3sd1qOEe5dXTSaFvQG+02VdRXcdytWLAZsAq1PecU8uqQAhkrnbli7DagjtXKW/Bl7YJbUsa8MPcuc8LHEQ==}

  '@types/graphql-fields@1.3.9':
    resolution: {integrity: sha512-HynTnp1HrE58uYcFcAK5UOfdrHSOIHDLCjvMU4yCmQLMj21uo7ZiZqnDGrD27pgCgHH5a1e8GYNK98Ndmma7ig==}

  '@types/http-errors@2.0.4':
    resolution: {integrity: sha512-D0CFMMtydbJAegzOyHjtiKPLlvnm3iTZyZRSZoLq2mRhDdmLfIWOCYPfQJ4cu2erKghU++QvjcUjp/5h7hESpA==}

  '@types/istanbul-lib-coverage@2.0.6':
    resolution: {integrity: sha512-2QF/t/auWm0lsy8XtKVPG19v3sSOQlJe/YHZgfjb/KBBHOGSV+J2q/S671rcq9uTBrLAXmZpqJiaQbMT+zNU1w==}

  '@types/istanbul-lib-report@3.0.3':
    resolution: {integrity: sha512-NQn7AHQnk/RSLOxrBbGyJM/aVQ+pjj5HCgasFxc0K/KhoATfQ/47AyUl15I2yBUpihjmas+a+VJBOqecrFH+uA==}

  '@types/istanbul-reports@3.0.4':
    resolution: {integrity: sha512-pk2B1NWalF9toCRu6gjBzR69syFjP4Od8WRAX+0mmf9lAjCRicLOWc+ZrxZHx/0XRjotgkF9t6iaMJ+aXcOdZQ==}

  '@types/jest@29.5.13':
    resolution: {integrity: sha512-wd+MVEZCHt23V0/L642O5APvspWply/rGY5BcW4SUETo2UzPU3Z26qr8jC2qxpimI2jjx9h7+2cj2FwIr01bXg==}

  '@types/js-yaml@4.0.9':
    resolution: {integrity: sha512-k4MGaQl5TGo/iipqb2UDG2UwjXziSWkh0uysQelTlJpX1qGlpUZYm8PnO4DxG1qBomtJUdYJ6qR6xdIah10JLg==}

  '@types/json-stable-stringify@1.0.36':
    resolution: {integrity: sha512-b7bq23s4fgBB76n34m2b3RBf6M369B0Z9uRR8aHTMd8kZISRkmDEpPD8hhpYvDFzr3bJCPES96cm3Q6qRNDbQw==}

  '@types/json5@0.0.29':
    resolution: {integrity: sha512-dRLjCWHYg4oaA77cxO64oO+7JwCwnIzkZPdrrC71jQmQtlhM556pwKo5bUzqvZndkVbeFLIIi+9TC40JNF5hNQ==}

  '@types/json5@0.0.30':
    resolution: {integrity: sha512-sqm9g7mHlPY/43fcSNrCYfOeX9zkTTK+euO5E6+CVijSMm5tTjkVdwdqRkY3ljjIAf8679vps5jKUoJBCLsMDA==}

  '@types/jsonwebtoken@9.0.5':
    resolution: {integrity: sha512-VRLSGzik+Unrup6BsouBeHsf4d1hOEgYWTm/7Nmw1sXoN1+tRly/Gy/po3yeahnP4jfnQWWAhQAqcNfH7ngOkA==}

  '@types/methods@1.1.4':
    resolution: {integrity: sha512-ymXWVrDiCxTBE3+RIrrP533E70eA+9qu7zdWoHuOmGujkYtzf4HQF96b8nwHLqhuf4ykX61IGRIB38CC6/sImQ==}

  '@types/mime@1.3.5':
    resolution: {integrity: sha512-/pyBZWSLD2n0dcHE3hq8s8ZvcETHtEuF+3E7XVt0Ig2nvsVQXdghHVcEkIWjy9A0wKfTn97a/PSDYohKIlnP/w==}

  '@types/mime@3.0.4':
    resolution: {integrity: sha512-iJt33IQnVRkqeqC7PzBHPTC6fDlRNRW8vjrgqtScAhrmMwe8c4Eo7+fUGTa+XdWrpEgpyKWMYmi2dIwMAYRzPw==}

  '@types/node@18.15.13':
    resolution: {integrity: sha512-N+0kuo9KgrUQ1Sn/ifDXsvg0TTleP7rIy4zOBGECxAljqvqfqpTfzx0Q1NUedOixRMBfe2Whhb056a42cWs26Q==}

  '@types/node@22.7.7':
    resolution: {integrity: sha512-SRxCrrg9CL/y54aiMCG3edPKdprgMVGDXjA3gB8UmmBW5TcXzRUYAh8EWzTnSJFAd1rgImPELza+A3bJ+qxz8Q==}

  '@types/pg@8.11.0':
    resolution: {integrity: sha512-sDAlRiBNthGjNFfvt0k6mtotoVYVQ63pA8R4EMWka7crawSR60waVYR0HAgmPRs/e2YaeJTD/43OoZ3PFw80pw==}

  '@types/prettier@2.7.3':
    resolution: {integrity: sha512-+68kP9yzs4LMp7VNh8gdzMSPZFL44MLGqiHWvttYJe+6qnuVr4Ek9wSBQoveqY/r+LwjCcU29kNVkidwim+kYA==}

  '@types/qs@6.9.16':
    resolution: {integrity: sha512-7i+zxXdPD0T4cKDuxCUXJ4wHcsJLwENa6Z3dCu8cfCK743OGy5Nu1RmAGqDPsoTDINVEcdXKRvR/zre+P2Ku1A==}

  '@types/range-parser@1.2.7':
    resolution: {integrity: sha512-hKormJbkJqzQGhziax5PItDUTMAM9uE2XXQmM37dyd4hVM+5aVl7oVxMVUiVQn2oCQFN/LKCZdvSM0pFRqbSmQ==}

  '@types/send@0.17.4':
    resolution: {integrity: sha512-x2EM6TJOybec7c52BX0ZspPodMsQUd5L6PRwOunVyVUhXiBSKf3AezDL8Dgvgt5o0UfKNfuA0eMLr2wLT4AiBA==}

  '@types/serve-static@1.15.5':
    resolution: {integrity: sha512-PDRk21MnK70hja/YF8AHfC7yIsiQHn1rcXx7ijCFBX/k+XQJhQT/gw3xekXKJvx+5SXaMMS8oqQy09Mzvz2TuQ==}

  '@types/stack-utils@2.0.3':
    resolution: {integrity: sha512-9aEbYZ3TbYMznPdcdr3SmIrLXwC/AKZXQeCf9Pgao5CKb8CyHuEX5jzWPTkvregvhRJHcpRO6BFoGW9ycaOkYw==}

  '@types/superagent@8.1.3':
    resolution: {integrity: sha512-R/CfN6w2XsixLb1Ii8INfn+BT9sGPvw74OavfkW4SwY+jeUcAwLZv2+bXLJkndnimxjEBm0RPHgcjW9pLCa8cw==}

  '@types/supertest@6.0.2':
    resolution: {integrity: sha512-137ypx2lk/wTQbW6An6safu9hXmajAifU/s7szAHLN/FeIm5w7yR0Wkl9fdJMRSHwOn4HLAI0DaB2TOORuhPDg==}

  '@types/triple-beam@1.3.5':
    resolution: {integrity: sha512-6WaYesThRMCl19iryMYP7/x2OVgCtbIVflDGFpWnb9irXI3UjYE4AzmYuiUKY1AJstGijoY+MgUszMgRxIYTYw==}

  '@types/ws@7.4.7':
    resolution: {integrity: sha512-JQbbmxZTZehdc2iszGKs5oC3NFnjeay7mtAWrdt7qNtAVK0g19muApzAy4bm9byz79xa2ZnO/BOBC2R8RC5Lww==}

  '@types/ws@8.5.12':
    resolution: {integrity: sha512-3tPRkv1EtkDpzlgyKyI8pGsGZAGPEaXeu0DOj5DI25Ja91bdAYddYHbADRYVrZMRbfW+1l5YwXVDKohDJNQxkQ==}

  '@types/yargs-parser@21.0.3':
    resolution: {integrity: sha512-I4q9QU9MQv4oEOz4tAHJtNz1cwuLxn2F3xcc2iV5WdqLPpUnj30aUuxt1mAxYTG+oe8CZMV/+6rU4S4gRDzqtQ==}

  '@types/yargs@17.0.33':
    resolution: {integrity: sha512-WpxBCKWPLr4xSsHgz511rFJAM+wS28w2zEO1QDNY5zM/S8ok70NNfztH0xwhqKyaK0OHCbN98LDAZuy1ctxDkA==}

  '@typescript-eslint/eslint-plugin@7.10.0':
    resolution: {integrity: sha512-PzCr+a/KAef5ZawX7nbyNwBDtM1HdLIT53aSA2DDlxmxMngZ43O8SIePOeX8H5S+FHXeI6t97mTt/dDdzY4Fyw==}
    engines: {node: ^18.18.0 || >=20.0.0}
    peerDependencies:
      '@typescript-eslint/parser': ^7.0.0
      eslint: ^8.56.0
      typescript: '*'
    peerDependenciesMeta:
      typescript:
        optional: true

  '@typescript-eslint/parser@6.21.0':
    resolution: {integrity: sha512-tbsV1jPne5CkFQCgPBcDOt30ItF7aJoZL997JSF7MhGQqOeT3svWRYxiqlfA5RUdlHN6Fi+EI9bxqbdyAUZjYQ==}
    engines: {node: ^16.0.0 || >=18.0.0}
    peerDependencies:
      eslint: ^7.0.0 || ^8.0.0
      typescript: '*'
    peerDependenciesMeta:
      typescript:
        optional: true

  '@typescript-eslint/scope-manager@6.21.0':
    resolution: {integrity: sha512-OwLUIWZJry80O99zvqXVEioyniJMa+d2GrqpUTqi5/v5D5rOrppJVBPa0yKCblcigC0/aYAzxxqQ1B+DS2RYsg==}
    engines: {node: ^16.0.0 || >=18.0.0}

  '@typescript-eslint/scope-manager@7.10.0':
    resolution: {integrity: sha512-7L01/K8W/VGl7noe2mgH0K7BE29Sq6KAbVmxurj8GGaPDZXPr8EEQ2seOeAS+mEV9DnzxBQB6ax6qQQ5C6P4xg==}
    engines: {node: ^18.18.0 || >=20.0.0}

  '@typescript-eslint/type-utils@7.10.0':
    resolution: {integrity: sha512-D7tS4WDkJWrVkuzgm90qYw9RdgBcrWmbbRkrLA4d7Pg3w0ttVGDsvYGV19SH8gPR5L7OtcN5J1hTtyenO9xE9g==}
    engines: {node: ^18.18.0 || >=20.0.0}
    peerDependencies:
      eslint: ^8.56.0
      typescript: '*'
    peerDependenciesMeta:
      typescript:
        optional: true

  '@typescript-eslint/types@6.21.0':
    resolution: {integrity: sha512-1kFmZ1rOm5epu9NZEZm1kckCDGj5UJEf7P1kliH4LKu/RkwpsfqqGmY2OOcUs18lSlQBKLDYBOGxRVtrMN5lpg==}
    engines: {node: ^16.0.0 || >=18.0.0}

  '@typescript-eslint/types@7.10.0':
    resolution: {integrity: sha512-7fNj+Ya35aNyhuqrA1E/VayQX9Elwr8NKZ4WueClR3KwJ7Xx9jcCdOrLW04h51de/+gNbyFMs+IDxh5xIwfbNg==}
    engines: {node: ^18.18.0 || >=20.0.0}

  '@typescript-eslint/typescript-estree@6.21.0':
    resolution: {integrity: sha512-6npJTkZcO+y2/kr+z0hc4HwNfrrP4kNYh57ek7yCNlrBjWQ1Y0OS7jiZTkgumrvkX5HkEKXFZkkdFNkaW2wmUQ==}
    engines: {node: ^16.0.0 || >=18.0.0}
    peerDependencies:
      typescript: '*'
    peerDependenciesMeta:
      typescript:
        optional: true

  '@typescript-eslint/typescript-estree@7.10.0':
    resolution: {integrity: sha512-LXFnQJjL9XIcxeVfqmNj60YhatpRLt6UhdlFwAkjNc6jSUlK8zQOl1oktAP8PlWFzPQC1jny/8Bai3/HPuvN5g==}
    engines: {node: ^18.18.0 || >=20.0.0}
    peerDependencies:
      typescript: '*'
    peerDependenciesMeta:
      typescript:
        optional: true

  '@typescript-eslint/utils@7.10.0':
    resolution: {integrity: sha512-olzif1Fuo8R8m/qKkzJqT7qwy16CzPRWBvERS0uvyc+DHd8AKbO4Jb7kpAvVzMmZm8TrHnI7hvjN4I05zow+tg==}
    engines: {node: ^18.18.0 || >=20.0.0}
    peerDependencies:
      eslint: ^8.56.0

  '@typescript-eslint/visitor-keys@6.21.0':
    resolution: {integrity: sha512-JJtkDduxLi9bivAB+cYOVMtbkqdPOhZ+ZI5LC47MIRrDV4Yn2o+ZnW10Nkmr28xRpSpdJ6Sm42Hjf2+REYXm0A==}
    engines: {node: ^16.0.0 || >=18.0.0}

  '@typescript-eslint/visitor-keys@7.10.0':
    resolution: {integrity: sha512-9ntIVgsi6gg6FIq9xjEO4VQJvwOqA3jaBFQJ/6TK5AvEup2+cECI6Fh7QiBxmfMHXU0V0J4RyPeOU1VDNzl9cg==}
    engines: {node: ^18.18.0 || >=20.0.0}

  '@ungap/structured-clone@1.2.0':
    resolution: {integrity: sha512-zuVdFrMJiuCDQUMCzQaD6KL28MjnqqN8XnAqiEq9PNm/hCPTSGfrXCOfwj1ow4LFb/tNymJPwsNbVePc1xFqrQ==}

  '@whatwg-node/events@0.0.3':
    resolution: {integrity: sha512-IqnKIDWfXBJkvy/k6tzskWTc2NK3LcqHlb+KHGCrjOCH4jfQckRX0NAiIcC/vIqQkzLYw2r2CTSwAxcrtcD6lA==}

  '@whatwg-node/events@0.1.1':
    resolution: {integrity: sha512-AyQEn5hIPV7Ze+xFoXVU3QTHXVbWPrzaOkxtENMPMuNL6VVHrp4hHfDt9nrQpjO7BgvuM95dMtkycX5M/DZR3w==}
    engines: {node: '>=16.0.0'}

  '@whatwg-node/fetch@0.8.8':
    resolution: {integrity: sha512-CdcjGC2vdKhc13KKxgsc6/616BQ7ooDIgPeTuAiE8qfCnS0mGzcfCOoZXypQSz73nxI+GWc7ZReIAVhxoE1KCg==}

  '@whatwg-node/fetch@0.9.15':
    resolution: {integrity: sha512-2wIUcolUthZt0nsPRj+pT7K9h/EO3t/j09IBuq0FtITCsASc2fRCmRw2JHS6hk9fzUQrz2+YYrA1ZDpV7+vLsQ==}
    engines: {node: '>=16.0.0'}

  '@whatwg-node/node-fetch@0.3.6':
    resolution: {integrity: sha512-w9wKgDO4C95qnXZRwZTfCmLWqyRnooGjcIwG0wADWjw9/HN0p7dtvtgSvItZtUyNteEvgTrd8QojNEqV6DAGTA==}

  '@whatwg-node/node-fetch@0.5.4':
    resolution: {integrity: sha512-5AXi4B44/6SOlQG+X3cO5lsUdRTWSXqaWLkGKnwWfeJoMgRfA53RnYVnvTV+4CoatNBStPrIoDorjgQv+ouiMQ==}
    engines: {node: '>=16.0.0'}

  accepts@1.3.8:
    resolution: {integrity: sha512-PYAthTa2m2VKxuvSD3DPC/Gy+U+sOA1LAuT8mkmRuvw+NACSaeXEQ+NHcVF7rONl6qcaxV3Uuemwawk+7+SJLw==}
    engines: {node: '>= 0.6'}

  acorn-jsx@5.3.2:
    resolution: {integrity: sha512-rq9s+JNhf0IChjtDXxllJ7g41oZk5SlXtp0LHwyA5cejwn7vKmKp4pPri6YEePv2PU65sAsegbXtIinmDFDXgQ==}
    peerDependencies:
      acorn: ^6.0.0 || ^7.0.0 || ^8.0.0

  acorn@8.11.3:
    resolution: {integrity: sha512-Y9rRfJG5jcKOE0CLisYbojUjIrIEE7AGMzA/Sm4BslANhbS+cDMpgBdcPT91oJ7OuJ9hYJBx59RjbhxVnrF8Xg==}
    engines: {node: '>=0.4.0'}
    hasBin: true

  aes-js@4.0.0-beta.5:
    resolution: {integrity: sha512-G965FqalsNyrPqgEGON7nIx1e/OVENSgiEIzyC63haUMuvNnwIgIjMs52hlTCKhkBny7A2ORNlfY9Zu+jmGk1Q==}

  agent-base@7.1.0:
    resolution: {integrity: sha512-o/zjMZRhJxny7OyEF+Op8X+efiELC7k7yOjMzgfzVqOzXqkBkWI79YoTdOtsuWd5BWhAGAuOY/Xa6xpiaWXiNg==}
    engines: {node: '>= 14'}

  aggregate-error@3.1.0:
    resolution: {integrity: sha512-4I7Td01quW/RpocfNayFdFVk1qSuoh0E7JrbRJ16nH01HhKFQ88INq9Sd+nd72zqRySlr9BmDA8xlEJ6vJMrYA==}
    engines: {node: '>=8'}

  ajv@6.12.6:
    resolution: {integrity: sha512-j3fVLgvTo527anyYyJOGTYJbG+vnnQYvE0m5mmkc1TK+nxAppkCLMIL0aZ4dblVCNoGShhm+kzE4ZUykBoMg4g==}

  ansi-colors@4.1.3:
    resolution: {integrity: sha512-/6w/C21Pm1A7aZitlI5Ni/2J6FFQN8i1Cvz3kHABAAbw93v/NlvKdVOqz7CCWz/3iv/JplRSEEZ83XION15ovw==}
    engines: {node: '>=6'}

  ansi-escapes@4.3.2:
    resolution: {integrity: sha512-gKXj5ALrKWQLsYG9jlTRmR/xKluxHV+Z9QEwNIgCfM1/uwPMCuzVVnh5mwTd+OuBZcwSIMbqssNWRm1lE51QaQ==}
    engines: {node: '>=8'}

  ansi-escapes@7.0.0:
    resolution: {integrity: sha512-GdYO7a61mR0fOlAsvC9/rIHf7L96sBc6dEWzeOu+KAea5bZyQRPIpojrVoI4AXGJS/ycu/fBTdLrUkA4ODrvjw==}
    engines: {node: '>=18'}

  ansi-regex@5.0.1:
    resolution: {integrity: sha512-quJQXlTSUGL2LH9SUXo8VwsY4soanhgo6LNSm84E1LBcE8s3O0wpdiRzyR9z/ZZJMlMWv37qOOb9pdJlMUEKFQ==}
    engines: {node: '>=8'}

  ansi-regex@6.0.1:
    resolution: {integrity: sha512-n5M855fKb2SsfMIiFFoVrABHJC8QtHwVx+mHWP3QcEqBHYienj5dHSgjbxtC0WEZXYt4wcD6zrQElDPhFuZgfA==}
    engines: {node: '>=12'}

  ansi-styles@3.2.1:
    resolution: {integrity: sha512-VT0ZI6kZRdTh8YyJw3SMbYm/u+NqfsAxEpWO0Pf9sq8/e94WxxOpPKx9FR1FlyCtOVDNOQ+8ntlqFxiRc+r5qA==}
    engines: {node: '>=4'}

  ansi-styles@4.3.0:
    resolution: {integrity: sha512-zbB9rCJAT1rbjiVDb2hqKFHNYLxgtk8NURxZ3IZwD3F6NtxbXZQCnnSi1Lkx+IDohdPlFp222wVALIheZJQSEg==}
    engines: {node: '>=8'}

  ansi-styles@5.2.0:
    resolution: {integrity: sha512-Cxwpt2SfTzTtXcfOlzGEee8O+c+MmUgGrNiBcXnuWxuFJHe6a5Hz7qwhwe5OgaSYI0IJvkLqWX1ASG+cJOkEiA==}
    engines: {node: '>=10'}

  ansi-styles@6.2.1:
    resolution: {integrity: sha512-bN798gFfQX+viw3R7yrGWRqnrN2oRkEkUjjl4JNn4E8GxxbjtG3FbrEIIY3l8/hrwUwIeCZvi4QuOTP4MErVug==}
    engines: {node: '>=12'}

  any-promise@1.3.0:
    resolution: {integrity: sha512-7UvmKalWRt1wgjL1RrGxoSJW/0QZFIegpeGvZG9kjp8vrRu55XTHbwnqq2GpXm9uLbcuhxm3IqX9OB4MZR1b2A==}

  anymatch@3.1.3:
    resolution: {integrity: sha512-KMReFUr0B4t+D+OBkjR3KYqvocp2XaSzO55UcB6mgQMd3KbcE+mWTyvVV7D/zsdEbNnV6acZUutkiHQXvTr1Rw==}
    engines: {node: '>= 8'}

  argparse@1.0.10:
    resolution: {integrity: sha512-o5Roy6tNG4SL/FOkCAN6RzjiakZS25RLYFrcMttJqbdd8BWrnA+fGz57iN5Pb06pvBGvl5gQ0B48dJlslXvoTg==}

  argparse@2.0.1:
    resolution: {integrity: sha512-8+9WqebbFzpX9OR+Wa6O29asIogeRMzcGtAINdpMHHyAg10f05aSFVBbcEqGf/PXw1EjAZ+q2/bEBg3DvurK3Q==}

  array-back@3.1.0:
    resolution: {integrity: sha512-TkuxA4UCOvxuDK6NZYXCalszEzj+TLszyASooky+i742l9TqsOdYCMJJupxRic61hwquNtppB3hgcuq9SVSH1Q==}
    engines: {node: '>=6'}

  array-back@4.0.2:
    resolution: {integrity: sha512-NbdMezxqf94cnNfWLL7V/im0Ub+Anbb0IoZhvzie8+4HJ4nMQuzHuy49FkGYCJK2yAloZ3meiB6AVMClbrI1vg==}
    engines: {node: '>=8'}

  array-buffer-byte-length@1.0.1:
    resolution: {integrity: sha512-ahC5W1xgou+KTXix4sAO8Ki12Q+jf4i0+tmk3sC+zgcynshkHxzpXdImBehiUYKKKDwvfFiJl1tZt6ewscS1Mg==}
    engines: {node: '>= 0.4'}

  array-flatten@1.1.1:
    resolution: {integrity: sha512-PCVAQswWemu6UdxsDFFX/+gVeYqKAod3D3UVm91jHwynguOwAvYPhx8nNlM++NqRcK6CxxpUafjmhIdKiHibqg==}

  array-includes@3.1.8:
    resolution: {integrity: sha512-itaWrbYbqpGXkGhZPGUulwnhVf5Hpy1xiCFsGqyIGglbBxmG5vSjxQen3/WGOjPpNEv1RtBLKxbmVXm8HpJStQ==}
    engines: {node: '>= 0.4'}

  array-union@2.1.0:
    resolution: {integrity: sha512-HGyxoOTYUyCM6stUe6EJgnd4EoewAI7zMdfqO+kGjnlZmBDz/cR5pf8r/cR4Wq60sL/p0IkcjUEEPwS3GFrIyw==}
    engines: {node: '>=8'}

  array.prototype.findlastindex@1.2.5:
    resolution: {integrity: sha512-zfETvRFA8o7EiNn++N5f/kaCw221hrpGsDmcpndVupkPzEc1Wuf3VgC0qby1BbHs7f5DVYjgtEU2LLh5bqeGfQ==}
    engines: {node: '>= 0.4'}

  array.prototype.flat@1.3.2:
    resolution: {integrity: sha512-djYB+Zx2vLewY8RWlNCUdHjDXs2XOgm602S9E7P/UpHgfeHL00cRiIF+IN/G/aUJ7kGPb6yO/ErDI5V2s8iycA==}
    engines: {node: '>= 0.4'}

  array.prototype.flatmap@1.3.2:
    resolution: {integrity: sha512-Ewyx0c9PmpcsByhSW4r+9zDU7sGjFc86qf/kKtuSCRdhfbk0SNLLkaT5qvcHnRGgc5NP/ly/y+qkXkqONX54CQ==}
    engines: {node: '>= 0.4'}

  arraybuffer.prototype.slice@1.0.3:
    resolution: {integrity: sha512-bMxMKAjg13EBSVscxTaYA4mRc5t1UAXa2kXiGTNfZ079HIWXEkKmkgFrh/nJqamaLSrXO5H4WFFkPEaLJWbs3A==}
    engines: {node: '>= 0.4'}

  asap@2.0.6:
    resolution: {integrity: sha512-BSHWgDSAiKs50o2Re8ppvp3seVHXSRM44cdSsT9FfNEUUZLOGWVCsiWaRPWM1Znn+mqZ1OfVZ3z3DWEzSp7hRA==}

  asn1js@3.0.5:
    resolution: {integrity: sha512-FVnvrKJwpt9LP2lAMl8qZswRNm3T4q9CON+bxldk2iwk3FFpuwhx2FfinyitizWHsVYyaY+y5JzDR0rCMV5yTQ==}
    engines: {node: '>=12.0.0'}

  astral-regex@2.0.0:
    resolution: {integrity: sha512-Z7tMw1ytTXt5jqMcOP+OQteU1VuNK9Y02uuJtKQ1Sv69jXQKKg5cibLwGJow8yzZP+eAc18EmLGPal0bp36rvQ==}
    engines: {node: '>=8'}

  async@3.2.5:
    resolution: {integrity: sha512-baNZyqaaLhyLVKm/DlvdW051MSgO6b8eVfIezl9E5PqWxFgzLm/wQntEW4zOytVburDEr0JlALEpdOFwvErLsg==}

  asynckit@0.4.0:
    resolution: {integrity: sha512-Oei9OH4tRh0YqU3GxhX79dM/mwVgvbZJaSNaRk+bshkj0S5cfHcgYakreBjrHwatXKbz+IoIdYLxrKim2MjW0Q==}

  auto-bind@4.0.0:
    resolution: {integrity: sha512-Hdw8qdNiqdJ8LqT0iK0sVzkFbzg6fhnQqqfWhBDxcHZvU75+B+ayzTy8x+k5Ix0Y92XOhOUlx74ps+bA6BeYMQ==}
    engines: {node: '>=8'}

  available-typed-arrays@1.0.7:
    resolution: {integrity: sha512-wvUjBtSGN7+7SjNpq/9M2Tg350UZD3q62IFZLbRAR1bSMlCo1ZaeW+BJ+D090e4hIIZLBcTDWe4Mh4jvUDajzQ==}
    engines: {node: '>= 0.4'}

  axios@1.6.8:
    resolution: {integrity: sha512-v/ZHtJDU39mDpyBoFVkETcd/uNdxrWRrg3bKpOKzXFA6Bvqopts6ALSMU3y6ijYxbw2B+wPrIv46egTzJXCLGQ==}

  axios@1.7.7:
    resolution: {integrity: sha512-S4kL7XrjgBmvdGut0sN3yJxqYzrDOnivkBiN0OFs6hLiUam3UPvswUo0kqGyhqUZGEOytHyumEdXsAkgCOUf3Q==}

  babel-jest@29.7.0:
    resolution: {integrity: sha512-BrvGY3xZSwEcCzKvKsCi2GgHqDqsYkOP4/by5xCgIwGXQxIEh+8ew3gmrE1y7XRR6LHZIj6yLYnUi/mm2KXKBg==}
    engines: {node: ^14.15.0 || ^16.10.0 || >=18.0.0}
    peerDependencies:
      '@babel/core': ^7.8.0

  babel-plugin-istanbul@6.1.1:
    resolution: {integrity: sha512-Y1IQok9821cC9onCx5otgFfRm7Lm+I+wwxOx738M/WLPZ9Q42m4IG5W0FNX8WLL2gYMZo3JkuXIH2DOpWM+qwA==}
    engines: {node: '>=8'}

  babel-plugin-jest-hoist@29.6.3:
    resolution: {integrity: sha512-ESAc/RJvGTFEzRwOTT4+lNDk/GNHMkKbNzsvT0qKRfDyyYTskxB5rnU2njIDYVxXCBHHEI1c0YwHob3WaYujOg==}
    engines: {node: ^14.15.0 || ^16.10.0 || >=18.0.0}

  babel-plugin-syntax-trailing-function-commas@7.0.0-beta.0:
    resolution: {integrity: sha512-Xj9XuRuz3nTSbaTXWv3itLOcxyF4oPD8douBBmj7U9BBC6nEBYfyOJYQMf/8PJAFotC62UY5dFfIGEPr7WswzQ==}

  babel-preset-current-node-syntax@1.0.1:
    resolution: {integrity: sha512-M7LQ0bxarkxQoN+vz5aJPsLBn77n8QgTFmo8WK0/44auK2xlCXrYcUxHFxgU7qW5Yzw/CjmLRK2uJzaCd7LvqQ==}
    peerDependencies:
      '@babel/core': ^7.0.0

  babel-preset-fbjs@3.4.0:
    resolution: {integrity: sha512-9ywCsCvo1ojrw0b+XYk7aFvTH6D9064t0RIL1rtMf3nsa02Xw41MS7sZw216Im35xj/UY0PDBQsa1brUDDF1Ow==}
    peerDependencies:
      '@babel/core': ^7.0.0

  babel-preset-jest@29.6.3:
    resolution: {integrity: sha512-0B3bhxR6snWXJZtR/RliHTDPRgn1sNHOR0yVtq/IiQFyuOVjFS+wuio/R4gSNkyYmKmJB4wGZv2NZanmKmTnNA==}
    engines: {node: ^14.15.0 || ^16.10.0 || >=18.0.0}
    peerDependencies:
      '@babel/core': ^7.0.0

  backo2@1.0.2:
    resolution: {integrity: sha512-zj6Z6M7Eq+PBZ7PQxl5NT665MvJdAkzp0f60nAJ+sLaSCBPMwVak5ZegFbgVCzFcCJTKFoMizvM5Ld7+JrRJHA==}

  balanced-match@1.0.2:
    resolution: {integrity: sha512-3oSeUO0TMV67hN1AmbXsK4yaqU7tjiHlbxRDZOpH0KW9+CeX4bRAaX0Anxt0tx2MrpRpWwQaPwIlISEJhYU5Pw==}

  base-x@5.0.0:
    resolution: {integrity: sha512-sMW3VGSX1QWVFA6l8U62MLKz29rRfpTlYdCqLdpLo1/Yd4zZwSbnUaDfciIAowAqvq7YFnWq9hrhdg1KYgc1lQ==}

  base64-js@1.5.1:
    resolution: {integrity: sha512-AKpaYlHn8t4SVbOHCy+b5+KKgvR4vrsD8vbvrbiQJps7fKDTkjkDry6ji0rUJjC0kzbNePLwzxq8iypo41qeWA==}

  base64id@2.0.0:
    resolution: {integrity: sha512-lGe34o6EHj9y3Kts9R4ZYs/Gr+6N7MCaMlIFA3F1R2O5/m7K06AxfSeO5530PEERE6/WyEg3lsuyw4GHlPZHog==}
    engines: {node: ^4.5.0 || >= 5.9}

  bech32@1.1.4:
    resolution: {integrity: sha512-s0IrSOzLlbvX7yp4WBfPITzpAU8sqQcpsmwXDiKwrG4r491vwCO/XpejasRNl0piBMe/DvP4Tz0mIS/X1DPJBQ==}

  bech32@2.0.0:
    resolution: {integrity: sha512-LcknSilhIGatDAsY1ak2I8VtGaHNhgMSYVxFrGLXv+xLHytaKZKcaUJJUE7qmBr7h33o5YQwP55pMI0xmkpJwg==}

  bignumber.js@9.1.2:
    resolution: {integrity: sha512-2/mKyZH9K85bzOEfhXDBFZTGd1CTs+5IHpeFQo9luiBG7hghdC851Pj2WAhb6E3R6b9tZj/XKhbg4fum+Kepug==}

  binary-extensions@2.2.0:
    resolution: {integrity: sha512-jDctJ/IVQbZoJykoeHbhXpOlNBqGNcwXJKJog42E5HDPUwQTSdjCHdihjj0DlnheQ7blbT6dHOafNAiS8ooQKA==}
    engines: {node: '>=8'}

  bip174@3.0.0-rc.1:
    resolution: {integrity: sha512-+8P3BpSairVNF2Nee6Ksdc1etIjWjBOi/MH0MwKtq9YaYp+S2Hk2uvup0e8hCT4IKlS58nXJyyQVmW92zPoD4Q==}
    engines: {node: '>=18.0.0'}

  bitcoinjs-lib@7.0.0-rc.0:
    resolution: {integrity: sha512-7CQgOIbREemKR/NT2uc3uO/fkEy+6CM0sLxboVVY6bv6DbZmPt3gg5Y/hhWgQFeZu5lfTbtVAv32MIxf7lMh4g==}
    engines: {node: '>=18.0.0'}

  bl@4.1.0:
    resolution: {integrity: sha512-1W07cM9gS6DcLperZfFSj+bWLtaPGSOHWhPiGzXmvVJbRLdG82sH/Kn8EtW1VqWVA54AKf2h5k5BbnIbwF3h6w==}

  bn.js@4.12.0:
    resolution: {integrity: sha512-c98Bf3tPniI+scsdk237ku1Dc3ujXQTSgyiPUDEOe7tRkhrqridvh8klBv0HCEso1OLOYcHuCv/cS6DNxKH+ZA==}

  bn.js@5.2.1:
    resolution: {integrity: sha512-eXRvHzWyYPBuB4NBy0cmYQjGitUrtqwbvlzP3G6VFnNRbsZQIxQ10PbKKHt8gZ/HW/D/747aDl+QkDqg3KQLMQ==}

  body-parser@1.20.2:
    resolution: {integrity: sha512-ml9pReCu3M61kGlqoTm2umSXTlRTuGTx0bfYj+uIUKKYycG5NtSbeetV3faSU6R7ajOPw0g/J1PvK4qNy7s5bA==}
    engines: {node: '>= 0.8', npm: 1.2.8000 || >= 1.4.16}

  body-parser@1.20.3:
    resolution: {integrity: sha512-7rAxByjUMqQ3/bHJy7D6OGXvx/MMc4IqBn/X0fcM1QUcAItpZrBEYhWGem+tzXH90c+G01ypMcYJBO9Y30203g==}
    engines: {node: '>= 0.8', npm: 1.2.8000 || >= 1.4.16}

  brace-expansion@1.1.11:
    resolution: {integrity: sha512-iCuPHDFgrHX7H2vEI/5xpz07zSHB00TpugqhmYtVmMO6518mCuRMoOYFldEBl0g187ufozdaHgWKcYFb61qGiA==}

  brace-expansion@2.0.1:
    resolution: {integrity: sha512-XnAIvQ8eM+kC6aULx6wuQiwVsnzsi9d3WxzV3FpWTGA19F621kwdbsAcFKXgKUHZWsy+mY6iL1sHTxWEFCytDA==}

  braces@3.0.3:
    resolution: {integrity: sha512-yQbXgO/OSZVD2IsiLlro+7Hf6Q18EJrKSEsdoMzKePKXct3gvD8oLcOQdIzGupr5Fj+EDe8gO/lxc1BzfMpxvA==}
    engines: {node: '>=8'}

  brorand@1.1.0:
    resolution: {integrity: sha512-cKV8tMCEpQs4hK/ik71d6LrPOnpkpGBR0wzxqr68g2m/LB2GxVYQroAjMJZRVM1Y4BCjCKc3vAamxSzOY2RP+w==}

  browserslist@4.23.0:
    resolution: {integrity: sha512-QW8HiM1shhT2GuzkvklfjcKDiWFXHOeFCIA/huJPwHsslwcydgk7X+z2zXpEijP98UCY7HbubZt5J2Zgvf0CaQ==}
    engines: {node: ^6 || ^7 || ^8 || ^9 || ^10 || ^11 || ^12 || >=13.7}
    hasBin: true

  bs58@6.0.0:
    resolution: {integrity: sha512-PD0wEnEYg6ijszw/u8s+iI3H17cTymlrwkKhDhPZq+Sokl3AU4htyBFTjAeNAlCCmg0f53g6ih3jATyCKftTfw==}

  bs58check@4.0.0:
    resolution: {integrity: sha512-FsGDOnFg9aVI9erdriULkd/JjEWONV/lQE5aYziB5PoBsXRind56lh8doIZIc9X4HoxT5x4bLjMWN1/NB8Zp5g==}

  bser@2.1.1:
    resolution: {integrity: sha512-gQxTNE/GAfIIrmHLUE3oJyp5FO6HRBfhjnw4/wMmA63ZGDJnWBmgY/lyQBpnDUkGmAhbSe39tx2d/iTOAfglwQ==}

  buffer-equal-constant-time@1.0.1:
    resolution: {integrity: sha512-zRpUiDwd/xk6ADqPMATG8vc9VPrkck7T07OIx0gnjmJAnHnTVXNQG3vfvWNuiZIkwu9KrKdA1iJKfsfTVxE6NA==}

  buffer-from@1.1.2:
    resolution: {integrity: sha512-E+XQCRwSbaaiChtv6k6Dwgc+bx+Bs6vuKJHHl5kox/BaKbhiXzqQOwK4cO22yElGp2OCmjwVhT3HmxgyPGnJfQ==}

  buffer@5.7.1:
    resolution: {integrity: sha512-EHcyIPBQ4BSGlvjB16k5KgAJ27CIsHY/2JBmCRReo48y9rQ3MaUzWX3KVlBa4U7MyX02HdVj0K7C3WaB3ju7FQ==}

  bufferutil@4.0.8:
    resolution: {integrity: sha512-4T53u4PdgsXqKaIctwF8ifXlRTTmEPJ8iEPWFdGZvcf7sbwYo6FKFEX9eNNAnzFZ7EzJAQ3CJeOtCRA4rDp7Pw==}
    engines: {node: '>=6.14.2'}

  bundle-require@5.0.0:
    resolution: {integrity: sha512-GuziW3fSSmopcx4KRymQEJVbZUfqlCqcq7dvs6TYwKRZiegK/2buMxQTPs6MGlNv50wms1699qYO54R8XfRX4w==}
    engines: {node: ^12.20.0 || ^14.13.1 || >=16.0.0}
    peerDependencies:
      esbuild: '>=0.18'

  busboy@1.6.0:
    resolution: {integrity: sha512-8SFQbg/0hQ9xy3UNTB0YEnsNBbWfhf7RtnzpL7TkBiTBRfrQ9Fxcnz7VJsleJpyp6rVLvXiuORqjlHi5q+PYuA==}
    engines: {node: '>=10.16.0'}

  bytes@3.1.2:
    resolution: {integrity: sha512-/Nf7TyzTx6S3yRJObOAV7956r8cr2+Oj8AC5dt8wSP3BQAoeX58NoHyCU8P8zGkNXStjTSi6fzO6F0pBdcYbEg==}
    engines: {node: '>= 0.8'}

  cac@6.7.14:
    resolution: {integrity: sha512-b6Ilus+c3RrdDk+JhLKUAQfzzgLEPy6wcXqS7f/xe1EETvsDP6GORG7SFuOs6cID5YkqchW/LXZbX5bc8j7ZcQ==}
    engines: {node: '>=8'}

  call-bind@1.0.7:
    resolution: {integrity: sha512-GHTSNSYICQ7scH7sZ+M2rFopRoLh8t2bLSW6BbgrtLsahOIB5iyAVJf9GjWK3cYTDaMj4XdBpM1cA6pIS0Kv2w==}
    engines: {node: '>= 0.4'}

  callsites@3.1.0:
    resolution: {integrity: sha512-P8BjAsXvZS+VIDUI11hHCQEv74YT67YUi5JJFNWIqL235sBmjX4+qx9Muvls5ivyNENctx46xQLQ3aTuE7ssaQ==}
    engines: {node: '>=6'}

  camel-case@4.1.2:
    resolution: {integrity: sha512-gxGWBrTT1JuMx6R+o5PTXMmUnhnVzLQ9SNutD4YqKtI6ap897t3tKECYla6gCWEkplXnlNybEkZg9GEGxKFCgw==}

  camelcase@5.3.1:
    resolution: {integrity: sha512-L28STB170nwWS63UjtlEOE3dldQApaJXZkOI1uMFfzf3rRuPegHaHesyee+YxQ+W6SvRDQV6UrdOdRiR153wJg==}
    engines: {node: '>=6'}

  camelcase@6.3.0:
    resolution: {integrity: sha512-Gmy6FhYlCY7uOElZUSbxo2UCDH8owEk996gkbrpsgGtrJLM3J7jGxl9Ic7Qwwj4ivOE5AWZWRMecDdF7hqGjFA==}
    engines: {node: '>=10'}

  caniuse-lite@1.0.30001620:
    resolution: {integrity: sha512-WJvYsOjd1/BYUY6SNGUosK9DUidBPDTnOARHp3fSmFO1ekdxaY6nKRttEVrfMmYi80ctS0kz1wiWmm14fVc3ew==}

  capital-case@1.0.4:
    resolution: {integrity: sha512-ds37W8CytHgwnhGGTi88pcPyR15qoNkOpYwmMMfnWqqWgESapLqvDx6huFjQ5vqWSn2Z06173XNA7LtMOeUh1A==}

  chalk-template@1.1.0:
    resolution: {integrity: sha512-T2VJbcDuZQ0Tb2EWwSotMPJjgpy1/tGee1BTpUNsGZ/qgNjV2t7Mvu+d4600U564nbLesN1x2dPL+xii174Ekg==}
    engines: {node: '>=14.16'}

  chalk@2.4.2:
    resolution: {integrity: sha512-Mti+f9lpJNcwF4tWV8/OrTTtF1gZi+f8FqlyAdouralcFWFQWF2+NgCHShjkCb+IFBLq9buZwE1xckQU4peSuQ==}
    engines: {node: '>=4'}

  chalk@4.1.2:
    resolution: {integrity: sha512-oKnbhFyRIXpUuez8iBMmyEa4nbj4IOQyuhc/wy9kY7/WVPcwIO9VA668Pu8RkO7+0G76SLROeyw9CpQ061i4mA==}
    engines: {node: '>=10'}

  chalk@5.3.0:
    resolution: {integrity: sha512-dLitG79d+GV1Nb/VYcCDFivJeK1hiukt9QjRNVOsUtTy1rR1YJsmpGGTZ3qJos+uw7WmWF4wUwBd9jxjocFC2w==}
    engines: {node: ^12.17.0 || ^14.13 || >=16.0.0}

  change-case-all@1.0.15:
    resolution: {integrity: sha512-3+GIFhk3sNuvFAJKU46o26OdzudQlPNBCu1ZQi3cMeMHhty1bhDxu2WrEilVNYaGvqUtR1VSigFcJOiS13dRhQ==}

  change-case@4.1.2:
    resolution: {integrity: sha512-bSxY2ws9OtviILG1EiY5K7NNxkqg/JnRnFxLtKQ96JaviiIxi7djMrSd0ECT9AC+lttClmYwKw53BWpOMblo7A==}

  char-regex@1.0.2:
    resolution: {integrity: sha512-kWWXztvZ5SBQV+eRgKFeh8q5sLuZY2+8WUIzlxWVTg+oGwY14qylx1KbKzHd8P6ZYkAg0xyIDU9JMHhyJMZ1jw==}
    engines: {node: '>=10'}

  chardet@0.7.0:
    resolution: {integrity: sha512-mT8iDcrh03qDGRRmoA2hmBJnxpllMR+0/0qlzjqZES6NdiWDcZkCNAk4rPFZ9Q85r27unkiNNg8ZOiwZXBHwcA==}

  chokidar@3.6.0:
    resolution: {integrity: sha512-7VT13fmjotKpGipCW9JEQAusEPE+Ei8nl6/g4FBAmIm0GOOLMua9NDDo/DWp0ZAxCr3cPq5ZpBqmPAQgDda2Pw==}
    engines: {node: '>= 8.10.0'}

  ci-info@3.9.0:
    resolution: {integrity: sha512-NIxF55hv4nSqQswkAeiOi1r83xy8JldOFDTWiug55KBu9Jnblncd2U6ViHmYgHf01TPZS77NJBhBMKdWj9HQMQ==}
    engines: {node: '>=8'}

  cjs-module-lexer@1.3.1:
    resolution: {integrity: sha512-a3KdPAANPbNE4ZUv9h6LckSl9zLsYOP4MBmhIPkRaeyybt+r4UghLvq+xw/YwUcC1gqylCkL4rdVs3Lwupjm4Q==}

  clean-stack@2.2.0:
    resolution: {integrity: sha512-4diC9HaTE+KRAMWhDhrGOECgWZxoevMc5TlkObMqNSsVU62PYzXZ/SMTjzyGAFF1YusgxGcSWTEXBhp0CPwQ1A==}
    engines: {node: '>=6'}

  cli-cursor@3.1.0:
    resolution: {integrity: sha512-I/zHAwsKf9FqGoXM4WWRACob9+SNukZTd94DWF57E4toouRulbCxcUh6RKUEOQlYTHJnzkPMySvPNaaSLNfLZw==}
    engines: {node: '>=8'}

  cli-cursor@4.0.0:
    resolution: {integrity: sha512-VGtlMu3x/4DOtIUwEkRezxUZ2lBacNJCHash0N0WeZDBS+7Ux1dm3XWAgWYxLJFMMdOeXMHXorshEFhbMSGelg==}
    engines: {node: ^12.20.0 || ^14.13.1 || >=16.0.0}

  cli-cursor@5.0.0:
    resolution: {integrity: sha512-aCj4O5wKyszjMmDT4tZj93kxyydN/K5zPWSCe6/0AV/AA1pqe5ZBIw0a2ZfPQV7lL5/yb5HsUreJ6UFAF1tEQw==}
    engines: {node: '>=18'}

  cli-spinners@2.9.2:
    resolution: {integrity: sha512-ywqV+5MmyL4E7ybXgKys4DugZbX0FC6LnwrhjuykIjnK9k8OQacQ7axGKnjDXWNhns0xot3bZI5h55H8yo9cJg==}
    engines: {node: '>=6'}

  cli-truncate@2.1.0:
    resolution: {integrity: sha512-n8fOixwDD6b/ObinzTrp1ZKFzbgvKZvuz/TvejnLn1aQfC6r52XEx85FmuC+3HI+JM7coBRXUvNqEU2PHVrHpg==}
    engines: {node: '>=8'}

  cli-truncate@4.0.0:
    resolution: {integrity: sha512-nPdaFdQ0h/GEigbPClz11D0v/ZJEwxmeVZGeMo3Z5StPtUTkA9o1lD6QwoirYiSDzbcwn2XcjwmCp68W1IS4TA==}
    engines: {node: '>=18'}

  cli-width@3.0.0:
    resolution: {integrity: sha512-FxqpkPPwu1HjuN93Omfm4h8uIanXofW0RxVEW3k5RKx+mJJYSthzNhp32Kzxxy3YAEZ/Dc/EWN1vZRY0+kOhbw==}
    engines: {node: '>= 10'}

  cliui@6.0.0:
    resolution: {integrity: sha512-t6wbgtoCXvAzst7QgXxJYqPt0usEfbgQdftEPbLL/cvv6HPE5VgvqCuAIDR0NgU52ds6rFwqrgakNLrHEjCbrQ==}

  cliui@8.0.1:
    resolution: {integrity: sha512-BSeNnyus75C4//NQ9gQt1/csTXyo/8Sb+afLAkzAptFuMsod9HFokGNudZpi/oQV73hnVK+sR+5PVRMd+Dr7YQ==}
    engines: {node: '>=12'}

  clone@1.0.4:
    resolution: {integrity: sha512-JQHZ2QMW6l3aH/j6xCqQThY/9OH4D/9ls34cgkUBiEeocRTU04tHfKPBsUK1PqZCUQM7GiA0IIXJSuXHI64Kbg==}
    engines: {node: '>=0.8'}

  cluster-key-slot@1.1.2:
    resolution: {integrity: sha512-RMr0FhtfXemyinomL4hrWcYJxmX6deFdCxpJzhDttxgO1+bcCnkk+9drydLVDmAMG7NE6aN/fl4F7ucU/90gAA==}
    engines: {node: '>=0.10.0'}

  co@4.6.0:
    resolution: {integrity: sha512-QVb0dM5HvG+uaxitm8wONl7jltx8dqhfU33DcqtOZcLSVIKSDDLDi7+0LbAKiyI8hD9u42m2YxXSkMGWThaecQ==}
    engines: {iojs: '>= 1.0.0', node: '>= 0.12.0'}

  code-block-writer@13.0.1:
    resolution: {integrity: sha512-c5or4P6erEA69TxaxTNcHUNcIn+oyxSRTOWV+pSYF+z4epXqNvwvJ70XPGjPNgue83oAFAPBRQYwpAJ/Hpe/Sg==}

  collect-v8-coverage@1.0.2:
    resolution: {integrity: sha512-lHl4d5/ONEbLlJvaJNtsF/Lz+WvB07u2ycqTYbdrq7UypDXailES4valYb2eWiJFxZlVmpGekfqoxQhzyFdT4Q==}

  color-convert@1.9.3:
    resolution: {integrity: sha512-QfAUtd+vFdAtFQcC8CCyYt1fYWxSqAiK2cSD6zDB8N3cpsEBAvRxp9zOGg6G/SHHJYAT88/az/IuDGALsNVbGg==}

  color-convert@2.0.1:
    resolution: {integrity: sha512-RRECPsj7iu/xb5oKYcsFHSppFNnsj/52OVTRKb4zP5onXwVF3zVmmToNcOfGC+CRDpfK/U584fMg38ZHCaElKQ==}
    engines: {node: '>=7.0.0'}

  color-name@1.1.3:
    resolution: {integrity: sha512-72fSenhMw2HZMTVHeCA9KCmpEIbzWiQsjN+BHcBbS9vr1mtt+vJjPdksIBNUmKAW8TFUDPJK5SUU3QhE9NEXDw==}

  color-name@1.1.4:
    resolution: {integrity: sha512-dOy+3AuW3a2wNbZHIuMZpTcgjGuLU/uBL/ubcZF9OXbDo8ff4O8yVp5Bf0efS8uEoYo5q4Fx7dY9OgQGXgAsQA==}

  color-string@1.9.1:
    resolution: {integrity: sha512-shrVawQFojnZv6xM40anx4CkoDP+fZsw/ZerEMsW/pyzsRbElpsL/DBVW7q3ExxwusdNXI3lXpuhEZkzs8p5Eg==}

  color@3.2.1:
    resolution: {integrity: sha512-aBl7dZI9ENN6fUGC7mWpMTPNHmWUSNan9tuWN6ahh5ZLNk9baLJOnSMlrQkHcrfFgz2/RigjUVAjdx36VcemKA==}

  colorette@2.0.20:
    resolution: {integrity: sha512-IfEDxwoWIjkeXL1eXcDiow4UbKjhLdq6/EuSVR9GMN7KVH3r9gQ83e73hsz1Nd1T3ijd5xv1wcWRYO+D6kCI2w==}

  colorspace@1.1.4:
    resolution: {integrity: sha512-BgvKJiuVu1igBUF2kEjRCZXol6wiiGbY5ipL/oVPwm0BL9sIpMIzM8IK7vwuxIIzOXMV3Ey5w+vxhm0rR/TN8w==}

  combined-stream@1.0.8:
    resolution: {integrity: sha512-FQN4MRfuJeHf7cBbBMJFXhKSDq+2kAArBlmRBvcvFE5BB1HZKXtSFASDhdlz9zOYwxh8lDdnvmMOe/+5cdoEdg==}
    engines: {node: '>= 0.8'}

  command-line-args@5.2.1:
    resolution: {integrity: sha512-H4UfQhZyakIjC74I9d34fGYDwk3XpSr17QhEd0Q3I9Xq1CETHo4Hcuo87WyWHpAF1aSLjLRf5lD9ZGX2qStUvg==}
    engines: {node: '>=4.0.0'}

  command-line-usage@6.1.3:
    resolution: {integrity: sha512-sH5ZSPr+7UStsloltmDh7Ce5fb8XPlHyoPzTpyyMuYCtervL65+ubVZ6Q61cFtFl62UyJlc8/JwERRbAFPUqgw==}
    engines: {node: '>=8.0.0'}

  commander@12.0.0:
    resolution: {integrity: sha512-MwVNWlYjDTtOjX5PiD7o5pK0UrFU/OYgcJfjjK4RaHZETNtjJqrZa9Y9ds88+A+f+d5lv+561eZ+yCKoS3gbAA==}
    engines: {node: '>=18'}

  commander@12.1.0:
    resolution: {integrity: sha512-Vw8qHK3bZM9y/P10u3Vib8o/DdkvA2OtPtZvD871QKjy74Wj1WSKFILMPRPSdUSx5RFK1arlJzEtA4PkFgnbuA==}
    engines: {node: '>=18'}

  commander@2.20.3:
    resolution: {integrity: sha512-GpVkmM8vF2vQUkj2LvZmD35JxeJOLCwJ9cUkugyk2nuhbv3+mJvpLYYt+0+USMxE+oj+ey/lJEnhZw75x/OMcQ==}

  commander@4.1.1:
    resolution: {integrity: sha512-NOKm8xhkzAjzFx8B2v5OAHT+u5pRQc2UCa2Vq9jYL/31o2wi9mxBA7LIFs3sV5VSC49z6pEhfbMULvShKj26WA==}
    engines: {node: '>= 6'}

  commander@9.5.0:
    resolution: {integrity: sha512-KRs7WVDKg86PWiuAqhDrAQnTXZKraVcCc6vFdL14qrZ/DcWwuRo7VoiYXalXO7S5GKpqYiVEwCbgFDfxNHKJBQ==}
    engines: {node: ^12.20.0 || >=14}

  common-tags@1.8.2:
    resolution: {integrity: sha512-gk/Z852D2Wtb//0I+kRFNKKE9dIIVirjoqPoA1wJU+XePVXZfGeBpk45+A1rKO4Q43prqWBNY/MiIeRLbPWUaA==}
    engines: {node: '>=4.0.0'}

  component-emitter@1.3.1:
    resolution: {integrity: sha512-T0+barUSQRTUQASh8bx02dl+DhF54GtIDY13Y3m9oWTklKbb3Wv974meRpeZ3lp1JpLVECWWNHC4vaG2XHXouQ==}

  concat-map@0.0.1:
    resolution: {integrity: sha512-/Srv4dswyQNBfohGpz9o6Yb3Gz3SrUDqBH5rTuhGR7ahtlbYKnVxw2bCFMRljaA7EXHaXZ8wsHdodFvbkhKmqg==}

  confusing-browser-globals@1.0.11:
    resolution: {integrity: sha512-JsPKdmh8ZkmnHxDk55FZ1TqVLvEQTvoByJZRN9jzI0UjxK/QgAmsphz7PGtqgPieQZ/CQcHWXCR7ATDNhGe+YA==}

  consola@3.2.3:
    resolution: {integrity: sha512-I5qxpzLv+sJhTVEoLYNcTW+bThDCPsit0vLNKShZx6rLtpilNpmmeTPaeqJb9ZE9dV3DGaeby6Vuhrw38WjeyQ==}
    engines: {node: ^14.18.0 || >=16.10.0}

  constant-case@3.0.4:
    resolution: {integrity: sha512-I2hSBi7Vvs7BEuJDr5dDHfzb/Ruj3FyvFyh7KLilAjNQw3Be+xgqUBA2W6scVEcL0hL1dwPRtIqEPVUCKkSsyQ==}

  content-disposition@0.5.4:
    resolution: {integrity: sha512-FveZTNuGw04cxlAiWbzi6zTAL/lhehaWbTtgluJh4/E95DqMwTmha3KZN1aAWA8cFIhHzMZUvLevkw5Rqk+tSQ==}
    engines: {node: '>= 0.6'}

  content-type@1.0.5:
    resolution: {integrity: sha512-nTjqfcBFEipKdXCv4YDQWCfmcLZKm81ldF0pAopTvyrFGVbcR6P/VAAd5G7N+0tTr8QqiU0tFadD6FK4NtJwOA==}
    engines: {node: '>= 0.6'}

  convert-source-map@2.0.0:
    resolution: {integrity: sha512-Kvp459HrV2FEJ1CAsi1Ku+MY3kasH19TFykTz2xWmMeq6bk2NU3XXvfJ+Q61m0xktWwt+1HSYf3JZsTms3aRJg==}

  cookie-signature@1.0.6:
    resolution: {integrity: sha512-QADzlaHc8icV8I7vbaJXJwod9HWYp8uCqf1xa4OfNu1T7JVxQIrUgOWtHdNDtPiywmFbiS12VjotIXLrKM3orQ==}

  cookie@0.4.2:
    resolution: {integrity: sha512-aSWTXFzaKWkvHO1Ny/s+ePFpvKsPnjc551iI41v3ny/ow6tBG5Vd+FuqGNhh1LxOmVzOlGUriIlOaokOvhaStA==}
    engines: {node: '>= 0.6'}

  cookie@0.6.0:
    resolution: {integrity: sha512-U71cyTamuh1CRNCfpGY6to28lxvNwPG4Guz/EVjgf3Jmzv0vlDp1atT9eS5dDjMYHucpHbWns6Lwf3BKz6svdw==}
    engines: {node: '>= 0.6'}

  cookiejar@2.1.4:
    resolution: {integrity: sha512-LDx6oHrK+PhzLKJU9j5S7/Y3jM/mUHvD/DeI1WQmJn652iPC5Y4TBzC9l+5OMOXlyTTA+SmVUPm0HQUwpD5Jqw==}

  copy-anything@3.0.5:
    resolution: {integrity: sha512-yCEafptTtb4bk7GLEQoM8KVJpxAfdBJYaXyzQEgQQQgYrZiDp8SJmGKlYza6CYjEDNstAdNdKA3UuoULlEbS6w==}
    engines: {node: '>=12.13'}

  cors@2.8.5:
    resolution: {integrity: sha512-KIHbLJqu73RGr/hnbrO9uBeixNGuvSQjul/jdFvS/KFSIH1hWVd1ng7zOHx+YrEfInLG7q4n6GHQ9cDtxv/P6g==}
    engines: {node: '>= 0.10'}

  cosmiconfig@8.3.6:
    resolution: {integrity: sha512-kcZ6+W5QzcJ3P1Mt+83OUv/oHFqZHIx8DuxG6eZ5RGMERoLqp4BuGjhHLYGK+Kf5XVkQvqBSmAy/nGWN3qDgEA==}
    engines: {node: '>=14'}
    peerDependencies:
      typescript: '>=4.9.5'
    peerDependenciesMeta:
      typescript:
        optional: true

  cosmiconfig@9.0.0:
    resolution: {integrity: sha512-itvL5h8RETACmOTFc4UfIyB2RfEHi71Ax6E/PivVxq9NseKbOWpeyHEOIbmAw1rs8Ak0VursQNww7lf7YtUwzg==}
    engines: {node: '>=14'}
    peerDependencies:
      typescript: '>=4.9.5'
    peerDependenciesMeta:
      typescript:
        optional: true

  create-jest@29.7.0:
    resolution: {integrity: sha512-Adz2bdH0Vq3F53KEMJOoftQFutWCukm6J24wbPWRO4k1kMY7gS7ds/uoJkNuV8wDCtWWnuwGcJwpWcih+zEW1Q==}
    engines: {node: ^14.15.0 || ^16.10.0 || >=18.0.0}
    hasBin: true

  cross-fetch@3.1.8:
    resolution: {integrity: sha512-cvA+JwZoU0Xq+h6WkMvAUqPEYy92Obet6UdKLfW60qn99ftItKjB5T+BkyWOFWe2pUyfQ+IJHmpOTznqk1M6Kg==}

  cross-inspect@1.0.0:
    resolution: {integrity: sha512-4PFfn4b5ZN6FMNGSZlyb7wUhuN8wvj8t/VQHZdM4JsDcruGJ8L2kf9zao98QIrBPFCpdk27qst/AGTl7pL3ypQ==}
    engines: {node: '>=16.0.0'}

  cross-spawn@7.0.3:
    resolution: {integrity: sha512-iRDPJKUPVEND7dHPO8rkbOnPpyDygcDFtWjpeWNCgy8WP2rXcxXL8TskReQl6OrB2G7+UJrags1q15Fudc7G6w==}
    engines: {node: '>= 8'}

  data-uri-to-buffer@4.0.1:
    resolution: {integrity: sha512-0R9ikRb668HB7QDxT1vkpuUBtqc53YyAwMwGeUFKRojY/NWKvdZ+9UYtRfGmhqNbRkTSVpMbmyhXipFFv2cb/A==}
    engines: {node: '>= 12'}

  data-view-buffer@1.0.1:
    resolution: {integrity: sha512-0lht7OugA5x3iJLOWFhWK/5ehONdprk0ISXqVFn/NFrDu+cuc8iADFrGQz5BnRK7LLU3JmkbXSxaqX+/mXYtUA==}
    engines: {node: '>= 0.4'}

  data-view-byte-length@1.0.1:
    resolution: {integrity: sha512-4J7wRJD3ABAzr8wP+OcIcqq2dlUKp4DVflx++hs5h5ZKydWMI6/D/fAot+yh6g2tHh8fLFTvNOaVN357NvSrOQ==}
    engines: {node: '>= 0.4'}

  data-view-byte-offset@1.0.0:
    resolution: {integrity: sha512-t/Ygsytq+R995EJ5PZlD4Cu56sWa8InXySaViRzw9apusqsOO2bQP+SbYzAhR0pFKoB+43lYy8rWban9JSuXnA==}
    engines: {node: '>= 0.4'}

  dataloader@2.2.2:
    resolution: {integrity: sha512-8YnDaaf7N3k/q5HnTJVuzSyLETjoZjVmHc4AeKAzOvKHEFQKcn64OKBfzHYtE9zGjctNM7V9I0MfnUVLpi7M5g==}

  debounce@1.2.1:
    resolution: {integrity: sha512-XRRe6Glud4rd/ZGQfiV1ruXSfbvfJedlV9Y6zOlP+2K04vBYiJEte6stfFkCP03aMnY5tsipamumUjL14fofug==}

  debug@2.6.9:
    resolution: {integrity: sha512-bC7ElrdJaJnPbAP+1EotYvqZsb3ecl5wi6Bfi6BJTUcNowp6cvspg0jXznRTKDjm/E7AdgFBVeAPVMNcKGsHMA==}
    peerDependencies:
      supports-color: '*'
    peerDependenciesMeta:
      supports-color:
        optional: true

  debug@3.2.7:
    resolution: {integrity: sha512-CFjzYYAi4ThfiQvizrFQevTTXHtnCqWfe7x1AhgEscTz6ZbLbfoLRLPugTQyBth6f8ZERVUSyWHFD/7Wu4t1XQ==}
    peerDependencies:
      supports-color: '*'
    peerDependenciesMeta:
      supports-color:
        optional: true

  debug@4.3.4:
    resolution: {integrity: sha512-PRWFHuSU3eDtQJPvnNY7Jcket1j0t5OuOsFzPPzsekD52Zl8qUfFIPEiswXqIvHWGVHOgX+7G/vCNNhehwxfkQ==}
    engines: {node: '>=6.0'}
    peerDependencies:
      supports-color: '*'
    peerDependenciesMeta:
      supports-color:
        optional: true

  debug@4.3.6:
    resolution: {integrity: sha512-O/09Bd4Z1fBrU4VzkhFqVgpPzaGbw6Sm9FEkBT1A/YBXQFGuuSxa1dN2nxgxS34JmKXqYx8CZAwEVoJFImUXIg==}
    engines: {node: '>=6.0'}
    peerDependencies:
      supports-color: '*'
    peerDependenciesMeta:
      supports-color:
        optional: true

  decamelize@1.2.0:
    resolution: {integrity: sha512-z2S+W9X73hAUUki+N+9Za2lBlun89zigOyGrsax+KUQ6wKW4ZoWpEYBkGhQjwAjjDCkWxhY0VKEhk8wzY7F5cA==}
    engines: {node: '>=0.10.0'}

  dedent@1.5.3:
    resolution: {integrity: sha512-NHQtfOOW68WD8lgypbLA5oT+Bt0xXJhiYvoR6SmmNXZfpzOGXwdKWmcwG8N7PwVVWV3eF/68nmD9BaJSsTBhyQ==}
    peerDependencies:
      babel-plugin-macros: ^3.1.0
    peerDependenciesMeta:
      babel-plugin-macros:
        optional: true

  deep-extend@0.6.0:
    resolution: {integrity: sha512-LOHxIOaPYdHlJRtCQfDIVZtfw/ufM8+rVj649RIHzcm/vGwQRXFt6OPqIFWsm2XEMrNIEtWR64sY1LEKD2vAOA==}
    engines: {node: '>=4.0.0'}

  deep-is@0.1.4:
    resolution: {integrity: sha512-oIPzksmTg4/MriiaYGO+okXDT7ztn/w3Eptv/+gSIdMdKsJo0u4CfYNFJPy+4SKMuCqGw2wxnA+URMg3t8a/bQ==}

  deepmerge@4.3.1:
    resolution: {integrity: sha512-3sUqbMEc77XqpdNO7FRyRog+eW3ph+GYCbj+rK+uYyRMuwsVy0rMiVtPn+QJlKFvWP/1PYpapqYn0Me2knFn+A==}
    engines: {node: '>=0.10.0'}

  defaults@1.0.4:
    resolution: {integrity: sha512-eFuaLoy/Rxalv2kr+lqMlUnrDWV+3j4pljOIJgLIhI058IQfWJ7vXhyEIHu+HtC738klGALYxOKDO0bQP3tg8A==}

  define-data-property@1.1.4:
    resolution: {integrity: sha512-rBMvIzlpA8v6E+SJZoo++HAYqsLrkg7MSfIinMPFhmkorw7X+dOXVJQs+QT69zGkzMyfDnIMN2Wid1+NbL3T+A==}
    engines: {node: '>= 0.4'}

  define-properties@1.2.1:
    resolution: {integrity: sha512-8QmQKqEASLd5nx0U1B1okLElbUuuttJ/AnYmRXbbbGDWh6uS208EjD4Xqq/I9wK7u0v6O08XhTWnt5XtEbR6Dg==}
    engines: {node: '>= 0.4'}

  delayed-stream@1.0.0:
    resolution: {integrity: sha512-ZySD7Nf91aLB0RxL4KGrKHBXl7Eds1DAmEdcoVawXnLD7SDhpNgtuII2aAkg7a7QS41jxPSZ17p4VdGnMHk3MQ==}
    engines: {node: '>=0.4.0'}

  denque@2.1.0:
    resolution: {integrity: sha512-HVQE3AAb/pxF8fQAoiqpvg9i3evqug3hoiwakOyZAwJm+6vZehbkYXZ0l4JxS+I3QxM97v5aaRNhj8v5oBhekw==}
    engines: {node: '>=0.10'}

  depd@1.1.2:
    resolution: {integrity: sha512-7emPTl6Dpo6JRXOXjLRxck+FlLRX5847cLKEn00PLAgc3g2hTZZgr+e4c2v6QpSmLeFP3n5yUo7ft6avBK/5jQ==}
    engines: {node: '>= 0.6'}

  depd@2.0.0:
    resolution: {integrity: sha512-g7nH6P6dyDioJogAAGprGpCtVImJhpPk/roCzdb3fIh61/s/nPsfR6onyMwkCAR/OlC3yBC0lESvUoQEAssIrw==}
    engines: {node: '>= 0.8'}

  dependency-graph@0.11.0:
    resolution: {integrity: sha512-JeMq7fEshyepOWDfcfHK06N3MhyPhz++vtqWhMT5O9A3K42rdsEDpfdVqjaqaAhsw6a+ZqeDvQVtD0hFHQWrzg==}
    engines: {node: '>= 0.6.0'}

  destroy@1.2.0:
    resolution: {integrity: sha512-2sJGJTaXIIaR1w4iJSNoN0hnMY7Gpc/n8D4qSCJw8QqFWXf7cuAgnEHxBpweaVcPevC2l3KpjYCx3NypQQgaJg==}
    engines: {node: '>= 0.8', npm: 1.2.8000 || >= 1.4.16}

  detect-indent@6.1.0:
    resolution: {integrity: sha512-reYkTUJAZb9gUuZ2RvVCNhVHdg62RHnJ7WJl8ftMi4diZ6NWlciOzQN88pUhSELEwflJht4oQDv0F0BMlwaYtA==}
    engines: {node: '>=8'}

  detect-newline@3.1.0:
    resolution: {integrity: sha512-TLz+x/vEXm/Y7P7wn1EJFNLxYpUD4TgMosxY6fAVJUnJMbupHBOncxyWUG9OpTaH9EBD7uFI5LfEgmMOc54DsA==}
    engines: {node: '>=8'}

  dezalgo@1.0.4:
    resolution: {integrity: sha512-rXSP0bf+5n0Qonsb+SVVfNfIsimO4HEtmnIpPHY8Q1UCzKlQrDMfdobr8nJOOsRgWCyMRqeSBQzmWUMq7zvVig==}

  diff-sequences@29.6.3:
    resolution: {integrity: sha512-EjePK1srD3P08o2j4f0ExnylqRs5B9tJjcp9t1krH2qRi8CCdsYfwe9JgSLurFBWwq4uOlipzfk5fHNvwFKr8Q==}
    engines: {node: ^14.15.0 || ^16.10.0 || >=18.0.0}

  dir-glob@3.0.1:
    resolution: {integrity: sha512-WkrWp9GR4KXfKGYzOLmTuGVi1UWFfws377n9cc55/tb6DuqyF6pcQ5AbiHEshaDpY9v6oaSr2XCDidGmMwdzIA==}
    engines: {node: '>=8'}

  doctrine@2.1.0:
    resolution: {integrity: sha512-35mSku4ZXK0vfCuHEDAwt55dg2jNajHZ1odvF+8SSr82EsZY4QmXfuWso8oEd8zRhVObSN18aM0CjSdoBX7zIw==}
    engines: {node: '>=0.10.0'}

  doctrine@3.0.0:
    resolution: {integrity: sha512-yS+Q5i3hBf7GBkd4KG8a7eBNNWNGLTaEwwYWUijIYM7zrlYDM0BFXHjjPWlWZ1Rg7UaddZeIDmi9jF3HmqiQ2w==}
    engines: {node: '>=6.0.0'}

  dot-case@3.0.4:
    resolution: {integrity: sha512-Kv5nKlh6yRrdrGvxeJ2e5y2eRUpkUosIW4A2AS38zwSz27zu7ufDwQPi5Jhs3XAlGNetl3bmnGhQsMtkKJnj3w==}

  dotenv@16.4.5:
    resolution: {integrity: sha512-ZmdL2rui+eB2YwhsWzjInR8LldtZHGDoQ1ugH85ppHKwpUHL7j7rN0Ti9NCnGiQbhaZ11FpR+7ao1dNsmduNUg==}
    engines: {node: '>=12'}

  dset@3.1.3:
    resolution: {integrity: sha512-20TuZZHCEZ2O71q9/+8BwKwZ0QtD9D8ObhrihJPr+vLLYlSuAU3/zL4cSlgbfeoGHTjCSJBa7NGcrF9/Bx/WJQ==}
    engines: {node: '>=4'}

  eastasianwidth@0.2.0:
    resolution: {integrity: sha512-I88TYZWc9XiYHRQ4/3c5rjjfgkjhLyW2luGIheGERbNQ6OY7yTybanSpDXZa8y7VUP9YmDcYa+eyq4ca7iLqWA==}

  ecdsa-sig-formatter@1.0.11:
    resolution: {integrity: sha512-nagl3RYrbNv6kQkeJIpt6NJZy8twLB/2vtz6yN9Z4vRKHN4/QZJIEbqohALSgwKdnksuY3k5Addp5lg8sVoVcQ==}

  ee-first@1.1.1:
    resolution: {integrity: sha512-WMwm9LhRUo+WUaRN+vRuETqG89IgZphVSNkdFgeb6sS/E4OrDIN7t48CAewSHXc6C8lefD8KKfr5vY61brQlow==}

  effect@3.0.3:
    resolution: {integrity: sha512-mgG+FoWrM4sny8OxDFWCpq+6LwGf9cK/JztVhxZQeZM9ZMXY+lKbdMEQmemNYce0QVAz2+YqUKwhKzOidwbZzg==}

  electron-to-chromium@1.4.776:
    resolution: {integrity: sha512-s694bi3+gUzlliqxjPHpa9NRTlhzTgB34aan+pVKZmOTGy2xoZXl+8E1B8i5p5rtev3PKMK/H4asgNejC+YHNg==}

  elliptic-sdk@0.7.2:
    resolution: {integrity: sha512-TMhcMmBGyuGe7GcDHEd2AnTPjq4G9+aYn7D93U9/r3fwqiD/WRCQLg63gzWdXAmsq9KnuE4bbRiFmyF6tItbZw==}

  elliptic@6.5.4:
    resolution: {integrity: sha512-iLhC6ULemrljPZb+QutR5TQGB+pdW6KGD5RSegS+8sorOZT+rdQFbsQFJgvN3eRqNALqJer4oQ16YvJHlU8hzQ==}

  emittery@0.13.1:
    resolution: {integrity: sha512-DeWwawk6r5yR9jFgnDKYt4sLS0LmHJJi3ZOnb5/JdbYwj3nW+FxQnHIjhBKz8YLC7oRNPVM9NQ47I3CVx34eqQ==}
    engines: {node: '>=12'}

  emoji-regex@10.3.0:
    resolution: {integrity: sha512-QpLs9D9v9kArv4lfDEgg1X/gN5XLnf/A6l9cs8SPZLRZR3ZkY9+kwIQTxm+fsSej5UMYGE8fdoaZVIBlqG0XTw==}

  emoji-regex@8.0.0:
    resolution: {integrity: sha512-MSjYzcWNOA0ewAHpz0MxpYFvwg6yjy1NG3xteoqz644VCo/RPgnr1/GGt+ic3iJTzQ8Eu3TdM14SawnVUmGE6A==}

  emoji-regex@9.2.2:
    resolution: {integrity: sha512-L18DaJsXSUk2+42pv8mLs5jJT2hqFkFE4j21wOmgbUqsZ2hL72NsUU785g9RXgo3s0ZNgVl42TiHp3ZtOv/Vyg==}

  enabled@2.0.0:
    resolution: {integrity: sha512-AKrN98kuwOzMIdAizXGI86UFBoo26CL21UM763y1h/GMSJ4/OHU9k2YlsmBpyScFo/wbLzWQJBMCW4+IO3/+OQ==}

  encodeurl@1.0.2:
    resolution: {integrity: sha512-TPJXq8JqFaVYm2CWmPvnP2Iyo4ZSM7/QKcSmuMLDObfpH5fi7RUGmd/rTDf+rut/saiDiQEeVTNgAmJEdAOx0w==}
    engines: {node: '>= 0.8'}

  encodeurl@2.0.0:
    resolution: {integrity: sha512-Q0n9HRi4m6JuGIV1eFlmvJB7ZEVxu93IrMyiMsGC0lrMJMWzRgx6WGquyfQgZVb31vhGgXnfmPNNXmxnOkRBrg==}
    engines: {node: '>= 0.8'}

  engine.io-client@6.5.3:
    resolution: {integrity: sha512-9Z0qLB0NIisTRt1DZ/8U2k12RJn8yls/nXMZLn+/N8hANT3TcYjKFKcwbw5zFQiN4NTde3TSY9zb79e1ij6j9Q==}

  engine.io-parser@5.2.1:
    resolution: {integrity: sha512-9JktcM3u18nU9N2Lz3bWeBgxVgOKpw7yhRaoxQA3FUDZzzw+9WlA6p4G4u0RixNkg14fH7EfEc/RhpurtiROTQ==}
    engines: {node: '>=10.0.0'}

  engine.io@6.5.4:
    resolution: {integrity: sha512-KdVSDKhVKyOi+r5uEabrDLZw2qXStVvCsEB/LN3mw4WFi6Gx50jTyuxYVCwAAC0U46FdnzP/ScKRBTXb/NiEOg==}
    engines: {node: '>=10.2.0'}

  enhanced-resolve@5.17.0:
    resolution: {integrity: sha512-dwDPwZL0dmye8Txp2gzFmA6sxALaSvdRDjPH0viLcKrtlOL3tw62nWWweVD1SdILDTJrbrL6tdWVN58Wo6U3eA==}
    engines: {node: '>=10.13.0'}

  enquirer@2.4.1:
    resolution: {integrity: sha512-rRqJg/6gd538VHvR3PSrdRBb/1Vy2YfzHqzvbhGIQpDRKIa4FgV/54b5Q1xYSxOOwKvjXweS26E0Q+nAMwp2pQ==}
    engines: {node: '>=8.6'}

  env-paths@2.2.1:
    resolution: {integrity: sha512-+h1lkLKhZMTYjog1VEpJNG7NZJWcuc2DDk/qsqSTRRCOXiLjeQ1d1/udrUGhqMxUgAlwKNZ0cf2uqan5GLuS2A==}
    engines: {node: '>=6'}

  environment@1.1.0:
    resolution: {integrity: sha512-xUtoPkMggbz0MPyPiIWr1Kp4aeWJjDZ6SMvURhimjdZgsRuDplF5/s9hcgGhyXMhs+6vpnuoiZ2kFiu3FMnS8Q==}
    engines: {node: '>=18'}

  envlocker@0.2.0:
    resolution: {integrity: sha512-PUZUu76U/5+O8vT474hDC88EZzOcuKZTyvDcbjPrkq2sJrJNd/t9OkwuJvP23kzzsGUZd+0RTTVsmwtW8e2LaQ==}

  error-ex@1.3.2:
    resolution: {integrity: sha512-7dFHNmqeFSEt2ZBsCriorKnn3Z2pj+fd9kmI6QoWw4//DL+icEBfc0U7qJCisqrTsKTjw4fNFy2pW9OqStD84g==}

  es-abstract@1.23.3:
    resolution: {integrity: sha512-e+HfNH61Bj1X9/jLc5v1owaLYuHdeHHSQlkhCBiTK8rBvKaULl/beGMxwrMXjpYrv4pz22BlY570vVePA2ho4A==}
    engines: {node: '>= 0.4'}

  es-define-property@1.0.0:
    resolution: {integrity: sha512-jxayLKShrEqqzJ0eumQbVhTYQM27CfT1T35+gCgDFoL82JLsXqTJ76zv6A0YLOgEnLUMvLzsDsGIrl8NFpT2gQ==}
    engines: {node: '>= 0.4'}

  es-errors@1.3.0:
    resolution: {integrity: sha512-Zf5H2Kxt2xjTvbJvP2ZWLEICxA6j+hAmMzIlypy4xcBg1vKVnx89Wy0GbS+kf5cwCVFFzdCFh2XSCFNULS6csw==}
    engines: {node: '>= 0.4'}

  es-object-atoms@1.0.0:
    resolution: {integrity: sha512-MZ4iQ6JwHOBQjahnjwaC1ZtIBH+2ohjamzAO3oaHcXYup7qxjF2fixyH+Q71voWHeOkI2q/TnJao/KfXYIZWbw==}
    engines: {node: '>= 0.4'}

  es-set-tostringtag@2.0.3:
    resolution: {integrity: sha512-3T8uNMC3OQTHkFUsFq8r/BwAXLHvU/9O9mE0fBc/MY5iq/8H7ncvO947LmYA6ldWw9Uh8Yhf25zu6n7nML5QWQ==}
    engines: {node: '>= 0.4'}

  es-shim-unscopables@1.0.2:
    resolution: {integrity: sha512-J3yBRXCzDu4ULnQwxyToo/OjdMx6akgVC7K6few0a7F/0wLtmKKN7I73AH5T2836UuXRqN7Qg+IIUw/+YJksRw==}

  es-to-primitive@1.2.1:
    resolution: {integrity: sha512-QCOllgZJtaUo9miYBcLChTUaHNjJF3PYs1VidD7AwiEj1kYxKeQTctLAezAOH5ZKRH0g2IgPn6KwB4IT8iRpvA==}
    engines: {node: '>= 0.4'}

  esbuild@0.21.5:
    resolution: {integrity: sha512-mg3OPMV4hXywwpoDxu3Qda5xCKQi+vCTZq8S9J/EpkhB2HzKXq4SNFZE3+NK93JYxc8VMSep+lOUSC/RVKaBqw==}
    engines: {node: '>=12'}
    hasBin: true

  esbuild@0.23.0:
    resolution: {integrity: sha512-1lvV17H2bMYda/WaFb2jLPeHU3zml2k4/yagNMG8Q/YtfMjCwEUZa2eXXMgZTVSL5q1n4H7sQ0X6CdJDqqeCFA==}
    engines: {node: '>=18'}
    hasBin: true

  escalade@3.1.2:
    resolution: {integrity: sha512-ErCHMCae19vR8vQGe50xIsVomy19rg6gFu3+r3jkEO46suLMWBksvVyoGgQV+jOfl84ZSOSlmv6Gxa89PmTGmA==}
    engines: {node: '>=6'}

  escape-html@1.0.3:
    resolution: {integrity: sha512-NiSupZ4OeuGwr68lGIeym/ksIZMJodUGOSCZ/FSnTxcrekbvqrgdUxlJOMpijaKZVjAJrWrGs/6Jy8OMuyj9ow==}

  escape-string-regexp@1.0.5:
    resolution: {integrity: sha512-vbRorB5FUQWvla16U8R/qgaFIya2qGzwDrNmCZuYKrbdSUMG6I1ZCGQRefkRVhuOkIGVne7BQ35DSfo1qvJqFg==}
    engines: {node: '>=0.8.0'}

  escape-string-regexp@2.0.0:
    resolution: {integrity: sha512-UpzcLCXolUWcNu5HtVMHYdXJjArjsF9C0aNnquZYY4uW/Vu0miy5YoWvbV345HauVvcAUnpRuhMMcqTcGOY2+w==}
    engines: {node: '>=8'}

  escape-string-regexp@4.0.0:
    resolution: {integrity: sha512-TtpcNJ3XAzx3Gq8sWRzJaVajRs0uVxA2YAkdb1jm2YkPz4G6egUFAyA3n5vtEIZefPk5Wa4UXbKuS5fKkJWdgA==}
    engines: {node: '>=10'}

  eslint-compat-utils@0.1.2:
    resolution: {integrity: sha512-Jia4JDldWnFNIru1Ehx1H5s9/yxiRHY/TimCuUc0jNexew3cF1gI6CYZil1ociakfWO3rRqFjl1mskBblB3RYg==}
    engines: {node: '>=12'}
    peerDependencies:
      eslint: '>=6.0.0'

  eslint-config-airbnb-base@15.0.0:
    resolution: {integrity: sha512-xaX3z4ZZIcFLvh2oUNvcX5oEofXda7giYmuplVxoOg5A7EXJMrUyqRgR+mhDhPK8LZ4PttFOBvCYDbX3sUoUig==}
    engines: {node: ^10.12.0 || >=12.0.0}
    peerDependencies:
      eslint: ^7.32.0 || ^8.2.0
      eslint-plugin-import: ^2.25.2

  eslint-config-prettier@9.1.0:
    resolution: {integrity: sha512-NSWl5BFQWEPi1j4TjVNItzYV7dZXZ+wP6I6ZhrBGpChQhZRUaElihE9uRRkcbRnNb76UMKDF3r+WTmNcGPKsqw==}
    hasBin: true
    peerDependencies:
      eslint: '>=7.0.0'

  eslint-import-resolver-alias@1.1.2:
    resolution: {integrity: sha512-WdviM1Eu834zsfjHtcGHtGfcu+F30Od3V7I9Fi57uhBEwPkjDcii7/yW8jAT+gOhn4P/vOxxNAXbFAKsrrc15w==}
    engines: {node: '>= 4'}
    peerDependencies:
      eslint-plugin-import: '>=1.4.0'

  eslint-import-resolver-node@0.3.9:
    resolution: {integrity: sha512-WFj2isz22JahUv+B788TlO3N6zL3nNJGU8CcZbPZvVEkBPaJdCV4vy5wyghty5ROFbCRnm132v8BScu5/1BQ8g==}

  eslint-module-utils@2.12.0:
    resolution: {integrity: sha512-wALZ0HFoytlyh/1+4wuZ9FJCD/leWHQzzrxJ8+rebyReSLk7LApMyd3WJaLVoN+D5+WIdJyDK1c6JnE65V4Zyg==}
    engines: {node: '>=4'}
    peerDependencies:
      '@typescript-eslint/parser': '*'
      eslint: '*'
      eslint-import-resolver-node: '*'
      eslint-import-resolver-typescript: '*'
      eslint-import-resolver-webpack: '*'
    peerDependenciesMeta:
      '@typescript-eslint/parser':
        optional: true
      eslint:
        optional: true
      eslint-import-resolver-node:
        optional: true
      eslint-import-resolver-typescript:
        optional: true
      eslint-import-resolver-webpack:
        optional: true

  eslint-plugin-es-x@7.5.0:
    resolution: {integrity: sha512-ODswlDSO0HJDzXU0XvgZ3lF3lS3XAZEossh15Q2UHjwrJggWeBoKqqEsLTZLXl+dh5eOAozG0zRcYtuE35oTuQ==}
    engines: {node: ^14.18.0 || >=16.0.0}
    peerDependencies:
      eslint: '>=8'

  eslint-plugin-import@2.31.0:
    resolution: {integrity: sha512-ixmkI62Rbc2/w8Vfxyh1jQRTdRTF52VxwRVHl/ykPAmqG+Nb7/kNn+byLP0LxPgI7zWA16Jt82SybJInmMia3A==}
    engines: {node: '>=4'}
    peerDependencies:
      '@typescript-eslint/parser': '*'
      eslint: ^2 || ^3 || ^4 || ^5 || ^6 || ^7.2.0 || ^8 || ^9
    peerDependenciesMeta:
      '@typescript-eslint/parser':
        optional: true

  eslint-plugin-jest@28.8.3:
    resolution: {integrity: sha512-HIQ3t9hASLKm2IhIOqnu+ifw7uLZkIlR7RYNv7fMcEi/p0CIiJmfriStQS2LDkgtY4nyLbIZAD+JL347Yc2ETQ==}
    engines: {node: ^16.10.0 || ^18.12.0 || >=20.0.0}
    peerDependencies:
      '@typescript-eslint/eslint-plugin': ^6.0.0 || ^7.0.0 || ^8.0.0
      eslint: ^7.0.0 || ^8.0.0 || ^9.0.0
      jest: '*'
    peerDependenciesMeta:
      '@typescript-eslint/eslint-plugin':
        optional: true
      jest:
        optional: true

  eslint-plugin-n@17.10.1:
    resolution: {integrity: sha512-hm/q37W6efDptJXdwirsm6A257iY6ZNtpoSG0wEzFzjJ3AhL7OhEIhdSR2e4OdYfHO5EDeqlCfFrjf9q208IPw==}
    engines: {node: ^18.18.0 || ^20.9.0 || >=21.1.0}
    peerDependencies:
      eslint: '>=8.23.0'

  eslint-scope@7.2.2:
    resolution: {integrity: sha512-dOt21O7lTMhDM+X9mB4GX+DZrZtCUJPL/wlcTqxyrx5IvO0IYtILdtrQGQp+8n5S0gwSVmOf9NQrjMOgfQZlIg==}
    engines: {node: ^12.22.0 || ^14.17.0 || >=16.0.0}

  eslint-visitor-keys@3.4.3:
    resolution: {integrity: sha512-wpc+LXeiyiisxPlEkUzU6svyS1frIO3Mgxj1fdy7Pm8Ygzguax2N3Fa/D/ag1WqbOprdI+uY6wMUl8/a2G+iag==}
    engines: {node: ^12.22.0 || ^14.17.0 || >=16.0.0}

  eslint@8.57.0:
    resolution: {integrity: sha512-dZ6+mexnaTIbSBZWgou51U6OmzIhYM2VcNdtiTtI7qPNZm35Akpr0f6vtw3w1Kmn5PYo+tZVfh13WrhpS6oLqQ==}
    engines: {node: ^12.22.0 || ^14.17.0 || >=16.0.0}
    deprecated: This version is no longer supported. Please see https://eslint.org/version-support for other options.
    hasBin: true

  espree@9.6.1:
    resolution: {integrity: sha512-oruZaFkjorTpF32kDSI5/75ViwGeZginGGy2NoOSg3Q9bnwlnmDm4HLnkl0RE3n+njDXR037aY1+x58Z/zFdwQ==}
    engines: {node: ^12.22.0 || ^14.17.0 || >=16.0.0}

  esprima@4.0.1:
    resolution: {integrity: sha512-eGuFFw7Upda+g4p+QHvnW0RyTX/SVeJBDM/gCtMARO0cLuT2HcEKnTPvhjV6aGeqrCB/sbNop0Kszm0jsaWU4A==}
    engines: {node: '>=4'}
    hasBin: true

  esquery@1.5.0:
    resolution: {integrity: sha512-YQLXUplAwJgCydQ78IMJywZCceoqk1oH01OERdSAJc/7U2AylwjhSCLDEtqwg811idIS/9fIU5GjG73IgjKMVg==}
    engines: {node: '>=0.10'}

  esrecurse@4.3.0:
    resolution: {integrity: sha512-KmfKL3b6G+RXvP8N1vr3Tq1kL/oCFgn2NYXEtqP8/L3pKapUA4G8cFVaoF3SU323CD4XypR/ffioHmkti6/Tag==}
    engines: {node: '>=4.0'}

  estraverse@5.3.0:
    resolution: {integrity: sha512-MMdARuVEQziNTeJD8DgMqmhwR11BRQ/cBP+pLtYdSTnf3MIO8fFeiINEbX36ZdNlfU/7A9f3gUw49B3oQsvwBA==}
    engines: {node: '>=4.0'}

  esutils@2.0.3:
    resolution: {integrity: sha512-kVscqXk4OCp68SZ0dkgEKVi6/8ij300KBWTJq32P/dYeWTSwK41WyTxalN1eRmA5Z9UU/LX9D7FWSmV9SAYx6g==}
    engines: {node: '>=0.10.0'}

  etag@1.8.1:
    resolution: {integrity: sha512-aIL5Fx7mawVa300al2BnEE4iNvo1qETxLrPI/o05L7z6go7fCw1J6EQmbK4FmJ2AS7kgVF/KEZWufBfdClMcPg==}
    engines: {node: '>= 0.6'}

  ethers@6.13.2:
    resolution: {integrity: sha512-9VkriTTed+/27BGuY1s0hf441kqwHJ1wtN2edksEtiRvXx+soxRX3iSXTfFqq2+YwrOqbDoTHjIhQnjJRlzKmg==}
    engines: {node: '>=14.0.0'}

  ethers@6.13.3:
    resolution: {integrity: sha512-/DzbZOLVtoO4fKvvQwpEucHAQgIwBGWuRvBdwE/lMXgXvvHHTSkn7XqAQ2b+gjJzZDJjWA9OD05bVceVOsBHbg==}
    engines: {node: '>=14.0.0'}

  eventemitter3@3.1.2:
    resolution: {integrity: sha512-tvtQIeLVHjDkJYnzf2dgVMxfuSGJeM/7UCG17TT4EumTfNtF+0nebF/4zWOIkCreAbtNqhGEboB6BWrwqNaw4Q==}

  eventemitter3@5.0.1:
    resolution: {integrity: sha512-GWkBvjiSZK87ELrYOSESUYeVIc9mvLLf/nXalMOS5dYrgZq9o5OVkbZAVM06CVxYsCwH9BDZFPlQTlPA1j4ahA==}

  execa@5.1.1:
    resolution: {integrity: sha512-8uSpZZocAZRBAPIEINJj3Lo9HyGitllczc27Eh5YYojjMFMn8yHMDMaUHE2Jqfq05D/wucwI4JGURyXt1vchyg==}
    engines: {node: '>=10'}

  execa@8.0.1:
    resolution: {integrity: sha512-VyhnebXciFV2DESc+p6B+y0LjSm0krU4OgJN44qFAhBY0TJ+1V61tYD2+wHusZ6F9n5K+vl8k0sTy7PEfV4qpg==}
    engines: {node: '>=16.17'}

  exit@0.1.2:
    resolution: {integrity: sha512-Zk/eNKV2zbjpKzrsQ+n1G6poVbErQxJ0LBOJXaKZ1EViLzH+hrLu9cdXI4zw9dBQJslwBEpbQ2P1oS7nDxs6jQ==}
    engines: {node: '>= 0.8.0'}

  expect@29.7.0:
    resolution: {integrity: sha512-2Zks0hf1VLFYI1kbh0I5jP3KHHyCHpkfyHBzsSXRFgl/Bg9mWYfMW8oD+PdMPlEwy5HNsR9JutYy6pMeOh61nw==}
    engines: {node: ^14.15.0 || ^16.10.0 || >=18.0.0}

  express@4.21.0:
    resolution: {integrity: sha512-VqcNGcj/Id5ZT1LZ/cfihi3ttTn+NJmkli2eZADigjq29qTlWi/hAQ43t/VLPq8+UX06FCEx3ByOYet6ZFblng==}
    engines: {node: '>= 0.10.0'}

  external-editor@3.1.0:
    resolution: {integrity: sha512-hMQ4CX1p1izmuLYyZqLMO/qGNw10wSv9QDCPfzXfyFrOaCSSoRfqE1Kf1s5an66J5JZC62NewG+mK49jOCtQew==}
    engines: {node: '>=4'}

  extract-files@11.0.0:
    resolution: {integrity: sha512-FuoE1qtbJ4bBVvv94CC7s0oTnKUGvQs+Rjf1L2SJFfS+HTVVjhPFtehPdQ0JiGPqVNfSSZvL5yzHHQq2Z4WNhQ==}
    engines: {node: ^12.20 || >= 14.13}

  fast-check@3.17.2:
    resolution: {integrity: sha512-+3DPTxtxABLgmmVpYxrash3DHoq0cMa1jjLYNp3qqokKKhqVEaS4lbnaDKqWU5Dd6C2pEudPPBAEEQ9nUou9OQ==}
    engines: {node: '>=8.0.0'}

  fast-decode-uri-component@1.0.1:
    resolution: {integrity: sha512-WKgKWg5eUxvRZGwW8FvfbaH7AXSh2cL+3j5fMGzUMCxWBJ3dV3a7Wz8y2f/uQ0e3B6WmodD3oS54jTQ9HVTIIg==}

  fast-deep-equal@3.1.3:
    resolution: {integrity: sha512-f3qQ9oQy9j2AhBe/H9VC91wLmKBCCU/gDOnKNAYG5hswO7BLKj09Hc5HYNz9cGI++xlpDCIgDaitVs03ATR84Q==}

  fast-glob@3.3.2:
    resolution: {integrity: sha512-oX2ruAFQwf/Orj8m737Y5adxDQO0LAB7/S5MnxCdTNDd4p6BsyIVsv9JQsATbTSq8KHRpLwIHbVlUNatxd+1Ow==}
    engines: {node: '>=8.6.0'}

  fast-json-stable-stringify@2.1.0:
    resolution: {integrity: sha512-lhd/wF+Lk98HZoTCtlVraHtfh5XYijIjalXck7saUtuanSDyLMxnHhSXEDJqHxD7msR8D0uCmqlkwjCV8xvwHw==}

  fast-levenshtein@2.0.6:
    resolution: {integrity: sha512-DCXu6Ifhqcks7TZKY3Hxp3y6qphY5SJZmrWMDrKcERSOXWQdMhU9Ig/PYrzyw/ul9jOIyh0N4M0tbC5hodg8dw==}

  fast-querystring@1.1.2:
    resolution: {integrity: sha512-g6KuKWmFXc0fID8WWH0jit4g0AGBoJhCkJMb1RmbsSEUNvQ+ZC8D6CUZ+GtF8nMzSPXnhiePyyqqipzNNEnHjg==}

  fast-safe-stringify@2.1.1:
    resolution: {integrity: sha512-W+KJc2dmILlPplD/H4K9l9LcAHAfPtP6BY84uVLXQ6Evcz9Lcg33Y2z1IVblT6xdY54PXYVHEv+0Wpq8Io6zkA==}

  fast-url-parser@1.1.3:
    resolution: {integrity: sha512-5jOCVXADYNuRkKFzNJ0dCCewsZiYo0dz8QNYljkOpFC6r2U4OBmKtvm/Tsuh4w1YYdDqDb31a8TVhBJ2OJKdqQ==}

  fastq@1.16.0:
    resolution: {integrity: sha512-ifCoaXsDrsdkWTtiNJX5uzHDsrck5TzfKKDcuFFTIrrc/BS076qgEIfoIy1VeZqViznfKiysPYTh/QeHtnIsYA==}

  fb-watchman@2.0.2:
    resolution: {integrity: sha512-p5161BqbuCaSnB8jIbzQHOlpgsPmK5rJVDfDKO91Axs5NC1uu3HRQm6wt9cd9/+GtQQIO53JdGXXoyDpTAsgYA==}

  fbjs-css-vars@1.0.2:
    resolution: {integrity: sha512-b2XGFAFdWZWg0phtAWLHCk836A1Xann+I+Dgd3Gk64MHKZO44FfoD1KxyvbSh0qZsIoXQGGlVztIY+oitJPpRQ==}

  fbjs@3.0.5:
    resolution: {integrity: sha512-ztsSx77JBtkuMrEypfhgc3cI0+0h+svqeie7xHbh1k/IKdcydnvadp/mUaGgjAOXQmQSxsqgaRhS3q9fy+1kxg==}

  fdir@6.4.2:
    resolution: {integrity: sha512-KnhMXsKSPZlAhp7+IjUkRZKPb4fUyccpDrdFXbi4QL1qkmFh9kVY09Yox+n4MaOb3lHZ1Tv829C3oaaXoMYPDQ==}
    peerDependencies:
      picomatch: ^3 || ^4
    peerDependenciesMeta:
      picomatch:
        optional: true

  fecha@4.2.3:
    resolution: {integrity: sha512-OP2IUU6HeYKJi3i0z4A19kHMQoLVs4Hc+DPqqxI2h/DPZHTm/vjsfC6P0b4jCMy14XizLBqvndQ+UilD7707Jw==}

  fetch-blob@3.2.0:
    resolution: {integrity: sha512-7yAQpD2UMJzLi1Dqv7qFYnPbaPx7ZfFK6PiIxQ4PfkGPyNyl2Ugx+a/umUonmKqjhM4DnfbMvdX6otXq83soQQ==}
    engines: {node: ^12.20 || >= 14.13}

  figures@3.2.0:
    resolution: {integrity: sha512-yaduQFRKLXYOGgEn6AZau90j3ggSOyiqXU0F9JZfeXYhNa+Jk4X+s45A2zg5jns87GAFa34BBm2kXw4XpNcbdg==}
    engines: {node: '>=8'}

  file-entry-cache@6.0.1:
    resolution: {integrity: sha512-7Gps/XWymbLk2QLYK4NzpMOrYjMhdIxXuIvy2QBsLE6ljuodKvdkWs/cpyJJ3CVIVpH0Oi1Hvg1ovbMzLdFBBg==}
    engines: {node: ^10.12.0 || >=12.0.0}

  fill-range@7.1.1:
    resolution: {integrity: sha512-YsGpe3WHLK8ZYi4tWDg2Jy3ebRz2rXowDxnld4bkQB00cc/1Zw9AWnC0i9ztDJitivtQvaI9KaLyKrc+hBW0yg==}
    engines: {node: '>=8'}

  finalhandler@1.2.0:
    resolution: {integrity: sha512-5uXcUVftlQMFnWC9qu/svkWv3GTd2PfUhK/3PLkYNAe7FbqJMt3515HaxE6eRL74GdsriiwujiawdaB1BpEISg==}
    engines: {node: '>= 0.8'}

  finalhandler@1.3.1:
    resolution: {integrity: sha512-6BN9trH7bp3qvnrRyzsBz+g3lZxTNZTbVO2EV1CS0WIcDbawYVdYvGflME/9QP0h0pYlCDBCTjYa9nZzMDpyxQ==}
    engines: {node: '>= 0.8'}

  find-replace@3.0.0:
    resolution: {integrity: sha512-6Tb2myMioCAgv5kfvP5/PkZZ/ntTpVK39fHY7WkWBgvbeE+VHd/tZuZ4mrC+bxh4cfOZeYKVPaJIZtZXV7GNCQ==}
    engines: {node: '>=4.0.0'}

  find-up@4.1.0:
    resolution: {integrity: sha512-PpOwAdQ/YlXQ2vj8a3h8IipDuYRi3wceVQQGYWxNINccq40Anw7BlsEXCMbt1Zt+OLA6Fq9suIpIWD0OsnISlw==}
    engines: {node: '>=8'}

  find-up@5.0.0:
    resolution: {integrity: sha512-78/PXT1wlLLDgTzDs7sjq9hzz0vXD+zn+7wypEe4fXQxCmdmqfGsEPQxmiCSQI3ajFV91bVSsvNtrJRiW6nGng==}
    engines: {node: '>=10'}

  flat-cache@3.2.0:
    resolution: {integrity: sha512-CYcENa+FtcUKLmhhqyctpclsq7QF38pKjZHsGNiSQF5r4FtoKDWabFDl3hzaEQMvT1LHEysw5twgLvpYYb4vbw==}
    engines: {node: ^10.12.0 || >=12.0.0}

  flatted@3.3.1:
    resolution: {integrity: sha512-X8cqMLLie7KsNUDSdzeN8FYK9rEt4Dt67OsG/DNGnYTSDBG4uFAJFBnUeiV+zCVAvwFy56IjM9sH51jVaEhNxw==}

  fn.name@1.1.0:
    resolution: {integrity: sha512-GRnmB5gPyJpAhTQdSZTSp9uaPSvl09KoYcMQtsB9rQoOmzs9dH6ffeccH+Z+cv6P68Hu5bC6JjRh4Ah/mHSNRw==}

  follow-redirects@1.15.6:
    resolution: {integrity: sha512-wWN62YITEaOpSK584EZXJafH1AGpO8RVgElfkuXbTOrPX4fIfOyEpW/CsiNd8JdYrAoOvafRTOEnvsO++qCqFA==}
    engines: {node: '>=4.0'}
    peerDependencies:
      debug: '*'
    peerDependenciesMeta:
      debug:
        optional: true

  for-each@0.3.3:
    resolution: {integrity: sha512-jqYfLp7mo9vIyQf8ykW2v7A+2N4QjeCeI5+Dz9XraiO1ign81wjiH7Fb9vSOWvQfNtmSa4H2RoQTrrXivdUZmw==}

  foreground-child@3.1.1:
    resolution: {integrity: sha512-TMKDUnIte6bfb5nWv7V/caI169OHgvwjb7V4WkeUvbQQdjr5rWKqHFiKWb/fcOwB+CzBT+qbWjvj+DVwRskpIg==}
    engines: {node: '>=14'}

  form-data@4.0.0:
    resolution: {integrity: sha512-ETEklSGi5t0QMZuiXoA/Q6vcnxcLQP5vdugSpuAyi6SVGi2clPPp+xgEhuMaHC+zGgn31Kd235W35f7Hykkaww==}
    engines: {node: '>= 6'}

  formdata-polyfill@4.0.10:
    resolution: {integrity: sha512-buewHzMvYL29jdeQTVILecSaZKnt/RJWjoZCF5OW60Z67/GmSLBkOFM7qh1PI3zFNtJbaZL5eQu1vLfazOwj4g==}
    engines: {node: '>=12.20.0'}

  formidable@3.5.1:
    resolution: {integrity: sha512-WJWKelbRHN41m5dumb0/k8TeAx7Id/y3a+Z7QfhxP/htI9Js5zYaEDtG8uMgG0vM0lOlqnmjE99/kfpOYi/0Og==}

  forwarded@0.2.0:
    resolution: {integrity: sha512-buRG0fpBtRHSTCOASe6hD258tEubFoRLb4ZNA6NxMVHNw2gOcwHo9wyablzMzOA5z9xA9L1KNjk/Nt6MT9aYow==}
    engines: {node: '>= 0.6'}

  fresh@0.5.2:
    resolution: {integrity: sha512-zJ2mQYM18rEFOudeV4GShTGIQ7RbzA7ozbU9I/XBpm7kqgMywgmylMwXHxZJmkVoYkna9d2pVXVXPdYTP9ej8Q==}
    engines: {node: '>= 0.6'}

  fs-extra@7.0.1:
    resolution: {integrity: sha512-YJDaCJZEnBmcbw13fvdAM9AwNOJwOzrE4pqMqBq5nFiEqXUqHwlK4B+3pUw6JNvfSPtX05xFHtYy/1ni01eGCw==}
    engines: {node: '>=6 <7 || >=8'}

  fs.realpath@1.0.0:
    resolution: {integrity: sha512-OO0pH2lK6a0hZnAdau5ItzHPI6pUlvI7jMVnxUQRtw4owF2wk8lOSabtGDCTP4Ggrg2MbGnWO9X8K1t4+fGMDw==}

  fsevents@2.3.3:
    resolution: {integrity: sha512-5xoDfX+fL7faATnagmWPpbFtwh/R77WmMMqqHGS65C3vvB0YHrgF+B1YmZ3441tMj5n63k0212XNoJwzlhffQw==}
    engines: {node: ^8.16.0 || ^10.6.0 || >=11.0.0}
    os: [darwin]

  function-bind@1.1.2:
    resolution: {integrity: sha512-7XHNxH7qX9xG5mIwxkhumTox/MIRNcOgDrxWsMt2pAr23WHp6MrRlN7FBSFpCpr+oVO0F744iUgR82nJMfG2SA==}

  function.prototype.name@1.1.6:
    resolution: {integrity: sha512-Z5kx79swU5P27WEayXM1tBi5Ze/lbIyiNgU3qyXUOf9b2rgXYyF9Dy9Cx+IQv/Lc8WCG6L82zwUPpSS9hGehIg==}
    engines: {node: '>= 0.4'}

  functions-have-names@1.2.3:
    resolution: {integrity: sha512-xckBUXyTIqT97tq2x2AMb+g163b5JFysYk0x4qxNFwbfQkmNZoiRHb6sPzI9/QV33WeuvVYBUIiD4NzNIyqaRQ==}

  gensync@1.0.0-beta.2:
    resolution: {integrity: sha512-3hN7NaskYvMDLQY55gnW3NQ+mesEAepTqlg+VEbj7zzqEMBVNhzcGYYeqFo/TlYz6eQiFcp1HcsCZO+nGgS8zg==}
    engines: {node: '>=6.9.0'}

  get-caller-file@2.0.5:
    resolution: {integrity: sha512-DyFP3BM/3YHTQOCUL/w0OZHR0lpKeGrxotcHWcqNEdnltqFwXVfhEBQ94eIo34AfQpo0rGki4cyIiftY06h2Fg==}
    engines: {node: 6.* || 8.* || >= 10.*}

  get-east-asian-width@1.2.0:
    resolution: {integrity: sha512-2nk+7SIVb14QrgXFHcm84tD4bKQz0RxPuMT8Ag5KPOq7J5fEmAg0UbXdTOSHqNuHSU28k55qnceesxXRZGzKWA==}
    engines: {node: '>=18'}

  get-intrinsic@1.2.4:
    resolution: {integrity: sha512-5uYhsJH8VJBTv7oslg4BznJYhDoRI6waYCxMmCdnTrcCrHA/fCFKoTFz2JKKE0HdDFUF7/oQuhzumXJK7paBRQ==}
    engines: {node: '>= 0.4'}

  get-package-type@0.1.0:
    resolution: {integrity: sha512-pjzuKtY64GYfWizNAJ0fr9VqttZkNiK2iS430LtIHzjBEr6bX8Am2zm4sW4Ro5wjWW5cAlRL1qAMTcXbjNAO2Q==}
    engines: {node: '>=8.0.0'}

  get-stream@6.0.1:
    resolution: {integrity: sha512-ts6Wi+2j3jQjqi70w5AlN8DFnkSwC+MqmxEzdEALB2qXZYV3X/b1CTfgPLGJNMeAWxdPfU8FO1ms3NUfaHCPYg==}
    engines: {node: '>=10'}

  get-stream@8.0.1:
    resolution: {integrity: sha512-VaUJspBffn/LMCJVoMvSAdmscJyS1auj5Zulnn5UoYcY531UWmdwhRWkcGKnGU93m5HSXP9LP2usOryrBtQowA==}
    engines: {node: '>=16'}

  get-symbol-description@1.0.2:
    resolution: {integrity: sha512-g0QYk1dZBxGwk+Ngc+ltRH2IBp2f7zBkBMBJZCDerh6EhlhSR6+9irMCuT/09zD6qkarHUSn529sK/yL4S27mg==}
    engines: {node: '>= 0.4'}

  get-tsconfig@4.7.5:
    resolution: {integrity: sha512-ZCuZCnlqNzjb4QprAzXKdpp/gh6KTxSJuw3IBsPnV/7fV4NxC9ckB+vPTt8w7fJA0TaSD7c55BR47JD6MEDyDw==}

  glob-parent@5.1.2:
    resolution: {integrity: sha512-AOIgSQCepiJYwP3ARnGx+5VnTu2HBYdzbGP45eLw1vr3zB3vZLeyed1sC9hnbcOc9/SrMyM5RPQrkGz4aS9Zow==}
    engines: {node: '>= 6'}

  glob-parent@6.0.2:
    resolution: {integrity: sha512-XxwI8EOhVQgWp6iDL+3b0r86f4d6AX6zSU55HfB4ydCEuXLXc5FcYeOu+nnGftS4TEju/11rt4KJPTMgbfmv4A==}
    engines: {node: '>=10.13.0'}

  glob@10.3.10:
    resolution: {integrity: sha512-fa46+tv1Ak0UPK1TOy/pZrIybNNt4HCv7SDzwyfiOZkvZLEbjsZkJBPtDHVshZjbecAoAGSC20MjLDG/qr679g==}
    engines: {node: '>=16 || 14 >=14.17'}
    hasBin: true

  glob@7.1.7:
    resolution: {integrity: sha512-OvD9ENzPLbegENnYP5UUfJIirTg4+XwMWGaQfQTY0JenxNvvIKP3U3/tAQSPIu/lHxXYSZmpXlUHeqAIdKzBLQ==}
    deprecated: Glob versions prior to v9 are no longer supported

  glob@7.2.3:
    resolution: {integrity: sha512-nFR0zLpU2YCaRxwoCJvL6UvCH2JFyFVIvwTLsIf21AuHlMskA1hhTdk+LlYJtOlYt9v6dvszD2BGRqBL+iQK9Q==}
    deprecated: Glob versions prior to v9 are no longer supported

  globals@11.12.0:
    resolution: {integrity: sha512-WOBp/EEGUiIsJSp7wcv/y6MO+lV9UoncWqxuFfm8eBwzWNgyfBd6Gz+IeKQ9jCmyhoH99g15M3T+QaVHFjizVA==}
    engines: {node: '>=4'}

  globals@13.24.0:
    resolution: {integrity: sha512-AhO5QUcj8llrbG09iWhPU2B204J1xnPeL8kQmVorSsy+Sjj1sk8gIyh6cUocGmH4L0UuhAJy+hJMRA4mgA4mFQ==}
    engines: {node: '>=8'}

  globals@15.8.0:
    resolution: {integrity: sha512-VZAJ4cewHTExBWDHR6yptdIBlx9YSSZuwojj9Nt5mBRXQzrKakDsVKQ1J63sklLvzAJm0X5+RpO4i3Y2hcOnFw==}
    engines: {node: '>=18'}

  globalthis@1.0.4:
    resolution: {integrity: sha512-DpLKbNU4WylpxJykQujfCcwYWiV/Jhm50Goo0wrVILAv5jOr9d+H+UR3PhSCD2rCCEIg0uc+G+muBTwD54JhDQ==}
    engines: {node: '>= 0.4'}

  globby@11.1.0:
    resolution: {integrity: sha512-jhIXaOzy1sb8IyocaruWSn1TjmnBVs8Ayhcy83rmxNJ8q2uWKCAj3CnJY+KpGSXCueAPc0i05kVvVKtP1t9S3g==}
    engines: {node: '>=10'}

  globby@14.0.1:
    resolution: {integrity: sha512-jOMLD2Z7MAhyG8aJpNOpmziMOP4rPLcc95oQPKXBazW82z+CEgPFBQvEpRUa1KeIMUJo4Wsm+q6uzO/Q/4BksQ==}
    engines: {node: '>=18'}

  gopd@1.0.1:
    resolution: {integrity: sha512-d65bNlIadxvpb/A2abVdlqKqV563juRnZ1Wtk6s1sIR8uNsXR70xqIzVqxVf1eTqDunwT2MkczEeaezCKTZhwA==}

  graceful-fs@4.2.11:
    resolution: {integrity: sha512-RbJ5/jmFcNNCcDV5o9eTnBLJ/HszWV0P73bc+Ff4nS/rJj+YaS6IGyiOL0VoBYX+l1Wrl3k63h/KrH+nhJ0XvQ==}

  graphemer@1.4.0:
    resolution: {integrity: sha512-EtKwoO6kxCL9WO5xipiHTZlSzBm7WLT627TqC/uVRd0HKmq8NXyebnNYxDoBi7wt8eTWrUrKXCOVaFq9x1kgag==}

  graphile-build-pg@4.13.0:
    resolution: {integrity: sha512-1FD+3wjCdK1lbICY1QVO26A7s8efSjR522LarL9Bx1M1iBJHNIpCEW2PK+LkulQjY1l5LGQ1A93GQFqi6cZ6bg==}
    engines: {node: '>=8.6'}
    peerDependencies:
      pg: '>=6.1.0 <9'

  graphile-build@4.13.0:
    resolution: {integrity: sha512-KPBrHgRw5fury6l9WEQH6ys1UtnxrRrG+Ehnr68NvfNELp4T+QsekTSVFi5LWoJOaXvdYMqP2L8MFBRQP2vKsw==}
    engines: {node: '>=8.6'}
    peerDependencies:
      graphql: '>=0.9 <0.14 || ^14.0.2 || ^15.4.0'

  graphile-utils@4.13.0:
    resolution: {integrity: sha512-6nzlCNeJB1qV9AaPyJ/iHU+CDfs8jxpcmQ47Fmrgmp8r5VwKdL/uDt0LW8IuXu2VZrbM1GGyZ8rQtcdVmQYZ+g==}
    engines: {node: '>=8.6'}
    peerDependencies:
      graphile-build: ^4.5.0
      graphile-build-pg: ^4.5.0

  graphql-config@5.0.3:
    resolution: {integrity: sha512-BNGZaoxIBkv9yy6Y7omvsaBUHOzfFcII3UN++tpH8MGOKFPFkCPZuwx09ggANMt8FgyWP1Od8SWPmrUEZca4NQ==}
    engines: {node: '>= 16.0.0'}
    peerDependencies:
      cosmiconfig-toml-loader: ^1.0.0
      graphql: ^0.11.0 || ^0.12.0 || ^0.13.0 || ^14.0.0 || ^15.0.0 || ^16.0.0
    peerDependenciesMeta:
      cosmiconfig-toml-loader:
        optional: true

  graphql-parse-resolve-info@4.13.0:
    resolution: {integrity: sha512-VVJ1DdHYcR7hwOGQKNH+QTzuNgsLA8l/y436HtP9YHoX6nmwXRWq3xWthU3autMysXdm0fQUbhTZCx0W9ICozw==}
    engines: {node: '>=8.6'}
    peerDependencies:
      graphql: '>=0.9 <0.14 || ^14.0.2 || ^15.4.0 || ^16.3.0'

  graphql-request@6.1.0:
    resolution: {integrity: sha512-p+XPfS4q7aIpKVcgmnZKhMNqhltk20hfXtkaIkTfjjmiKMJ5xrt5c743cL03y/K7y1rg3WrIC49xGiEQ4mxdNw==}
    peerDependencies:
      graphql: 14 - 16

  graphql-tag@2.12.6:
    resolution: {integrity: sha512-FdSNcu2QQcWnM2VNvSCCDCVS5PpPqpzgFT8+GXzqJuoDd0CBncxCY278u4mhRO7tMgo2JjgJA5aZ+nWSQ/Z+xg==}
    engines: {node: '>=10'}
    peerDependencies:
      graphql: ^0.9.0 || ^0.10.0 || ^0.11.0 || ^0.12.0 || ^0.13.0 || ^14.0.0 || ^15.0.0 || ^16.0.0

  graphql-ws@5.14.3:
    resolution: {integrity: sha512-F/i2xNIVbaEF2xWggID0X/UZQa2V8kqKDPO8hwmu53bVOcTL7uNkxnexeEgSCVxYBQUTUNEI8+e4LO1FOhKPKQ==}
    engines: {node: '>=10'}
    peerDependencies:
      graphql: '>=0.11 <=16'

  graphql@15.8.0:
    resolution: {integrity: sha512-5gghUc24tP9HRznNpV2+FIoq3xKkj5dTQqf4v0CpdPbFVwFkWoxOM+o+2OC9ZSvjEMTjfmG9QT+gcvggTwW1zw==}
    engines: {node: '>= 10.x'}

  graphql@16.9.0:
    resolution: {integrity: sha512-GGTKBX4SD7Wdb8mqeDLni2oaRGYQWjWHGKPQ24ZMnUtKfcsVoiv4uX8+LJr1K6U5VW2Lu1BwJnj7uiori0YtRw==}
    engines: {node: ^12.22.0 || ^14.16.0 || ^16.0.0 || >=17.0.0}

  has-bigints@1.0.2:
    resolution: {integrity: sha512-tSvCKtBr9lkF0Ex0aQiP9N+OpV4zi2r/Nee5VkRDbaqv35RLYMzbwQfFSZZH0kR+Rd6302UJZ2p/bJCEoR3VoQ==}

  has-flag@3.0.0:
    resolution: {integrity: sha512-sKJf1+ceQBr4SMkvQnBDNDtf4TXpVhVGateu0t918bl30FnbE2m4vNLX+VWe/dpjlb+HugGYzW7uQXH98HPEYw==}
    engines: {node: '>=4'}

  has-flag@4.0.0:
    resolution: {integrity: sha512-EykJT/Q1KjTWctppgIAgfSO0tKVuZUjhgMr17kqTumMl6Afv3EISleU7qZUzoXDFTAHTDC4NOoG/ZxU3EvlMPQ==}
    engines: {node: '>=8'}

  has-property-descriptors@1.0.2:
    resolution: {integrity: sha512-55JNKuIW+vq4Ke1BjOTjM2YctQIvCT7GFzHwmfZPGo5wnrgkid0YQtnAleFSqumZm4az3n2BS+erby5ipJdgrg==}

  has-proto@1.0.3:
    resolution: {integrity: sha512-SJ1amZAJUiZS+PhsVLf5tGydlaVB8EdFpaSO4gmiUKUOxk8qzn5AIy4ZeJUmh22znIdk/uMAUT2pl3FxzVUH+Q==}
    engines: {node: '>= 0.4'}

  has-symbols@1.0.3:
    resolution: {integrity: sha512-l3LCuF6MgDNwTDKkdYGEihYjt5pRPbEg46rtlmnSPlUbgmB8LOIrKJbYYFBSbnPaJexMKtiPO8hmeRjRz2Td+A==}
    engines: {node: '>= 0.4'}

  has-tostringtag@1.0.2:
    resolution: {integrity: sha512-NqADB8VjPFLM2V0VvHUewwwsw0ZWBaIdgo+ieHtK3hasLz4qeCRjYcqfB6AQrBggRKppKF8L52/VqdVsO47Dlw==}
    engines: {node: '>= 0.4'}

  hash.js@1.1.7:
    resolution: {integrity: sha512-taOaskGt4z4SOANNseOviYDvjEJinIkRgmp7LbKP2YTTmVxWBl87s/uzK9r+44BclBSp2X7K1hqeNfz9JbBeXA==}

  hasown@2.0.2:
    resolution: {integrity: sha512-0hJU9SCPvmMzIBdZFqNPXWa6dqh7WdH0cII9y+CyS8rG3nL48Bclra9HmKhVVUHyPWNH5Y7xDwAB7bfgSjkUMQ==}
    engines: {node: '>= 0.4'}

  header-case@2.0.4:
    resolution: {integrity: sha512-H/vuk5TEEVZwrR0lp2zed9OCo1uAILMlx0JEMgC26rzyJJ3N1v6XkwHHXJQdR2doSjcGPM6OKPYoJgf0plJ11Q==}

  hexoid@1.0.0:
    resolution: {integrity: sha512-QFLV0taWQOZtvIRIAdBChesmogZrtuXvVWsFHZTk2SU+anspqZ2vMnoLg7IE1+Uk16N19APic1BuF8bC8c2m5g==}
    engines: {node: '>=8'}

  hmac-drbg@1.0.1:
    resolution: {integrity: sha512-Tti3gMqLdZfhOQY1Mzf/AanLiqh1WTiJgEj26ZuYQ9fbkLomzGchCws4FyrSd4VkpBfiNhaE1On+lOz894jvXg==}

  hosted-git-info@7.0.2:
    resolution: {integrity: sha512-puUZAUKT5m8Zzvs72XWy3HtvVbTWljRE66cP60bxJzAqf2DgICo7lYTY2IHUmLnNpjYvw5bvmoHvPc0QO2a62w==}
    engines: {node: ^16.14.0 || >=18.0.0}

  html-escaper@2.0.2:
    resolution: {integrity: sha512-H2iMtd0I4Mt5eYiapRdIDjp+XzelXQ0tFE4JS7YFwFevXXMmOp9myNrUvCg0D6ws8iqkRPBfKHgbwig1SmlLfg==}

  http-errors@1.8.1:
    resolution: {integrity: sha512-Kpk9Sm7NmI+RHhnj6OIWDI1d6fIoFAtFt9RLaTMRlg/8w49juAStsrBgp0Dp4OdxdVbRIeKhtCUvoi/RuAhO4g==}
    engines: {node: '>= 0.6'}

  http-errors@2.0.0:
    resolution: {integrity: sha512-FtwrG/euBzaEjYeRqOgly7G0qviiXoJWnvEH2Z1plBdXgbyjv34pHTSb9zoeHMyDy33+DWy5Wt9Wo+TURtOYSQ==}
    engines: {node: '>= 0.8'}

  http-proxy-agent@7.0.0:
    resolution: {integrity: sha512-+ZT+iBxVUQ1asugqnD6oWoRiS25AkjNfG085dKJGtGxkdwLQrMKU5wJr2bOOFAXzKcTuqq+7fZlTMgG3SRfIYQ==}
    engines: {node: '>= 14'}

  https-proxy-agent@7.0.2:
    resolution: {integrity: sha512-NmLNjm6ucYwtcUmL7JQC1ZQ57LmHP4lT15FQ8D61nak1rO6DH+fz5qNK2Ap5UN4ZapYICE3/0KodcLYSPsPbaA==}
    engines: {node: '>= 14'}

  human-signals@2.1.0:
    resolution: {integrity: sha512-B4FFZ6q/T2jhhksgkbEW3HBvWIfDW85snkQgawt07S7J5QXTk6BkNV+0yAeZrM5QpMAdYlocGoljn0sJ/WQkFw==}
    engines: {node: '>=10.17.0'}

  human-signals@5.0.0:
    resolution: {integrity: sha512-AXcZb6vzzrFAUE61HnN4mpLqd/cSIwNQjtNWR0euPm6y0iqx3G4gOXaIDdtdDwZmhwe82LA6+zinmW4UBWVePQ==}
    engines: {node: '>=16.17.0'}

  husky@9.0.11:
    resolution: {integrity: sha512-AB6lFlbwwyIqMdHYhwPe+kjOC3Oc5P3nThEoW/AaO2BX3vJDjWPFxYLxokUZOo6RNX20He3AaT8sESs9NJcmEw==}
    engines: {node: '>=18'}
    hasBin: true

  iconv-lite@0.4.24:
    resolution: {integrity: sha512-v3MXnZAcvnywkTUEZomIActle7RXXeedOR31wwl7VlyoXO4Qi9arvSenNQWne1TcRwhCL1HwLI21bEqdpj8/rA==}
    engines: {node: '>=0.10.0'}

  ieee754@1.2.1:
    resolution: {integrity: sha512-dcyqhDvX1C46lXZcVqCpK+FtMRQVdIMN6/Df5js2zouUsqG7I6sFxitIC+7KYK29KdXOLHdu9zL4sFnoVQnqaA==}

  ignore@5.3.1:
    resolution: {integrity: sha512-5Fytz/IraMjqpwfd34ke28PTVMjZjJG2MPn5t7OE4eUCUNf8BAa7b5WUS9/Qvr6mwOQS7Mk6vdsMno5he+T8Xw==}
    engines: {node: '>= 4'}

  immutable@3.7.6:
    resolution: {integrity: sha512-AizQPcaofEtO11RZhPPHBOJRdo/20MKQF9mBLnVkBoyHi1/zXK8fzVdnEpSV9gxqtnh6Qomfp3F0xT5qP/vThw==}
    engines: {node: '>=0.8.0'}

  import-fresh@3.3.0:
    resolution: {integrity: sha512-veYYhQa+D1QBKznvhUHxb8faxlrwUnxseDAbAp457E0wLNio2bOSKnjYDhMj+YiAq61xrMGhQk9iXVk5FzgQMw==}
    engines: {node: '>=6'}

  import-from@4.0.0:
    resolution: {integrity: sha512-P9J71vT5nLlDeV8FHs5nNxaLbrpfAV5cF5srvbZfpwpcJoM/xZR3hiv+q+SAnuSmuGbXMWud063iIMx/V/EWZQ==}
    engines: {node: '>=12.2'}

  import-local@3.1.0:
    resolution: {integrity: sha512-ASB07uLtnDs1o6EHjKpX34BKYDSqnFerfTOJL2HvMqF70LnxpjkzDB8J44oT9pu4AMPkQwf8jl6szgvNd2tRIg==}
    engines: {node: '>=8'}
    hasBin: true

  imurmurhash@0.1.4:
    resolution: {integrity: sha512-JmXMZ6wuvDmLiHEml9ykzqO6lwFbof0GG4IkcGaENdCRDDmMVnny7s5HsIgHCbaq0w2MyPhDqkhTUgS2LU2PHA==}
    engines: {node: '>=0.8.19'}

  indent-string@4.0.0:
    resolution: {integrity: sha512-EdDDZu4A2OyIK7Lr/2zG+w5jmbuk1DVBnEwREQvBzspBJkCEbRa8GxU1lghYcaGJCnRWibjDXlq779X1/y5xwg==}
    engines: {node: '>=8'}

  inflight@1.0.6:
    resolution: {integrity: sha512-k92I/b08q4wvFscXCLvqfsHCrjrF7yiXsQuIVvVE7N82W3+aqpzuUdBbfhWcy/FZR3/4IgflMgKLOsvPDrGCJA==}
    deprecated: This module is not supported, and leaks memory. Do not use it. Check out lru-cache if you want a good and tested way to coalesce async requests by a key value, which is much more comprehensive and powerful.

  inherits@2.0.4:
    resolution: {integrity: sha512-k/vGaX4/Yla3WzyMCvTQOXYeIHvqOKtnqBduzTHpzpQZzAskKMhZ2K+EnBiSM9zGSoIFeMpXKxa4dYeZIQqewQ==}

  inquirer@8.2.6:
    resolution: {integrity: sha512-M1WuAmb7pn9zdFRtQYk26ZBoY043Sse0wVDdk4Bppr+JOXyQYybdtvK+l9wUibhtjdjvtoiNy8tk+EgsYIUqKg==}
    engines: {node: '>=12.0.0'}

  internal-slot@1.0.7:
    resolution: {integrity: sha512-NGnrKwXzSms2qUUih/ILZ5JBqNTSa1+ZmP6flaIp6KmSElgE9qdndzS3cqjrDovwFdmwsGsLdeFgB6suw+1e9g==}
    engines: {node: '>= 0.4'}

  invariant@2.2.4:
    resolution: {integrity: sha512-phJfQVBuaJM5raOpJjSfkiD6BpbCE4Ns//LaXl6wGYtUBY83nWS6Rf9tXm2e8VaK60JEjYldbPif/A2B1C2gNA==}

  ioredis@5.4.1:
    resolution: {integrity: sha512-2YZsvl7jopIa1gaePkeMtd9rAcSjOOjPtpcLlOeusyO+XH2SK5ZcT+UCrElPP+WVIInh2TzeI4XW9ENaSLVVHA==}
    engines: {node: '>=12.22.0'}

  ipaddr.js@1.9.1:
    resolution: {integrity: sha512-0KI/607xoxSToH7GjN1FfSbLoU0+btTicjsQSWQlh/hZykN8KpmMf7uYwPW3R+akZ6R/w18ZlXSHBYXiYUPO3g==}
    engines: {node: '>= 0.10'}

  is-absolute@1.0.0:
    resolution: {integrity: sha512-dOWoqflvcydARa360Gvv18DZ/gRuHKi2NU/wU5X1ZFzdYfH29nkiNZsF3mp4OJ3H4yo9Mx8A/uAGNzpzPN3yBA==}
    engines: {node: '>=0.10.0'}

  is-array-buffer@3.0.4:
    resolution: {integrity: sha512-wcjaerHw0ydZwfhiKbXJWLDY8A7yV7KhjQOpb83hGgGfId/aQa4TOvwyzn2PuswW2gPCYEL/nEAiSVpdOj1lXw==}
    engines: {node: '>= 0.4'}

  is-arrayish@0.2.1:
    resolution: {integrity: sha512-zz06S8t0ozoDXMG+ube26zeCTNXcKIPJZJi8hBrF4idCLms4CG9QtK7qBl1boi5ODzFpjswb5JPmHCbMpjaYzg==}

  is-arrayish@0.3.2:
    resolution: {integrity: sha512-eVRqCvVlZbuw3GrM63ovNSNAeA1K16kaR/LRY/92w0zxQ5/1YzwblUX652i4Xs9RwAGjW9d9y6X88t8OaAJfWQ==}

  is-bigint@1.0.4:
    resolution: {integrity: sha512-zB9CruMamjym81i2JZ3UMn54PKGsQzsJeo6xvN3HJJ4CAsQNB6iRutp2To77OfCNuoxspsIhzaPoO1zyCEhFOg==}

  is-binary-path@2.1.0:
    resolution: {integrity: sha512-ZMERYes6pDydyuGidse7OsHxtbI7WVeUEozgR/g7rd0xUimYNlvZRE/K2MgZTjWy725IfelLeVcEM97mmtRGXw==}
    engines: {node: '>=8'}

  is-boolean-object@1.1.2:
    resolution: {integrity: sha512-gDYaKHJmnj4aWxyj6YHyXVpdQawtVLHU5cb+eztPGczf6cjuTdwve5ZIEfgXqH4e57An1D1AKf8CZ3kYrQRqYA==}
    engines: {node: '>= 0.4'}

  is-callable@1.2.7:
    resolution: {integrity: sha512-1BC0BVFhS/p0qtw6enp8e+8OD0UrK0oFLztSjNzhcKA3WDuJxxAPXzPuPtKkjEY9UUoEWlX/8fgKeu2S8i9JTA==}
    engines: {node: '>= 0.4'}

  is-core-module@2.15.1:
    resolution: {integrity: sha512-z0vtXSwucUJtANQWldhbtbt7BnL0vxiFjIdDLAatwhDYty2bad6s+rijD6Ri4YuYJubLzIJLUidCh09e1djEVQ==}
    engines: {node: '>= 0.4'}

  is-data-view@1.0.1:
    resolution: {integrity: sha512-AHkaJrsUVW6wq6JS8y3JnM/GJF/9cf+k20+iDzlSaJrinEo5+7vRiteOSwBhHRiAyQATN1AmY4hwzxJKPmYf+w==}
    engines: {node: '>= 0.4'}

  is-date-object@1.0.5:
    resolution: {integrity: sha512-9YQaSxsAiSwcvS33MBk3wTCVnWK+HhF8VZR2jRxehM16QcVOdHqPn4VPHmRK4lSr38n9JriurInLcP90xsYNfQ==}
    engines: {node: '>= 0.4'}

  is-extglob@2.1.1:
    resolution: {integrity: sha512-SbKbANkN603Vi4jEZv49LeVJMn4yGwsbzZworEoyEiutsN3nJYdbO36zfhGJ6QEDpOZIFkDtnq5JRxmvl3jsoQ==}
    engines: {node: '>=0.10.0'}

  is-fullwidth-code-point@3.0.0:
    resolution: {integrity: sha512-zymm5+u+sCsSWyD9qNaejV3DFvhCKclKdizYaJUuHA83RLjb7nSuGnddCHGv0hk+KY7BMAlsWeK4Ueg6EV6XQg==}
    engines: {node: '>=8'}

  is-fullwidth-code-point@4.0.0:
    resolution: {integrity: sha512-O4L094N2/dZ7xqVdrXhh9r1KODPJpFms8B5sGdJLPy664AgvXsreZUyCQQNItZRDlYug4xStLjNp/sz3HvBowQ==}
    engines: {node: '>=12'}

  is-fullwidth-code-point@5.0.0:
    resolution: {integrity: sha512-OVa3u9kkBbw7b8Xw5F9P+D/T9X+Z4+JruYVNapTjPYZYUznQ5YfWeFkOj606XYYW8yugTfC8Pj0hYqvi4ryAhA==}
    engines: {node: '>=18'}

  is-generator-fn@2.1.0:
    resolution: {integrity: sha512-cTIB4yPYL/Grw0EaSzASzg6bBy9gqCofvWN8okThAYIxKJZC+udlRAmGbM0XLeniEJSs8uEgHPGuHSe1XsOLSQ==}
    engines: {node: '>=6'}

  is-glob@4.0.3:
    resolution: {integrity: sha512-xelSayHH36ZgE7ZWhli7pW34hNbNl8Ojv5KVmkJD4hBdD3th8Tfk9vYasLM+mXWOZhFkgZfxhLSnrwRr4elSSg==}
    engines: {node: '>=0.10.0'}

  is-interactive@1.0.0:
    resolution: {integrity: sha512-2HvIEKRoqS62guEC+qBjpvRubdX910WCMuJTZ+I9yvqKU2/12eSL549HMwtabb4oupdj2sMP50k+XJfB/8JE6w==}
    engines: {node: '>=8'}

  is-interactive@2.0.0:
    resolution: {integrity: sha512-qP1vozQRI+BMOPcjFzrjXuQvdak2pHNUMZoeG2eRbiSqyvbEf/wQtEOTOX1guk6E3t36RkaqiSt8A/6YElNxLQ==}
    engines: {node: '>=12'}

  is-lower-case@2.0.2:
    resolution: {integrity: sha512-bVcMJy4X5Og6VZfdOZstSexlEy20Sr0k/p/b2IlQJlfdKAQuMpiv5w2Ccxb8sKdRUNAG1PnHVHjFSdRDVS6NlQ==}

  is-negative-zero@2.0.3:
    resolution: {integrity: sha512-5KoIu2Ngpyek75jXodFvnafB6DJgr3u8uuK0LEZJjrU19DrMD3EVERaR8sjz8CCGgpZvxPl9SuE1GMVPFHx1mw==}
    engines: {node: '>= 0.4'}

  is-number-object@1.0.7:
    resolution: {integrity: sha512-k1U0IRzLMo7ZlYIfzRu23Oh6MiIFasgpb9X76eqfFZAqwH44UI4KTBvBYIZ1dSL9ZzChTB9ShHfLkR4pdW5krQ==}
    engines: {node: '>= 0.4'}

  is-number@7.0.0:
    resolution: {integrity: sha512-41Cifkg6e8TylSpdtTpeLVMqvSBEVzTttHvERD741+pnZ8ANv0004MRL43QKPDlK9cGvNp6NZWZUBlbGXYxxng==}
    engines: {node: '>=0.12.0'}

  is-path-inside@3.0.3:
    resolution: {integrity: sha512-Fd4gABb+ycGAmKou8eMftCupSir5lRxqf4aD/vd0cD2qc4HL07OjCeuHMr8Ro4CoMaeCKDB0/ECBOVWjTwUvPQ==}
    engines: {node: '>=8'}

  is-regex@1.1.4:
    resolution: {integrity: sha512-kvRdxDsxZjhzUX07ZnLydzS1TU/TJlTUHHY4YLL87e37oUA49DfkLqgy+VjFocowy29cKvcSiu+kIv728jTTVg==}
    engines: {node: '>= 0.4'}

  is-relative@1.0.0:
    resolution: {integrity: sha512-Kw/ReK0iqwKeu0MITLFuj0jbPAmEiOsIwyIXvvbfa6QfmN9pkD1M+8pdk7Rl/dTKbH34/XBFMbgD4iMJhLQbGA==}
    engines: {node: '>=0.10.0'}

  is-shared-array-buffer@1.0.3:
    resolution: {integrity: sha512-nA2hv5XIhLR3uVzDDfCIknerhx8XUKnstuOERPNNIinXG7v9u+ohXF67vxm4TPTEPU6lm61ZkwP3c9PCB97rhg==}
    engines: {node: '>= 0.4'}

  is-stream@2.0.1:
    resolution: {integrity: sha512-hFoiJiTl63nn+kstHGBtewWSKnQLpyb155KHheA1l39uvtO9nWIop1p3udqPcUd/xbF1VLMO4n7OI6p7RbngDg==}
    engines: {node: '>=8'}

  is-stream@3.0.0:
    resolution: {integrity: sha512-LnQR4bZ9IADDRSkvpqMGvt/tEJWclzklNgSw48V5EAaAeDd6qGvN8ei6k5p0tvxSR171VmGyHuTiAOfxAbr8kA==}
    engines: {node: ^12.20.0 || ^14.13.1 || >=16.0.0}

  is-string@1.0.7:
    resolution: {integrity: sha512-tE2UXzivje6ofPW7l23cjDOMa09gb7xlAqG6jG5ej6uPV32TlWP3NKPigtaGeHNu9fohccRYvIiZMfOOnOYUtg==}
    engines: {node: '>= 0.4'}

  is-symbol@1.0.4:
    resolution: {integrity: sha512-C/CPBqKWnvdcxqIARxyOh4v1UUEOCHpgDa0WYgpKDFMszcrPcffg5uhwSgPCLD2WWxmq6isisz87tzT01tuGhg==}
    engines: {node: '>= 0.4'}

  is-typed-array@1.1.13:
    resolution: {integrity: sha512-uZ25/bUAlUY5fR4OKT4rZQEBrzQWYV9ZJYGGsUmEJ6thodVJ1HX64ePQ6Z0qPWP+m+Uq6e9UugrE38jeYsDSMw==}
    engines: {node: '>= 0.4'}

  is-unc-path@1.0.0:
    resolution: {integrity: sha512-mrGpVd0fs7WWLfVsStvgF6iEJnbjDFZh9/emhRDcGWTduTfNHd9CHeUwH3gYIjdbwo4On6hunkztwOaAw0yllQ==}
    engines: {node: '>=0.10.0'}

  is-unicode-supported@0.1.0:
    resolution: {integrity: sha512-knxG2q4UC3u8stRGyAVJCOdxFmv5DZiRcdlIaAQXAbSfJya+OhopNotLQrstBhququ4ZpuKbDc/8S6mgXgPFPw==}
    engines: {node: '>=10'}

  is-unicode-supported@1.3.0:
    resolution: {integrity: sha512-43r2mRvz+8JRIKnWJ+3j8JtjRKZ6GmjzfaE/qiBJnikNnYv/6bagRJ1kUhNk8R5EX/GkobD+r+sfxCPJsiKBLQ==}
    engines: {node: '>=12'}

  is-unicode-supported@2.0.0:
    resolution: {integrity: sha512-FRdAyx5lusK1iHG0TWpVtk9+1i+GjrzRffhDg4ovQ7mcidMQ6mj+MhKPmvh7Xwyv5gIS06ns49CA7Sqg7lC22Q==}
    engines: {node: '>=18'}

  is-upper-case@2.0.2:
    resolution: {integrity: sha512-44pxmxAvnnAOwBg4tHPnkfvgjPwbc5QIsSstNU+YcJ1ovxVzCWpSGosPJOZh/a1tdl81fbgnLc9LLv+x2ywbPQ==}

  is-weakref@1.0.2:
    resolution: {integrity: sha512-qctsuLZmIQ0+vSSMfoVvyFe2+GSEvnmZ2ezTup1SBse9+twCCeial6EEi3Nc2KFcf6+qz2FBPnjXsk8xhKSaPQ==}

  is-what@4.1.16:
    resolution: {integrity: sha512-ZhMwEosbFJkA0YhFnNDgTM4ZxDRsS6HqTo7qsZM08fehyRYIYa0yHu5R6mgo1n/8MgaPBXiPimPD77baVFYg+A==}
    engines: {node: '>=12.13'}

  is-windows@1.0.2:
    resolution: {integrity: sha512-eXK1UInq2bPmjyX6e3VHIzMLobc4J94i4AWn+Hpq3OU5KkrRC96OAcR3PRJ/pGu6m8TRnBHP9dkXQVsT/COVIA==}
    engines: {node: '>=0.10.0'}

  isarray@2.0.5:
    resolution: {integrity: sha512-xHjhDr3cNBK0BzdUJSPXZntQUx/mwMS5Rw4A7lPJ90XGAO6ISP/ePDNuo0vhqOZU+UD5JoodwCAAoZQd3FeAKw==}

  isexe@2.0.0:
    resolution: {integrity: sha512-RHxMLp9lnKHGHRng9QFhRCMbYAcVpn69smSGcq3f36xjgVVWThj4qqLbTLlq7Ssj8B+fIQ1EuCEGI2lKsyQeIw==}

  isomorphic-ws@5.0.0:
    resolution: {integrity: sha512-muId7Zzn9ywDsyXgTIafTry2sV3nySZeUDe6YedVd1Hvuuep5AsIlqK+XefWpYTyJG5e503F2xIuT2lcU6rCSw==}
    peerDependencies:
      ws: '*'

  istanbul-lib-coverage@3.2.2:
    resolution: {integrity: sha512-O8dpsF+r0WV/8MNRKfnmrtCWhuKjxrq2w+jpzBL5UZKTi2LeVWnWOmWRxFlesJONmc+wLAGvKQZEOanko0LFTg==}
    engines: {node: '>=8'}

  istanbul-lib-instrument@5.2.1:
    resolution: {integrity: sha512-pzqtp31nLv/XFOzXGuvhCb8qhjmTVo5vjVk19XE4CRlSWz0KoeJ3bw9XsA7nOp9YBf4qHjwBxkDzKcME/J29Yg==}
    engines: {node: '>=8'}

  istanbul-lib-instrument@6.0.2:
    resolution: {integrity: sha512-1WUsZ9R1lA0HtBSohTkm39WTPlNKSJ5iFk7UwqXkBLoHQT+hfqPsfsTDVuZdKGaBwn7din9bS7SsnoAr943hvw==}
    engines: {node: '>=10'}

  istanbul-lib-report@3.0.1:
    resolution: {integrity: sha512-GCfE1mtsHGOELCU8e/Z7YWzpmybrx/+dSTfLrvY8qRmaY6zXTKWn6WQIjaAFw069icm6GVMNkgu0NzI4iPZUNw==}
    engines: {node: '>=10'}

  istanbul-lib-source-maps@4.0.1:
    resolution: {integrity: sha512-n3s8EwkdFIJCG3BPKBYvskgXGoy88ARzvegkitk60NxRdwltLOTaH7CUiMRXvwYorl0Q712iEjcWB+fK/MrWVw==}
    engines: {node: '>=10'}

  istanbul-reports@3.1.7:
    resolution: {integrity: sha512-BewmUXImeuRk2YY0PVbxgKAysvhRPUQE0h5QRM++nVWyubKGV0l8qQ5op8+B2DOmwSe63Jivj0BjkPQVf8fP5g==}
    engines: {node: '>=8'}

  iterall@1.3.0:
    resolution: {integrity: sha512-QZ9qOMdF+QLHxy1QIpUHUU1D5pS2CG2P69LF6L6CPjPYA/XMOmKV3PZpawHoAjHNyB0swdVTRxdYT4tbBbxqwg==}

  jackspeak@2.3.6:
    resolution: {integrity: sha512-N3yCS/NegsOBokc8GAdM8UcmfsKiSS8cipheD/nivzr700H+nsMOxJjQnvwOcRYVuFkdH0wGUvW2WbXGmrZGbQ==}
    engines: {node: '>=14'}

  jest-changed-files@29.7.0:
    resolution: {integrity: sha512-fEArFiwf1BpQ+4bXSprcDc3/x4HSzL4al2tozwVpDFpsxALjLYdyiIK4e5Vz66GQJIbXJ82+35PtysofptNX2w==}
    engines: {node: ^14.15.0 || ^16.10.0 || >=18.0.0}

  jest-circus@29.7.0:
    resolution: {integrity: sha512-3E1nCMgipcTkCocFwM90XXQab9bS+GMsjdpmPrlelaxwD93Ad8iVEjX/vvHPdLPnFf+L40u+5+iutRdA1N9myw==}
    engines: {node: ^14.15.0 || ^16.10.0 || >=18.0.0}

  jest-cli@29.7.0:
    resolution: {integrity: sha512-OVVobw2IubN/GSYsxETi+gOe7Ka59EFMR/twOU3Jb2GnKKeMGJB5SGUUrEz3SFVmJASUdZUzy83sLNNQ2gZslg==}
    engines: {node: ^14.15.0 || ^16.10.0 || >=18.0.0}
    hasBin: true
    peerDependencies:
      node-notifier: ^8.0.1 || ^9.0.0 || ^10.0.0
    peerDependenciesMeta:
      node-notifier:
        optional: true

  jest-config@29.7.0:
    resolution: {integrity: sha512-uXbpfeQ7R6TZBqI3/TxCU4q4ttk3u0PJeC+E0zbfSoSjq6bJ7buBPxzQPL0ifrkY4DNu4JUdk0ImlBUYi840eQ==}
    engines: {node: ^14.15.0 || ^16.10.0 || >=18.0.0}
    peerDependencies:
      '@types/node': '*'
      ts-node: '>=9.0.0'
    peerDependenciesMeta:
      '@types/node':
        optional: true
      ts-node:
        optional: true

  jest-diff@29.7.0:
    resolution: {integrity: sha512-LMIgiIrhigmPrs03JHpxUh2yISK3vLFPkAodPeo0+BuF7wA2FoQbkEg1u8gBYBThncu7e1oEDUfIXVuTqLRUjw==}
    engines: {node: ^14.15.0 || ^16.10.0 || >=18.0.0}

  jest-docblock@29.7.0:
    resolution: {integrity: sha512-q617Auw3A612guyaFgsbFeYpNP5t2aoUNLwBUbc/0kD1R4t9ixDbyFTHd1nok4epoVFpr7PmeWHrhvuV3XaJ4g==}
    engines: {node: ^14.15.0 || ^16.10.0 || >=18.0.0}

  jest-each@29.7.0:
    resolution: {integrity: sha512-gns+Er14+ZrEoC5fhOfYCY1LOHHr0TI+rQUHZS8Ttw2l7gl+80eHc/gFf2Ktkw0+SIACDTeWvpFcv3B04VembQ==}
    engines: {node: ^14.15.0 || ^16.10.0 || >=18.0.0}

  jest-environment-node@29.7.0:
    resolution: {integrity: sha512-DOSwCRqXirTOyheM+4d5YZOrWcdu0LNZ87ewUoywbcb2XR4wKgqiG8vNeYwhjFMbEkfju7wx2GYH0P2gevGvFw==}
    engines: {node: ^14.15.0 || ^16.10.0 || >=18.0.0}

  jest-get-type@29.6.3:
    resolution: {integrity: sha512-zrteXnqYxfQh7l5FHyL38jL39di8H8rHoecLH3JNxH3BwOrBsNeabdap5e0I23lD4HHI8W5VFBZqG4Eaq5LNcw==}
    engines: {node: ^14.15.0 || ^16.10.0 || >=18.0.0}

  jest-haste-map@29.7.0:
    resolution: {integrity: sha512-fP8u2pyfqx0K1rGn1R9pyE0/KTn+G7PxktWidOBTqFPLYX0b9ksaMFkhK5vrS3DVun09pckLdlx90QthlW7AmA==}
    engines: {node: ^14.15.0 || ^16.10.0 || >=18.0.0}

  jest-leak-detector@29.7.0:
    resolution: {integrity: sha512-kYA8IJcSYtST2BY9I+SMC32nDpBT3J2NvWJx8+JCuCdl/CR1I4EKUJROiP8XtCcxqgTTBGJNdbB1A8XRKbTetw==}
    engines: {node: ^14.15.0 || ^16.10.0 || >=18.0.0}

  jest-matcher-utils@29.7.0:
    resolution: {integrity: sha512-sBkD+Xi9DtcChsI3L3u0+N0opgPYnCRPtGcQYrgXmR+hmt/fYfWAL0xRXYU8eWOdfuLgBe0YCW3AFtnRLagq/g==}
    engines: {node: ^14.15.0 || ^16.10.0 || >=18.0.0}

  jest-message-util@29.7.0:
    resolution: {integrity: sha512-GBEV4GRADeP+qtB2+6u61stea8mGcOT4mCtrYISZwfu9/ISHFJ/5zOMXYbpBE9RsS5+Gb63DW4FgmnKJ79Kf6w==}
    engines: {node: ^14.15.0 || ^16.10.0 || >=18.0.0}

  jest-mock@29.7.0:
    resolution: {integrity: sha512-ITOMZn+UkYS4ZFh83xYAOzWStloNzJFO2s8DWrE4lhtGD+AorgnbkiKERe4wQVBydIGPx059g6riW5Btp6Llnw==}
    engines: {node: ^14.15.0 || ^16.10.0 || >=18.0.0}

  jest-pnp-resolver@1.2.3:
    resolution: {integrity: sha512-+3NpwQEnRoIBtx4fyhblQDPgJI0H1IEIkX7ShLUjPGA7TtUTvI1oiKi3SR4oBR0hQhQR80l4WAe5RrXBwWMA8w==}
    engines: {node: '>=6'}
    peerDependencies:
      jest-resolve: '*'
    peerDependenciesMeta:
      jest-resolve:
        optional: true

  jest-regex-util@29.6.3:
    resolution: {integrity: sha512-KJJBsRCyyLNWCNBOvZyRDnAIfUiRJ8v+hOBQYGn8gDyF3UegwiP4gwRR3/SDa42g1YbVycTidUF3rKjyLFDWbg==}
    engines: {node: ^14.15.0 || ^16.10.0 || >=18.0.0}

  jest-resolve-dependencies@29.7.0:
    resolution: {integrity: sha512-un0zD/6qxJ+S0et7WxeI3H5XSe9lTBBR7bOHCHXkKR6luG5mwDDlIzVQ0V5cZCuoTgEdcdwzTghYkTWfubi+nA==}
    engines: {node: ^14.15.0 || ^16.10.0 || >=18.0.0}

  jest-resolve@29.7.0:
    resolution: {integrity: sha512-IOVhZSrg+UvVAshDSDtHyFCCBUl/Q3AAJv8iZ6ZjnZ74xzvwuzLXid9IIIPgTnY62SJjfuupMKZsZQRsCvxEgA==}
    engines: {node: ^14.15.0 || ^16.10.0 || >=18.0.0}

  jest-runner@29.7.0:
    resolution: {integrity: sha512-fsc4N6cPCAahybGBfTRcq5wFR6fpLznMg47sY5aDpsoejOcVYFb07AHuSnR0liMcPTgBsA3ZJL6kFOjPdoNipQ==}
    engines: {node: ^14.15.0 || ^16.10.0 || >=18.0.0}

  jest-runtime@29.7.0:
    resolution: {integrity: sha512-gUnLjgwdGqW7B4LvOIkbKs9WGbn+QLqRQQ9juC6HndeDiezIwhDP+mhMwHWCEcfQ5RUXa6OPnFF8BJh5xegwwQ==}
    engines: {node: ^14.15.0 || ^16.10.0 || >=18.0.0}

  jest-snapshot@29.7.0:
    resolution: {integrity: sha512-Rm0BMWtxBcioHr1/OX5YCP8Uov4riHvKPknOGs804Zg9JGZgmIBkbtlxJC/7Z4msKYVbIJtfU+tKb8xlYNfdkw==}
    engines: {node: ^14.15.0 || ^16.10.0 || >=18.0.0}

  jest-util@29.7.0:
    resolution: {integrity: sha512-z6EbKajIpqGKU56y5KBUgy1dt1ihhQJgWzUlZHArA/+X2ad7Cb5iF+AK1EWVL/Bo7Rz9uurpqw6SiBCefUbCGA==}
    engines: {node: ^14.15.0 || ^16.10.0 || >=18.0.0}

  jest-validate@29.7.0:
    resolution: {integrity: sha512-ZB7wHqaRGVw/9hST/OuFUReG7M8vKeq0/J2egIGLdvjHCmYqGARhzXmtgi+gVeZ5uXFF219aOc3Ls2yLg27tkw==}
    engines: {node: ^14.15.0 || ^16.10.0 || >=18.0.0}

  jest-watcher@29.7.0:
    resolution: {integrity: sha512-49Fg7WXkU3Vl2h6LbLtMQ/HyB6rXSIX7SqvBLQmssRBGN9I0PNvPmAmCWSOY6SOvrjhI/F7/bGAv9RtnsPA03g==}
    engines: {node: ^14.15.0 || ^16.10.0 || >=18.0.0}

  jest-worker@29.7.0:
    resolution: {integrity: sha512-eIz2msL/EzL9UFTFFx7jBTkeZfku0yUAyZZZmJ93H2TYEiroIx2PQjEXcwYtYl8zXCxb+PAmA2hLIt/6ZEkPHw==}
    engines: {node: ^14.15.0 || ^16.10.0 || >=18.0.0}

  jest@29.7.0:
    resolution: {integrity: sha512-NIy3oAFp9shda19hy4HK0HRTWKtPJmGdnvywu01nOqNC2vZg+Z+fvJDxpMQA88eb2I9EcafcdjYgsDthnYTvGw==}
    engines: {node: ^14.15.0 || ^16.10.0 || >=18.0.0}
    hasBin: true
    peerDependencies:
      node-notifier: ^8.0.1 || ^9.0.0 || ^10.0.0
    peerDependenciesMeta:
      node-notifier:
        optional: true

  jiti@1.21.0:
    resolution: {integrity: sha512-gFqAIbuKyyso/3G2qhiO2OM6shY6EPP/R0+mkDbyspxKazh8BXDC5FiFsUjlczgdNz/vfra0da2y+aHrusLG/Q==}
    hasBin: true

  jose@5.2.0:
    resolution: {integrity: sha512-oW3PCnvyrcm1HMvGTzqjxxfnEs9EoFOFWi2HsEGhlFVOXxTE3K9GKWVMFoFw06yPUqwpvEWic1BmtUZBI/tIjw==}

  joycon@3.1.1:
    resolution: {integrity: sha512-34wB/Y7MW7bzjKRjUKTa46I2Z7eV62Rkhva+KkopW7Qvv/OSWBqvkSY7vusOPrNuZcUG3tApvdVgNB8POj3SPw==}
    engines: {node: '>=10'}

  js-sha3@0.8.0:
    resolution: {integrity: sha512-gF1cRrHhIzNfToc802P800N8PpXS+evLLXfsVpowqmAFR9uwbi89WvXg2QspOmXL8QL86J4T1EpFu+yUkwJY3Q==}

  js-tokens@4.0.0:
    resolution: {integrity: sha512-RdJUflcE3cUzKiMqQgsCu06FPu9UdIJO0beYbPhHN4k6apgJtifcoCtT9bcxOpYBtpD2kCM6Sbzg4CausW/PKQ==}

  js-yaml@3.14.1:
    resolution: {integrity: sha512-okMH7OXXJ7YrN9Ok3/SXrnu4iX9yOk+25nqX4imS2npuvTYDmo/QEZoqwZkYaIDk3jVvBOTOIEgEhaLOynBS9g==}
    hasBin: true

  js-yaml@4.1.0:
    resolution: {integrity: sha512-wpxZs9NoxZaJESJGIZTyDEaYpl0FKSA+FB9aJiyemKhMwkxQg63h4T1KJgUGHpTqPDNRcmmYLugrRjJlBtWvRA==}
    hasBin: true

  jsesc@2.5.2:
    resolution: {integrity: sha512-OYu7XEzjkCQ3C5Ps3QIZsQfNpqoJyZZA99wd9aWd05NCtC5pWOkShK2mkL6HXQR6/Cy2lbNdPlZBpuQHXE63gA==}
    engines: {node: '>=4'}
    hasBin: true

  json-buffer@3.0.1:
    resolution: {integrity: sha512-4bV5BfR2mqfQTJm+V5tPPdf+ZpuhiIvTuAB5g8kcrXOZpTT/QwwVRWBywX1ozr6lEuPdbHxwaJlm9G6mI2sfSQ==}

  json-parse-even-better-errors@2.3.1:
    resolution: {integrity: sha512-xyFwyhro/JEof6Ghe2iz2NcXoj2sloNsWr/XsERDK/oiPCfaNhl5ONfp+jQdAZRQQ0IJWNzH9zIZF7li91kh2w==}

  json-schema-traverse@0.4.1:
    resolution: {integrity: sha512-xbbCH5dCYU5T8LcEhhuh7HJ88HXuW3qsI3Y0zOZFKfZEHcpWiHU/Jxzk629Brsab/mMiHQti9wMP+845RPe3Vg==}

  json-stable-stringify-without-jsonify@1.0.1:
    resolution: {integrity: sha512-Bdboy+l7tA3OGW6FjyFHWkP5LuByj1Tk33Ljyq0axyzdk9//JSi2u3fP1QSmd1KNwq6VOKYGlAu87CisVir6Pw==}

  json-stable-stringify@1.1.1:
    resolution: {integrity: sha512-SU/971Kt5qVQfJpyDveVhQ/vya+5hvrjClFOcr8c0Fq5aODJjMwutrOfCU+eCnVD5gpx1Q3fEqkyom77zH1iIg==}
    engines: {node: '>= 0.4'}

  json-stringify-safe@5.0.1:
    resolution: {integrity: sha512-ZClg6AaYvamvYEE82d3Iyd3vSSIjQ+odgjaTzRuO3s7toCdFKczob2i0zCh7JE8kWn17yvAWhUVxvqGwUalsRA==}

  json-to-pretty-yaml@1.2.2:
    resolution: {integrity: sha512-rvm6hunfCcqegwYaG5T4yKJWxc9FXFgBVrcTZ4XfSVRwa5HA/Xs+vB/Eo9treYYHCeNM0nrSUr82V/M31Urc7A==}
    engines: {node: '>= 0.2.0'}

  json5@1.0.2:
    resolution: {integrity: sha512-g1MWMLBiz8FKi1e4w0UyVL3w+iJceWAFBAaBnnGKOpNa5f8TLktkbre1+s6oICydWAm+HRUGTmI+//xv2hvXYA==}
    hasBin: true

  json5@2.2.3:
    resolution: {integrity: sha512-XmOWe7eyHYH14cLdVPoyg+GOH3rYX++KpzrylJwSW98t3Nk+U8XOl8FWKOgwtzdb8lXGf6zYwDUzeHMWfxasyg==}
    engines: {node: '>=6'}
    hasBin: true

  jsonc-parser@3.2.1:
    resolution: {integrity: sha512-AilxAyFOAcK5wA1+LeaySVBrHsGQvUFCDWXKpZjzaL0PqW+xfBOttn8GNtWKFWqneyMZj41MWF9Kl6iPWLwgOA==}

  jsonfile@4.0.0:
    resolution: {integrity: sha512-m6F1R3z8jjlf2imQHS2Qez5sjKWQzbuuhuJ/FKYFRZvPE3PuHcSMVZzfsLhGVOkfd20obL5SWEBew5ShlquNxg==}

  jsonify@0.0.1:
    resolution: {integrity: sha512-2/Ki0GcmuqSrgFyelQq9M05y7PS0mEwuIzrf3f1fPqkVDVRvZrPZtVSMHxdgo8Aq0sxAOb/cr2aqqA3LeWHVPg==}

  jsonwebtoken@9.0.2:
    resolution: {integrity: sha512-PRp66vJ865SSqOlgqS8hujT5U4AOgMfhrwYIuIhfKaoSCZcirrmASQr8CX7cUg+RMih+hgznrjp99o+W4pJLHQ==}
    engines: {node: '>=12', npm: '>=6'}

  jwa@1.4.1:
    resolution: {integrity: sha512-qiLX/xhEEFKUAJ6FiBMbes3w9ATzyk5W7Hvzpa/SLYdxNtng+gcurvrI7TbACjIXlsJyr05/S1oUhZrc63evQA==}

  jws@3.2.2:
    resolution: {integrity: sha512-YHlZCB6lMTllWDtSPHz/ZXTsi8S00usEV6v1tjq8tOUZzw7DpSDWVXjXDre6ed1w/pd495ODpHZYSdkRTsa0HA==}

  keyv@4.5.4:
    resolution: {integrity: sha512-oxVHkHR/EJf2CNXnWxRLW6mg7JyCCUcG0DtEGmL2ctUo1PNTin1PUil+r/+4r5MpVgC/fn1kjsx7mjSujKqIpw==}

  kleur@3.0.3:
    resolution: {integrity: sha512-eTIzlVOSUR+JxdDFepEYcBMtZ9Qqdef+rnzWdRZuMbOywu5tO2w2N7rqjoANZ5k9vywhL6Br1VRjUIgTQx4E8w==}
    engines: {node: '>=6'}

  kuler@2.0.0:
    resolution: {integrity: sha512-Xq9nH7KlWZmXAtodXDDRE7vs6DU1gTU8zYDHDiWLSip45Egwq3plLHzPn27NgvzL2r1LMPC1vdqh98sQxtqj4A==}

  leven@3.1.0:
    resolution: {integrity: sha512-qsda+H8jTaUaN/x5vzW2rzc+8Rw4TAQ/4KjB46IwK5VH+IlVeeeje/EoZRpiXvIqjFgK84QffqPztGI3VBLG1A==}
    engines: {node: '>=6'}

  levn@0.4.1:
    resolution: {integrity: sha512-+bT2uH4E5LGE7h/n3evcS/sQlJXCpIp6ym8OWJ5eV6+67Dsql/LaaT7qJBAt2rzfoa/5QBGBhxDix1dMt2kQKQ==}
    engines: {node: '>= 0.8.0'}

  lilconfig@3.1.2:
    resolution: {integrity: sha512-eop+wDAvpItUys0FWkHIKeC9ybYrTGbU41U5K7+bttZZeohvnY7M9dZ5kB21GNWiFT2q1OoPTvncPCgSOVO5ow==}
    engines: {node: '>=14'}

  lines-and-columns@1.2.4:
    resolution: {integrity: sha512-7ylylesZQ/PV29jhEDl3Ufjo6ZX7gCqJr5F7PKrqc93v7fzSymt1BpwEU8nAUXs8qzzvqhbjhK5QZg6Mt/HkBg==}

  lint-staged@15.2.10:
    resolution: {integrity: sha512-5dY5t743e1byO19P9I4b3x8HJwalIznL5E1FWYnU6OWw33KxNBSLAc6Cy7F2PsFEO8FKnLwjwm5hx7aMF0jzZg==}
    engines: {node: '>=18.12.0'}
    hasBin: true

  listr2@4.0.5:
    resolution: {integrity: sha512-juGHV1doQdpNT3GSTs9IUN43QJb7KHdF9uqg7Vufs/tG9VTzpFphqF4pm/ICdAABGQxsyNn9CiYA3StkI6jpwA==}
    engines: {node: '>=12'}
    peerDependencies:
      enquirer: '>= 2.3.0 < 3'
    peerDependenciesMeta:
      enquirer:
        optional: true

  listr2@8.2.4:
    resolution: {integrity: sha512-opevsywziHd3zHCVQGAj8zu+Z3yHNkkoYhWIGnq54RrCVwLz0MozotJEDnKsIBLvkfLGN6BLOyAeRrYI0pKA4g==}
    engines: {node: '>=18.0.0'}

  load-tsconfig@0.2.5:
    resolution: {integrity: sha512-IXO6OCs9yg8tMKzfPZ1YmheJbZCiEsnBdcB03l0OcfK9prKnJb96siuHCr5Fl37/yo9DnKU+TLpxzTUspw9shg==}
    engines: {node: ^12.20.0 || ^14.13.1 || >=16.0.0}

  locate-path@5.0.0:
    resolution: {integrity: sha512-t7hw9pI+WvuwNJXwk5zVHpyhIqzg2qTlklJOf0mVxGSbe3Fp2VieZcduNYjaLDoy6p9uGpQEGWG87WpMKlNq8g==}
    engines: {node: '>=8'}

  locate-path@6.0.0:
    resolution: {integrity: sha512-iPZK6eYjbxRu3uB4/WZ3EsEIMJFMqAoopl3R+zuq0UjcAm/MO6KCweDgPfP3elTztoKP3KtnVHxTn2NHBSDVUw==}
    engines: {node: '>=10'}

  lodash.camelcase@4.3.0:
    resolution: {integrity: sha512-TwuEnCnxbc3rAvhf/LbG7tJUDzhqXyFnv3dtzLOPgCG/hODL7WFnsbwktkD7yUV0RrreP/l1PALq/YSg6VvjlA==}

  lodash.defaults@4.2.0:
    resolution: {integrity: sha512-qjxPLHd3r5DnsdGacqOMU6pb/avJzdh9tFX2ymgoZE27BmjXrNy/y4LoaiTeAb+O3gL8AfpJGtqfX/ae2leYYQ==}

  lodash.includes@4.3.0:
    resolution: {integrity: sha512-W3Bx6mdkRTGtlJISOvVD/lbqjTlPPUDTMnlXZFnVwi9NKJ6tiAk6LVdlhZMm17VZisqhKcgzpO5Wz91PCt5b0w==}

  lodash.isarguments@3.1.0:
    resolution: {integrity: sha512-chi4NHZlZqZD18a0imDHnZPrDeBbTtVN7GXMwuGdRH9qotxAjYs3aVLKc7zNOG9eddR5Ksd8rvFEBc9SsggPpg==}

  lodash.isboolean@3.0.3:
    resolution: {integrity: sha512-Bz5mupy2SVbPHURB98VAcw+aHh4vRV5IPNhILUCsOzRmsTmSQ17jIuqopAentWoehktxGd9e/hbIXq980/1QJg==}

  lodash.isinteger@4.0.4:
    resolution: {integrity: sha512-DBwtEWN2caHQ9/imiNeEA5ys1JoRtRfY3d7V9wkqtbycnAmTvRRmbHKDV4a0EYc678/dia0jrte4tjYwVBaZUA==}

  lodash.isnumber@3.0.3:
    resolution: {integrity: sha512-QYqzpfwO3/CWf3XP+Z+tkQsfaLL/EnUlXWVkIk5FUPc4sBdTehEqZONuyRt2P67PXAk+NXmTBcc97zw9t1FQrw==}

  lodash.isplainobject@4.0.6:
    resolution: {integrity: sha512-oSXzaWypCMHkPC3NvBEaPHf0KsA5mvPrOPgQWDsbg8n7orZ290M0BmC/jgRZ4vcJ6DTAhjrsSYgdsW/F+MFOBA==}

  lodash.isstring@4.0.1:
    resolution: {integrity: sha512-0wJxfxH1wgO3GrbuP+dTTk7op+6L41QCXbGINEmD+ny/G/eCqGzxyCsh7159S+mgDDcoarnBw6PC1PS5+wUGgw==}

  lodash.merge@4.6.2:
    resolution: {integrity: sha512-0KpjqXRVvrYyCsX1swR/XTK0va6VQkQM6MNo7PqW77ByjAhoARA8EfrP1N4+KlKj8YS0ZUCtRT/YUuhyYDujIQ==}

  lodash.once@4.1.1:
    resolution: {integrity: sha512-Sb487aTOCr9drQVL8pIxOzVhafOjZN9UU54hiN8PU3uAiSV7lx1yYNpbNmex2PK6dSJoNTSJUUswT651yww3Mg==}

  lodash.sortby@4.7.0:
    resolution: {integrity: sha512-HDWXG8isMntAyRF5vZ7xKuEvOhT4AhlRt/3czTSjvGUxjYCBVRQY48ViDHyfYz9VIoBkW4TMGQNapx+l3RUwdA==}

  lodash@4.17.21:
    resolution: {integrity: sha512-v2kDEe57lecTulaDIuNTPy3Ry4gLGJ6Z1O3vE1krgXZNrsQ+LFTGHVxVjcXPs17LhbZVGedAJv8XZ1tvj5FvSg==}

  log-symbols@4.1.0:
    resolution: {integrity: sha512-8XPvpAA8uyhfteu8pIvQxpJZ7SYYdpUivZpGy6sFsBuKRY/7rQGavedeB8aK+Zkyq6upMFVL/9AW6vOYzfRyLg==}
    engines: {node: '>=10'}

  log-symbols@6.0.0:
    resolution: {integrity: sha512-i24m8rpwhmPIS4zscNzK6MSEhk0DUWa/8iYQWxhffV8jkI4Phvs3F+quL5xvS0gdQR0FyTCMMH33Y78dDTzzIw==}
    engines: {node: '>=18'}

  log-update@4.0.0:
    resolution: {integrity: sha512-9fkkDevMefjg0mmzWFBW8YkFP91OrizzkW3diF7CpG+S2EYdy4+TVfGwz1zeF8x7hCx1ovSPTOE9Ngib74qqUg==}
    engines: {node: '>=10'}

  log-update@6.1.0:
    resolution: {integrity: sha512-9ie8ItPR6tjY5uYJh8K/Zrv/RMZ5VOlOWvtZdEHYSTFKZfIBPQa9tOAEeAWhd+AnIneLJ22w5fjOYtoutpWq5w==}
    engines: {node: '>=18'}

  logform@2.6.0:
    resolution: {integrity: sha512-1ulHeNPp6k/LD8H91o7VYFBng5i1BDE7HoKxVbZiGFidS1Rj65qcywLxX+pVfAPoQJEjRdvKcusKwOupHCVOVQ==}
    engines: {node: '>= 12.0.0'}

  lookpath@1.2.2:
    resolution: {integrity: sha512-k2Gmn8iV6qdME3ztZC2spubmQISimFOPLuQKiPaLcVdRz0IpdxrNClVepMlyTJlhodm/zG/VfbkWERm3kUIh+Q==}
    engines: {npm: '>=6.13.4'}
    hasBin: true

  loose-envify@1.4.0:
    resolution: {integrity: sha512-lyuxPGr/Wfhrlem2CL/UcnUc1zcqKAImBDzukY7Y5F/yQiNdko6+fRLevlw1HgMySw7f611UIY408EtxRSoK3Q==}
    hasBin: true

  lower-case-first@2.0.2:
    resolution: {integrity: sha512-EVm/rR94FJTZi3zefZ82fLWab+GX14LJN4HrWBcuo6Evmsl9hEfnqxgcHCKb9q+mNf6EVdsjx/qucYFIIB84pg==}

  lower-case@2.0.2:
    resolution: {integrity: sha512-7fm3l3NAF9WfN6W3JOmf5drwpVqX78JtoGJ3A6W0a6ZnldM41w2fV5D490psKFTpMds8TJse/eHLFFsNHHjHgg==}

  lru-cache@10.2.2:
    resolution: {integrity: sha512-9hp3Vp2/hFQUiIwKo8XCeFVnrg8Pk3TYNPIR7tJADKi5YfcF7vEaK7avFHTlSy3kOKYaJQaalfEo6YuXdceBOQ==}
    engines: {node: 14 || >=16.14}

  lru-cache@4.1.5:
    resolution: {integrity: sha512-sWZlbEP2OsHNkXrMl5GYk/jKk70MBng6UU4YI/qGDYbgf6YbP4EvmqISbXCoJiRKs+1bSpFHVgQxvJ17F2li5g==}

  lru-cache@5.1.1:
    resolution: {integrity: sha512-KpNARQA3Iwv+jTA0utUVVbrh+Jlrr1Fv0e56GGzAFOXN7dk/FviaDW8LHmK52DlcH4WP2n6gI8vN1aesBFgo9w==}

  lru-cache@6.0.0:
    resolution: {integrity: sha512-Jo6dJ04CmSjuznwJSS3pUeWmd/H0ffTlkXXgwZi+eq1UCmqQwCh+eLsYOYCwY991i2Fah4h1BEMCx4qThGbsiA==}
    engines: {node: '>=10'}

  make-dir@4.0.0:
    resolution: {integrity: sha512-hXdUTZYIVOt1Ex//jAQi+wTZZpUpwBj/0QsOzqegb3rGMMeJiSEu5xLHnYfBrRV4RH2+OCSOO95Is/7x1WJ4bw==}
    engines: {node: '>=10'}

  makeerror@1.0.12:
    resolution: {integrity: sha512-JmqCvUhmt43madlpFzG4BQzG2Z3m6tvQDNKdClZnO3VbIudJYmxsT0FNJMeiB2+JTSlTQTSbU8QdesVmwJcmLg==}

  map-cache@0.2.2:
    resolution: {integrity: sha512-8y/eV9QQZCiyn1SprXSrCmqJN0yNRATe+PO8ztwqrvrbdRLA3eYJF0yaR0YayLWkMbsQSKWS9N2gPcGEc4UsZg==}
    engines: {node: '>=0.10.0'}

  media-typer@0.3.0:
    resolution: {integrity: sha512-dq+qelQ9akHpcOl/gUVRTxVIOkAJ1wR3QAvb4RsVjS8oVoFjDGTc679wJYmUmknUF5HwMLOgb5O+a3KxfWapPQ==}
    engines: {node: '>= 0.6'}

  merge-descriptors@1.0.3:
    resolution: {integrity: sha512-gaNvAS7TZ897/rVaZ0nMtAyxNyi/pdbjbAwUpFQpN70GqnVfOiXpeUUMKRBmzXaSQ8DdTX4/0ms62r2K+hE6mQ==}

  merge-stream@2.0.0:
    resolution: {integrity: sha512-abv/qOcuPfk3URPfDzmZU1LKmuw8kT+0nIHvKrKgFrwifol/doWcdA4ZqsWQ8ENrFKkd67Mfpo/LovbIUsbt3w==}

  merge2@1.4.1:
    resolution: {integrity: sha512-8q7VEgMJW4J8tcfVPy8g09NcQwZdbwFEqhe/WZkoIzjn/3TGDwtOCYtXGxA3O8tPzpczCCDgv+P2P5y00ZJOOg==}
    engines: {node: '>= 8'}

  meros@1.3.0:
    resolution: {integrity: sha512-2BNGOimxEz5hmjUG2FwoxCt5HN7BXdaWyFqEwxPTrJzVdABtrL4TiHTcsWSFAxPQ/tOnEaQEJh3qWq71QRMY+w==}
    engines: {node: '>=13'}
    peerDependencies:
      '@types/node': '>=13'
    peerDependenciesMeta:
      '@types/node':
        optional: true

  methods@1.1.2:
    resolution: {integrity: sha512-iclAHeNqNm68zFtnZ0e+1L2yUIdvzNoauKU4WBA3VvH/vPFieF7qfRlwUZU+DA9P9bPXIS90ulxoUoCH23sV2w==}
    engines: {node: '>= 0.6'}

  micromatch@4.0.5:
    resolution: {integrity: sha512-DMy+ERcEW2q8Z2Po+WNXuw3c5YaUSFjAO5GsJqfEl7UjvtIuFKO6ZrKvcItdy98dwFI2N1tg3zNIdKaQT+aNdA==}
    engines: {node: '>=8.6'}

  micromatch@4.0.6:
    resolution: {integrity: sha512-Y4Ypn3oujJYxJcMacVgcs92wofTHxp9FzfDpQON4msDefoC0lb3ETvQLOdLcbhSwU1bz8HrL/1sygfBIHudrkQ==}
    engines: {node: '>=8.6'}

  micromatch@4.0.8:
    resolution: {integrity: sha512-PXwfBhYu0hBCPw8Dn0E+WDYb7af3dSLVWKi3HGv84IdF4TyFoC0ysxFd0Goxw7nSv4T/PzEJQxsYsEiFCKo2BA==}
    engines: {node: '>=8.6'}

  mime-db@1.52.0:
    resolution: {integrity: sha512-sPU4uV7dYlvtWJxwwxHD0PuihVNiE7TyAbQ5SWxDCB9mUYvOgroQOwYQQOKPJ8CIbE+1ETVlOoK1UC2nU3gYvg==}
    engines: {node: '>= 0.6'}

  mime-types@2.1.35:
    resolution: {integrity: sha512-ZDY+bPm5zTTF+YpCrAU9nK0UgICYPT0QtT1NZWFv4s++TNkcgVaT0g6+4R2uI4MjQjzysHB1zxuWL50hzaeXiw==}
    engines: {node: '>= 0.6'}

  mime@1.6.0:
    resolution: {integrity: sha512-x0Vn8spI+wuJ1O6S7gnbaQg8Pxh4NNHb7KSINmEWKiPE4RKOplvijn+NkmYmmRgP68mc70j2EbeTFRsrswaQeg==}
    engines: {node: '>=4'}
    hasBin: true

  mime@2.6.0:
    resolution: {integrity: sha512-USPkMeET31rOMiarsBNIHZKLGgvKc/LrjofAnBlOttf5ajRvqiRA8QsenbcooctK6d6Ts6aqZXBA+XbkKthiQg==}
    engines: {node: '>=4.0.0'}
    hasBin: true

  mimic-fn@2.1.0:
    resolution: {integrity: sha512-OqbOk5oEQeAZ8WXWydlu9HJjz9WVdEIvamMCcXmuqUYjTknH/sqsWvhQ3vgwKFRR1HpjvNBKQ37nbJgYzGqGcg==}
    engines: {node: '>=6'}

  mimic-fn@4.0.0:
    resolution: {integrity: sha512-vqiC06CuhBTUdZH+RYl8sFrL096vA45Ok5ISO6sE/Mr1jRbGH4Csnhi8f3wKVl7x8mO4Au7Ir9D3Oyv1VYMFJw==}
    engines: {node: '>=12'}

  mimic-function@5.0.1:
    resolution: {integrity: sha512-VP79XUPxV2CigYP3jWwAUFSku2aKqBH7uTAapFWCBqutsbmDo96KY5o8uh6U+/YSIn5OxJnXp73beVkpqMIGhA==}
    engines: {node: '>=18'}

  minimalistic-assert@1.0.1:
    resolution: {integrity: sha512-UtJcAD4yEaGtjPezWuO9wC4nwUnVH/8/Im3yEHQP4b67cXlD/Qr9hdITCU1xDbSEXg2XKNaP8jsReV7vQd00/A==}

  minimalistic-crypto-utils@1.0.1:
    resolution: {integrity: sha512-JIYlbt6g8i5jKfJ3xz7rF0LXmv2TkDxBLUkiBeZ7bAx4GnnNMr8xFpGnOxn6GhTEHx3SjRrZEoU+j04prX1ktg==}

  minimatch@3.1.2:
    resolution: {integrity: sha512-J7p63hRiAjw1NDEww1W7i37+ByIrOWO5XQQAzZ3VOcL0PNybwpfmV/N05zFAzwQ9USyEcX6t3UO+K5aqBQOIHw==}

  minimatch@4.2.3:
    resolution: {integrity: sha512-lIUdtK5hdofgCTu3aT0sOaHsYR37viUuIc0rwnnDXImbwFRcumyLMeZaM0t0I/fgxS6s6JMfu0rLD1Wz9pv1ng==}
    engines: {node: '>=10'}

  minimatch@9.0.3:
    resolution: {integrity: sha512-RHiac9mvaRw0x3AYRgDC1CxAP7HTcNrrECeA8YYJeWnpo+2Q5CegtZjaotWTWxDG3UeGA1coE05iH1mPjT/2mg==}
    engines: {node: '>=16 || 14 >=14.17'}

  minimatch@9.0.4:
    resolution: {integrity: sha512-KqWh+VchfxcMNRAJjj2tnsSJdNbHsVgnkBhTNrW7AjVo6OvLtxw8zfT9oLw1JSohlFzJ8jCoTgaoXvJ+kHt6fw==}
    engines: {node: '>=16 || 14 >=14.17'}

  minimatch@9.0.5:
    resolution: {integrity: sha512-G6T0ZX48xgozx7587koeX9Ys2NYy6Gmv//P89sEte9V9whIapMNF4idKxnW2QtCcLiTWlb/wfCabAtAFWhhBow==}
    engines: {node: '>=16 || 14 >=14.17'}

  minimist@1.2.8:
    resolution: {integrity: sha512-2yyAR8qBkN3YuheJanUpWC5U3bb5osDywNB8RzDVlDwDHbocAJveqqj1u8+SVD7jkWT4yvsHCpWqqWqAxb0zCA==}

  minipass@7.0.4:
    resolution: {integrity: sha512-jYofLM5Dam9279rdkWzqHozUo4ybjdZmCsDHePy5V/PbBcVMiSZR97gmAy45aqi8CK1lG2ECd356FU86avfwUQ==}
    engines: {node: '>=16 || 14 >=14.17'}

  mkdirp@1.0.4:
    resolution: {integrity: sha512-vVqVZQyf3WLx2Shd0qJ9xuvqgAyKPLAiqITEtqW0oIUjzo3PePDd6fW9iFz30ef7Ysp/oiWqbhszeGWW2T6Gzw==}
    engines: {node: '>=10'}
    hasBin: true

  mkdirp@3.0.1:
    resolution: {integrity: sha512-+NsyUUAZDmo6YVHzL/stxSu3t9YS1iljliy3BSDrXJ/dkn1KYdmtZODGGjLcc9XLgVVpH4KshHB8XmZgMhaBXg==}
    engines: {node: '>=10'}
    hasBin: true

  mock-socket@9.3.1:
    resolution: {integrity: sha512-qxBgB7Qa2sEQgHFjj0dSigq7fX4k6Saisd5Nelwp2q8mlbAFh5dHV9JTTlF8viYJLSSWgMCZFUom8PJcMNBoJw==}
    engines: {node: '>= 8'}

  ms@2.0.0:
    resolution: {integrity: sha512-Tpp60P6IUJDTuOq/5Z8cdskzJujfwqfOTkrwIwj7IRISpnkJnT6SyJ4PCPnGMoFjC9ddhal5KVIYtAt97ix05A==}

  ms@2.1.2:
    resolution: {integrity: sha512-sGkPx+VjMtmA6MX27oA4FBFELFCZZ4S4XqeGOXCv68tT+jb3vk/RyaKWP0PTKyWtmLSM0b+adUTEvbs1PEaH2w==}

  ms@2.1.3:
    resolution: {integrity: sha512-6FlzubTLZG3J2a/NVCAleEhjzq5oxgHyaCU9yYXvcLsvoVaHJq/s5xXI6/XXP6tz7R9xAOtHnSO/tXtF3WRTlA==}

  mute-stream@0.0.8:
    resolution: {integrity: sha512-nnbWWOkoWyUsTjKrhgD0dcz22mdkSnpYqbEjIm2nhwhuxlSkpywJmBo8h0ZqJdkp73mb90SssHkN4rsRaBAfAA==}

  mylas@2.1.13:
    resolution: {integrity: sha512-+MrqnJRtxdF+xngFfUUkIMQrUUL0KsxbADUkn23Z/4ibGg192Q+z+CQyiYwvWTsYjJygmMR8+w3ZDa98Zh6ESg==}
    engines: {node: '>=12.0.0'}

  mz@2.7.0:
    resolution: {integrity: sha512-z81GNO7nnYMEhrGh9LeymoE4+Yr0Wn5McHIZMK5cfQCl+NDX08sCZgUc9/6MHni9IWuFLm1Z3HTCXu2z9fN62Q==}

  natural-compare@1.4.0:
    resolution: {integrity: sha512-OWND8ei3VtNC9h7V60qff3SVobHr996CTwgxubgyQYEpg290h9J0buyECNNJexkFm5sOajh5G116RYA1c8ZMSw==}

  negotiator@0.6.3:
    resolution: {integrity: sha512-+EUsqGPLsM+j/zdChZjsnX51g4XrHFOIXwfnCVPGlQk/k5giakcKsuxCObBRu6DSm9opw/O6slWbJdghQM4bBg==}
    engines: {node: '>= 0.6'}

  no-case@3.0.4:
    resolution: {integrity: sha512-fgAN3jGAh+RoxUGZHTSOLJIqUc2wmoBwGR4tbpNAKmmovFoWq0OdRkb0VkldReO2a2iBT/OEulG9XSUc10r3zg==}

  nock@13.5.4:
    resolution: {integrity: sha512-yAyTfdeNJGGBFxWdzSKCBYxs5FxLbCg5X5Q4ets974hcQzG1+qCxvIyOo4j2Ry6MUlhWVMX4OoYDefAIIwupjw==}
    engines: {node: '>= 10.13'}

  node-domexception@1.0.0:
    resolution: {integrity: sha512-/jKZoMpw0F8GRwl4/eLROPA3cfcXtLApP0QzLmUT/HuPCZWyB7IY9ZrMeKw2O/nFIqPQB3PVM9aYm0F312AXDQ==}
    engines: {node: '>=10.5.0'}

  node-fetch@2.7.0:
    resolution: {integrity: sha512-c4FRfUm/dbcWZ7U+1Wq0AwCyFL+3nt2bEw05wfxSz+DWpWsitgmSgYmy2dQdWyKC1694ELPqMs/YzUSNozLt8A==}
    engines: {node: 4.x || >=6.0.0}
    peerDependencies:
      encoding: ^0.1.0
    peerDependenciesMeta:
      encoding:
        optional: true

  node-fetch@3.3.2:
    resolution: {integrity: sha512-dRB78srN/l6gqWulah9SrxeYnxeddIG30+GOqK/9OlLVyLg3HPnr6SqOWTWOXKRwC2eGYCkZ59NNuSgvSrpgOA==}
    engines: {node: ^12.20.0 || ^14.13.1 || >=16.0.0}

  node-gyp-build@4.8.2:
    resolution: {integrity: sha512-IRUxE4BVsHWXkV/SFOut4qTlagw2aM8T5/vnTsmrHJvVoKueJHRc/JaFND7QDDc61kLYUJ6qlZM3sqTSyx2dTw==}
    hasBin: true

  node-int64@0.4.0:
    resolution: {integrity: sha512-O5lz91xSOeoXP6DulyHfllpq+Eg00MWitZIbtPfoSEvqIHdl5gfcY6hYzDWnj0qD5tz52PI08u9qUvSVeUBeHw==}

  node-releases@2.0.14:
    resolution: {integrity: sha512-y10wOWt8yZpqXmOgRo77WaHEmhYQYGNA6y421PKsKYWEK8aW+cqAphborZDhqfyKrbZEN92CN1X2KbafY2s7Yw==}

  normalize-path@2.1.1:
    resolution: {integrity: sha512-3pKJwH184Xo/lnH6oyP1q2pMd7HcypqqmRs91/6/i2CGtWwIKGCkOOMTm/zXbgTEWHw1uNpNi/igc3ePOYHb6w==}
    engines: {node: '>=0.10.0'}

  normalize-path@3.0.0:
    resolution: {integrity: sha512-6eZs5Ls3WtCisHWp9S2GUy8dqkpGi4BVSz3GaqiE6ezub0512ESztXUwUB6C6IKbQkY2Pnb/mD4WYojCRwcwLA==}
    engines: {node: '>=0.10.0'}

  npm-package-arg@11.0.2:
    resolution: {integrity: sha512-IGN0IAwmhDJwy13Wc8k+4PEbTPhpJnMtfR53ZbOyjkvmEcLS4nCwp6mvMWjS5sUjeiW3mpx6cHmuhKEu9XmcQw==}
    engines: {node: ^16.14.0 || >=18.0.0}

  npm-run-path@4.0.1:
    resolution: {integrity: sha512-S48WzZW777zhNIrn7gxOlISNAqi9ZC/uQFnRdbeIHhZhCA6UqpkOT8T1G7BvfdgP4Er8gF4sUbaS0i7QvIfCWw==}
    engines: {node: '>=8'}

  npm-run-path@5.3.0:
    resolution: {integrity: sha512-ppwTtiJZq0O/ai0z7yfudtBpWIoxM8yE6nHi1X47eFR2EWORqfbu6CnPlNsjeN683eT0qG6H/Pyf9fCcvjnnnQ==}
    engines: {node: ^12.20.0 || ^14.13.1 || >=16.0.0}

  nullthrows@1.1.1:
    resolution: {integrity: sha512-2vPPEi+Z7WqML2jZYddDIfy5Dqb0r2fze2zTxNNknZaFpVHU3mFB3R+DWeJWGVx0ecvttSGlJTI+WG+8Z4cDWw==}

  object-assign@4.1.1:
    resolution: {integrity: sha512-rJgTQnkUnH1sFw8yT6VSU3zD3sWmu6sZhIseY8VX+GRu3P6F7Fu+JNDoXfklElbLJSnc3FUQHVe4cU5hj+BcUg==}
    engines: {node: '>=0.10.0'}

  object-inspect@1.13.1:
    resolution: {integrity: sha512-5qoj1RUiKOMsCCNLV1CBiPYE10sziTsnmNxkAI/rZhiD63CF7IqdFGC/XzjWjpSgLf0LxXX3bDFIh0E18f6UhQ==}

  object-keys@1.1.1:
    resolution: {integrity: sha512-NuAESUOUMrlIXOfHKzD6bpPu3tYt3xvjNdRIQ+FeT0lNb4K8WR70CaDxhuNguS2XG+GjkyMwOzsN5ZktImfhLA==}
    engines: {node: '>= 0.4'}

  object.assign@4.1.5:
    resolution: {integrity: sha512-byy+U7gp+FVwmyzKPYhW2h5l3crpmGsxl7X2s8y43IgxvG4g3QZ6CffDtsNQy1WsmZpQbO+ybo0AlW7TY6DcBQ==}
    engines: {node: '>= 0.4'}

  object.entries@1.1.8:
    resolution: {integrity: sha512-cmopxi8VwRIAw/fkijJohSfpef5PdN0pMQJN6VC/ZKvn0LIknWD8KtgY6KlQdEc4tIjcQ3HxSMmnvtzIscdaYQ==}
    engines: {node: '>= 0.4'}

  object.fromentries@2.0.8:
    resolution: {integrity: sha512-k6E21FzySsSK5a21KRADBd/NGneRegFO5pLHfdQLpRDETUNJueLXs3WCzyQ3tFRDYgbq3KHGXfTbi2bs8WQ6rQ==}
    engines: {node: '>= 0.4'}

  object.groupby@1.0.3:
    resolution: {integrity: sha512-+Lhy3TQTuzXI5hevh8sBGqbmurHbbIjAi0Z4S63nthVLmLxfbj4T54a4CfZrXIrt9iP4mVAPYMo/v99taj3wjQ==}
    engines: {node: '>= 0.4'}

  object.values@1.2.0:
    resolution: {integrity: sha512-yBYjY9QX2hnRmZHAjG/f13MzmBzxzYgQhFrke06TTyKY5zSTEqkOeukBzIdVA3j3ulu8Qa3MbVFShV7T2RmGtQ==}
    engines: {node: '>= 0.4'}

  obuf@1.1.2:
    resolution: {integrity: sha512-PX1wu0AmAdPqOL1mWhqmlOd8kOIZQwGZw6rh7uby9fTc5lhaOWFLX3I6R1hrF9k3zUY40e6igsLGkDXK92LJNg==}

  on-finished@2.4.1:
    resolution: {integrity: sha512-oVlzkg3ENAhCk2zdv7IJwd/QUD4z2RxRwpkcGY8psCVcCYZNq4wYnVWALHM+brtuJjePWiYF/ClmuDr8Ch5+kg==}
    engines: {node: '>= 0.8'}

  once@1.4.0:
    resolution: {integrity: sha512-lNaJgI+2Q5URQBkccEKHTQOPaXdUxnZZElQTZY0MFUAuaEqe1E+Nyvgdz/aIyNi6Z9MzO5dv1H8n58/GELp3+w==}

  one-time@1.0.0:
    resolution: {integrity: sha512-5DXOiRKwuSEcQ/l0kGCF6Q3jcADFv5tSmRaJck/OqkVFcOzutB134KRSfF0xDrL39MNnqxbHBbUUcjZIhTgb2g==}

  onetime@5.1.2:
    resolution: {integrity: sha512-kbpaSSGJTWdAY5KPVeMOKXSrPtr8C8C7wodJbcsd51jRnmD+GZu8Y0VoU6Dm5Z4vWr0Ig/1NKuWRKf7j5aaYSg==}
    engines: {node: '>=6'}

  onetime@6.0.0:
    resolution: {integrity: sha512-1FlR+gjXK7X+AsAHso35MnyN5KqGwJRi/31ft6x0M194ht7S+rWAvd7PHss9xSKMzE0asv1pyIHaJYq+BbacAQ==}
    engines: {node: '>=12'}

  onetime@7.0.0:
    resolution: {integrity: sha512-VXJjc87FScF88uafS3JllDgvAm+c/Slfz06lorj2uAY34rlUu0Nt+v8wreiImcrgAjjIHp1rXpTDlLOGw29WwQ==}
    engines: {node: '>=18'}

  optionator@0.9.4:
    resolution: {integrity: sha512-6IpQ7mKUxRcZNLIObR0hz7lxsapSSIYNZJwXPGeF0mTVqGKFIXj1DQcMoT22S3ROcLyY/rz0PWaWZ9ayWmad9g==}
    engines: {node: '>= 0.8.0'}

  ora@5.4.1:
    resolution: {integrity: sha512-5b6Y85tPxZZ7QytO+BQzysW31HJku27cRIlkbAXaNx+BdcVi+LlRFmVXzeF6a7JCwJpyw5c4b+YSVImQIrBpuQ==}
    engines: {node: '>=10'}

  ora@8.0.1:
    resolution: {integrity: sha512-ANIvzobt1rls2BDny5fWZ3ZVKyD6nscLvfFRpQgfWsythlcsVUC9kL0zq6j2Z5z9wwp1kd7wpsD/T9qNPVLCaQ==}
    engines: {node: '>=18'}

  os-tmpdir@1.0.2:
    resolution: {integrity: sha512-D2FR03Vir7FIu45XBY20mTb+/ZSWB00sjU9jdQXt83gDrI4Ztz5Fs7/yy74g2N5SVQY4xY1qDr4rNddwYRVX0g==}
    engines: {node: '>=0.10.0'}

  p-limit@2.3.0:
    resolution: {integrity: sha512-//88mFWSJx8lxCzwdAABTJL2MyWB12+eIY7MDL2SqLmAkeKU9qxRvWuSyTjm3FUmpBEMuFfckAIqEaVGUDxb6w==}
    engines: {node: '>=6'}

  p-limit@3.1.0:
    resolution: {integrity: sha512-TYOanM3wGwNGsZN2cVTYPArw454xnXj5qmWF1bEoAc4+cU/ol7GVh7odevjp1FNHduHc3KZMcFduxU5Xc6uJRQ==}
    engines: {node: '>=10'}

  p-locate@4.1.0:
    resolution: {integrity: sha512-R79ZZ/0wAxKGu3oYMlz8jy/kbhsNrS7SKZ7PxEHBgJ5+F2mtFW2fK2cOtBh1cHYkQsbzFV7I+EoRKe6Yt0oK7A==}
    engines: {node: '>=8'}

  p-locate@5.0.0:
    resolution: {integrity: sha512-LaNjtRWUBY++zB5nE/NwcaoMylSPk+S+ZHNB1TzdbMJMny6dynpAGt7X/tl/QYq3TIeE6nxHppbo2LGymrG5Pw==}
    engines: {node: '>=10'}

  p-map@4.0.0:
    resolution: {integrity: sha512-/bjOqmgETBYB5BoEeGVea8dmvHb2m9GLy1E9W43yeyfP6QQCZGFNa+XRceJEuDB6zqr+gKpIAmlLebMpykw/MQ==}
    engines: {node: '>=10'}

  p-try@2.2.0:
    resolution: {integrity: sha512-R4nPAVTAU0B9D35/Gk3uJf/7XYbQcyohSKdvAxIRSNghFl4e71hVoGnBNQz9cWaXxO2I10KTC+3jMdvvoKw6dQ==}
    engines: {node: '>=6'}

  param-case@3.0.4:
    resolution: {integrity: sha512-RXlj7zCYokReqWpOPH9oYivUzLYZ5vAPIfEmCTNViosC78F8F0H9y7T7gG2M39ymgutxF5gcFEsyZQSph9Bp3A==}

  parent-module@1.0.1:
    resolution: {integrity: sha512-GQ2EWRpQV8/o+Aw8YqtfZZPfNRWZYkbidE9k5rpl/hC3vtHHBfGm2Ifi6qWV+coDGkrUKZAxE3Lot5kcsRlh+g==}
    engines: {node: '>=6'}

  parse-filepath@1.0.2:
    resolution: {integrity: sha512-FwdRXKCohSVeXqwtYonZTXtbGJKrn+HNyWDYVcp5yuJlesTwNH4rsmRZ+GrKAPJ5bLpRxESMeS+Rl0VCHRvB2Q==}
    engines: {node: '>=0.8'}

  parse-json@5.2.0:
    resolution: {integrity: sha512-ayCKvm/phCGxOkYRSCM82iDwct8/EonSEgCSxWxD7ve6jHggsFl4fZVQBPRNgQoKiuV/odhFrGzQXZwbifC8Rg==}
    engines: {node: '>=8'}

  parseurl@1.3.3:
    resolution: {integrity: sha512-CiyeOxFT/JZyN5m0z9PfXw4SCBJ6Sygz1Dpl0wqjlhDEGGBP1GnsUVEL0p63hoG1fcj3fHynXi9NYO4nWOL+qQ==}
    engines: {node: '>= 0.8'}

  pascal-case@3.1.2:
    resolution: {integrity: sha512-uWlGT3YSnK9x3BQJaOdcZwrnV6hPpd8jFH1/ucpiLRPh/2zCVJKS19E4GvYHvaCcACn3foXZ0cLB9Wrx1KGe5g==}

  path-browserify@1.0.1:
    resolution: {integrity: sha512-b7uo2UCUOYZcnF/3ID0lulOJi/bafxa1xPe7ZPsammBSpjSWQkjNxlt635YGS2MiR9GjvuXCtz2emr3jbsz98g==}

  path-case@3.0.4:
    resolution: {integrity: sha512-qO4qCFjXqVTrcbPt/hQfhTQ+VhFsqNKOPtytgNKkKxSoEp3XPUQ8ObFuePylOIok5gjn69ry8XiULxCwot3Wfg==}

  path-exists@4.0.0:
    resolution: {integrity: sha512-ak9Qy5Q7jYb2Wwcey5Fpvg2KoAc/ZIhLSLOSBmRmygPsGwkVVt0fZa0qrtMz+m6tJTAHfZQ8FnmB4MG4LWy7/w==}
    engines: {node: '>=8'}

  path-is-absolute@1.0.1:
    resolution: {integrity: sha512-AVbw3UJ2e9bq64vSaS9Am0fje1Pa8pbGqTTsmXfaIiMpnr5DlDhfJOuLj9Sf95ZPVDAUerDfEk88MPmPe7UCQg==}
    engines: {node: '>=0.10.0'}

  path-key@3.1.1:
    resolution: {integrity: sha512-ojmeN0qd+y0jszEtoY48r0Peq5dwMEkIlCOu6Q5f41lfkswXuKtYrhgoTpLnyIcHm24Uhqx+5Tqm2InSwLhE6Q==}
    engines: {node: '>=8'}

  path-key@4.0.0:
    resolution: {integrity: sha512-haREypq7xkM7ErfgIyA0z+Bj4AGKlMSdlQE2jvJo6huWD1EdkKYV+G/T4nq0YEF2vgTT8kqMFKo1uHn950r4SQ==}
    engines: {node: '>=12'}

  path-parse@1.0.7:
    resolution: {integrity: sha512-LDJzPVEEEPR+y48z93A0Ed0yXb8pAByGWo/k5YYdYgpY2/2EsOsksJrq7lOHxryrVOn1ejG6oAp8ahvOIQD8sw==}

  path-root-regex@0.1.2:
    resolution: {integrity: sha512-4GlJ6rZDhQZFE0DPVKh0e9jmZ5egZfxTkp7bcRDuPlJXbAwhxcl2dINPUAsjLdejqaLsCeg8axcLjIbvBjN4pQ==}
    engines: {node: '>=0.10.0'}

  path-root@0.1.1:
    resolution: {integrity: sha512-QLcPegTHF11axjfojBIoDygmS2E3Lf+8+jI6wOVmNVenrKSo3mFdSGiIgdSHenczw3wPtlVMQaFVwGmM7BJdtg==}
    engines: {node: '>=0.10.0'}

  path-scurry@1.10.1:
    resolution: {integrity: sha512-MkhCqzzBEpPvxxQ71Md0b1Kk51W01lrYvlMzSUaIzNsODdd7mqhiimSZlr+VegAz5Z6Vzt9Xg2ttE//XBhH3EQ==}
    engines: {node: '>=16 || 14 >=14.17'}

  path-to-regexp@0.1.10:
    resolution: {integrity: sha512-7lf7qcQidTku0Gu3YDPc8DJ1q7OOucfa/BSsIwjuh56VU7katFvuM8hULfkwB3Fns/rsVF7PwPKVw1sl5KQS9w==}

  path-type@4.0.0:
    resolution: {integrity: sha512-gDKb8aZMDeD/tZWs9P6+q0J9Mwkdl6xMV8TjnGP3qJVJ06bdMgkbBlLU8IdfOsIsFz2BW1rNVT3XuNEl8zPAvw==}
    engines: {node: '>=8'}

  path-type@5.0.0:
    resolution: {integrity: sha512-5HviZNaZcfqP95rwpv+1HDgUamezbqdSYTyzjTvwtJSnIH+3vnbmWsItli8OFEndS984VT55M3jduxZbX351gg==}
    engines: {node: '>=12'}

  pg-cloudflare@1.1.1:
    resolution: {integrity: sha512-xWPagP/4B6BgFO+EKz3JONXv3YDgvkbVrGw2mTo3D6tVDQRh1e7cqVGvyR3BE+eQgAvx1XhW/iEASj4/jCWl3Q==}

  pg-connection-string@2.6.2:
    resolution: {integrity: sha512-ch6OwaeaPYcova4kKZ15sbJ2hKb/VP48ZD2gE7i1J+L4MspCtBMAx8nMgz7bksc7IojCIIWuEhHibSMFH8m8oA==}

  pg-connection-string@2.6.4:
    resolution: {integrity: sha512-v+Z7W/0EO707aNMaAEfiGnGL9sxxumwLl2fJvCQtMn9Fxsg+lPpPkdcyBSv/KFgpGdYkMfn+EI1Or2EHjpgLCA==}

  pg-connection-string@2.7.0:
    resolution: {integrity: sha512-PI2W9mv53rXJQEOb8xNR8lH7Hr+EKa6oJa38zsK0S/ky2er16ios1wLKhZyxzD7jUReiWokc9WK5nxSnC7W1TA==}

  pg-int8@1.0.1:
    resolution: {integrity: sha512-WCtabS6t3c8SkpDBUlb1kjOs7l66xsGdKpIPZsg4wR+B3+u9UAum2odSsF9tnvxg80h4ZxLWMy4pRjOsFIqQpw==}
    engines: {node: '>=4.0.0'}

  pg-numeric@1.0.2:
    resolution: {integrity: sha512-BM/Thnrw5jm2kKLE5uJkXqqExRUY/toLHda65XgFTBTFYZyopbKjBe29Ii3RbkvlsMoFwD+tHeGaCjjv0gHlyw==}
    engines: {node: '>=4'}

  pg-pool@3.6.2:
    resolution: {integrity: sha512-Htjbg8BlwXqSBQ9V8Vjtc+vzf/6fVUuak/3/XXKA9oxZprwW3IMDQTGHP+KDmVL7rtd+R1QjbnCFPuTHm3G4hg==}
    peerDependencies:
      pg: '>=8.0'

  pg-pool@3.7.0:
    resolution: {integrity: sha512-ZOBQForurqh4zZWjrgSwwAtzJ7QiRX0ovFkZr2klsen3Nm0aoh33Ls0fzfv3imeH/nw/O27cjdz5kzYJfeGp/g==}
    peerDependencies:
      pg: '>=8.0'

  pg-protocol@1.6.1:
    resolution: {integrity: sha512-jPIlvgoD63hrEuihvIg+tJhoGjUsLPn6poJY9N5CnlPd91c2T18T/9zBtLxZSb1EhYxBRoZJtzScCaWlYLtktg==}

  pg-protocol@1.7.0:
    resolution: {integrity: sha512-hTK/mE36i8fDDhgDFjy6xNOG+LCorxLG3WO17tku+ij6sVHXh1jQUJ8hYAnRhNla4QVD2H8er/FOjc/+EgC6yQ==}

  pg-sql2@4.13.0:
    resolution: {integrity: sha512-9sUlAR+FCuOPezS+2cQCSRUEmnyYrT929DiceZIsINk4R54hCGSh1OTWIP4gbAZeUMTYeEXnwTfnnEOupLYTRQ==}
    engines: {node: '>=8.6'}
    peerDependencies:
      pg: '>=6.1.0 <9'

  pg-types@2.2.0:
    resolution: {integrity: sha512-qTAAlrEsl8s4OiEQY69wDvcMIdQN6wdz5ojQiOy6YRMuynxenON0O5oCpJI6lshc6scgAY8qvJ2On/p+CXY0GA==}
    engines: {node: '>=4'}

  pg-types@4.0.2:
    resolution: {integrity: sha512-cRL3JpS3lKMGsKaWndugWQoLOCoP+Cic8oseVcbr0qhPzYD5DWXK+RZ9LY9wxRf7RQia4SCwQlXk0q6FCPrVng==}
    engines: {node: '>=10'}

  pg@8.12.0:
    resolution: {integrity: sha512-A+LHUSnwnxrnL/tZ+OLfqR1SxLN3c/pgDztZ47Rpbsd4jUytsTtwQo/TLPRzPJMp/1pbhYVhH9cuSZLAajNfjQ==}
    engines: {node: '>= 8.0.0'}
    peerDependencies:
      pg-native: '>=3.0.1'
    peerDependenciesMeta:
      pg-native:
        optional: true

  pg@8.13.0:
    resolution: {integrity: sha512-34wkUTh3SxTClfoHB3pQ7bIMvw9dpFU1audQQeZG837fmHfHpr14n/AELVDoOYVDW2h5RDWU78tFjkD+erSBsw==}
    engines: {node: '>= 8.0.0'}
    peerDependencies:
      pg-native: '>=3.0.1'
    peerDependenciesMeta:
      pg-native:
        optional: true

  pgpass@1.0.5:
    resolution: {integrity: sha512-FdW9r/jQZhSeohs1Z3sI1yxFQNFvMcnmfuj4WBMUTxOrAyLMaTcE1aAMBiTlbMNaXvBCQuVi0R7hd8udDSP7ug==}

  picocolors@1.1.0:
    resolution: {integrity: sha512-TQ92mBOW0l3LeMeyLV6mzy/kWr8lkd/hp3mTg7wYK7zJhuBStmGMBG0BdeDZS/dZx1IukaX6Bk11zcln25o1Aw==}

  picomatch@2.3.1:
    resolution: {integrity: sha512-JU3teHTNjmE2VCGFzuY8EXzCDVwEqB2a8fsIvwaStHhAWJEeVd1o1QD80CU6+ZdEXXSLbSsuLwJjkCBWqRQUVA==}
    engines: {node: '>=8.6'}

  picomatch@4.0.2:
    resolution: {integrity: sha512-M7BAV6Rlcy5u+m6oPhAPFgJTzAioX/6B0DxyvDlo9l8+T3nLKbrczg2WLUyzd45L8RqfUMyGPzekbMvX2Ldkwg==}
    engines: {node: '>=12'}

  pidtree@0.6.0:
    resolution: {integrity: sha512-eG2dWTVw5bzqGRztnHExczNxt5VGsE6OwTeCG3fdUf9KBsZzO3R5OIIIzWR+iZA0NtZ+RDVdaoE2dK1cn6jH4g==}
    engines: {node: '>=0.10'}
    hasBin: true

  pirates@4.0.6:
    resolution: {integrity: sha512-saLsH7WeYYPiD25LDuLRRY/i+6HaPYr6G1OUlN39otzkSTxKnubR9RTxS3/Kk50s1g2JTgFwWQDQyplC5/SHZg==}
    engines: {node: '>= 6'}

  pkg-dir@4.2.0:
    resolution: {integrity: sha512-HRDzbaKjC+AOWVXxAU/x54COGeIv9eb+6CkDSQoNTt4XyWoIJvuPsXizxu/Fr23EiekbtZwmh1IcIG/l/a10GQ==}
    engines: {node: '>=8'}

  plimit-lit@1.6.1:
    resolution: {integrity: sha512-B7+VDyb8Tl6oMJT9oSO2CW8XC/T4UcJGrwOVoNGwOQsQYhlpfajmrMj5xeejqaASq3V/EqThyOeATEOMuSEXiA==}
    engines: {node: '>=12'}

  pluralize@7.0.0:
    resolution: {integrity: sha512-ARhBOdzS3e41FbkW/XWrTEtukqqLoK5+Z/4UeDaLuSW+39JPeFgs4gCGqsrJHVZX0fUrx//4OF0K1CUGwlIFow==}
    engines: {node: '>=4'}

  possible-typed-array-names@1.0.0:
    resolution: {integrity: sha512-d7Uw+eZoloe0EHDIYoe+bQ5WXnGMOpmiZFTuMWCwpjzzkL2nTjcKiAk4hh8TjnGye2TwWOk3UXucZ+3rbmBa8Q==}
    engines: {node: '>= 0.4'}

  postcss-load-config@6.0.1:
    resolution: {integrity: sha512-oPtTM4oerL+UXmx+93ytZVN82RrlY/wPUV8IeDxFrzIjXOLF1pN+EmKPLbubvKHT2HC20xXsCAH2Z+CKV6Oz/g==}
    engines: {node: '>= 18'}
    peerDependencies:
      jiti: '>=1.21.0'
      postcss: '>=8.0.9'
      tsx: ^4.8.1
      yaml: ^2.4.2
    peerDependenciesMeta:
      jiti:
        optional: true
      postcss:
        optional: true
      tsx:
        optional: true
      yaml:
        optional: true

  postgraphile-core@4.13.0:
    resolution: {integrity: sha512-8O7xVKZ20K1dTw4KO0jNAfZPNrxNsGG2VrG3Q0IO70ki/OswE6kz/WBZnWFeGxX0sHSEOGWQa4NSrj9EYsSNuw==}
    engines: {node: '>=8.6'}
    peerDependencies:
      graphql: '>=0.9 <0.14 || ^14.0.2 || ^15.4.0'
      pg: '>=6.1.0 <9'

  postgraphile-plugin-connection-filter@2.3.0:
    resolution: {integrity: sha512-TR5bq/NOqqtm4xV3D2Qw+CJo0Hanrx1lqh0KZiU78z8YijcLC0NuT3z0nJyCB842nWbx5Wi6p0S+xmrgzRFNgQ==}

  postgraphile@4.13.0:
    resolution: {integrity: sha512-p2VqUnsECd1XrucylK1iosvKEn96J8CWeMVWzxF7b6G21jmaETvFe2CO2q4+dKY5DFCVEF2O9pEfmUfYCKl5+A==}
    engines: {node: '>=8.6'}
    hasBin: true

  postgres-array@2.0.0:
    resolution: {integrity: sha512-VpZrUqU5A69eQyW2c5CA1jtLecCsN2U/bD6VilrFDWq5+5UIEVO7nazS3TEcHf1zuPYO/sqGvUvW62g86RXZuA==}
    engines: {node: '>=4'}

  postgres-array@3.0.2:
    resolution: {integrity: sha512-6faShkdFugNQCLwucjPcY5ARoW1SlbnrZjmGl0IrrqewpvxvhSLHimCVzqeuULCbG0fQv7Dtk1yDbG3xv7Veog==}
    engines: {node: '>=12'}

  postgres-bytea@1.0.0:
    resolution: {integrity: sha512-xy3pmLuQqRBZBXDULy7KbaitYqLcmxigw14Q5sj8QBVLqEwXfeybIKVWiqAXTlcvdvb0+xkOtDbfQMOf4lST1w==}
    engines: {node: '>=0.10.0'}

  postgres-bytea@3.0.0:
    resolution: {integrity: sha512-CNd4jim9RFPkObHSjVHlVrxoVQXz7quwNFpz7RY1okNNme49+sVyiTvTRobiLV548Hx/hb1BG+iE7h9493WzFw==}
    engines: {node: '>= 6'}

  postgres-date@1.0.7:
    resolution: {integrity: sha512-suDmjLVQg78nMK2UZ454hAG+OAW+HQPZ6n++TNDUX+L0+uUlLywnoxJKDou51Zm+zTCjrCl0Nq6J9C5hP9vK/Q==}
    engines: {node: '>=0.10.0'}

  postgres-date@2.1.0:
    resolution: {integrity: sha512-K7Juri8gtgXVcDfZttFKVmhglp7epKb1K4pgrkLxehjqkrgPhfG6OO8LHLkfaqkbpjNRnra018XwAr1yQFWGcA==}
    engines: {node: '>=12'}

  postgres-interval@1.2.0:
    resolution: {integrity: sha512-9ZhXKM/rw350N1ovuWHbGxnGh/SNJ4cnxHiM0rxE4VN41wsg8P8zWn9hv/buK00RP4WvlOyr/RBDiptyxVbkZQ==}
    engines: {node: '>=0.10.0'}

  postgres-interval@3.0.0:
    resolution: {integrity: sha512-BSNDnbyZCXSxgA+1f5UU2GmwhoI0aU5yMxRGO8CdFEcY2BQF9xm/7MqKnYoM1nJDk8nONNWDk9WeSmePFhQdlw==}
    engines: {node: '>=12'}

  postgres-range@1.1.3:
    resolution: {integrity: sha512-VdlZoocy5lCP0c/t66xAfclglEapXPCIVhqqJRncYpvbCgImF0w67aPKfbqUMr72tO2k5q0TdTZwCLjPTI6C9g==}

  prelude-ls@1.2.1:
    resolution: {integrity: sha512-vkcDPrRZo1QZLbn5RLGPpg/WmIQ65qoWWhcGKf/b5eplkkarX0m9z8ppCat4mlOqUsWpyNuYgO3VRyrYHSzX5g==}
    engines: {node: '>= 0.8.0'}

  prettier@2.8.8:
    resolution: {integrity: sha512-tdN8qQGvNjw4CHbY+XXk0JgCXn9QiF21a55rBe5LJAU+kDyC4WQn4+awm2Xfk2lQMk5fKup9XgzTZtGkjBdP9Q==}
    engines: {node: '>=10.13.0'}
    hasBin: true

  prettier@3.3.2:
    resolution: {integrity: sha512-rAVeHYMcv8ATV5d508CFdn+8/pHPpXeIid1DdrPwXnaAdH7cqjVbpJaT5eq4yRAFU/lsbwYwSF/n5iNrdJHPQA==}
    engines: {node: '>=14'}
    hasBin: true

  pretty-format@29.7.0:
    resolution: {integrity: sha512-Pdlw/oPxN+aXdmM9R00JVC9WVFoCLTKJvDVLgmJ+qAffBMxsV85l/Lu7sNx4zSzPyoL2euImuEwHhOXdEgNFZQ==}
    engines: {node: ^14.15.0 || ^16.10.0 || >=18.0.0}

  prisma@5.21.1:
    resolution: {integrity: sha512-PB+Iqzld/uQBPaaw2UVIk84kb0ITsLajzsxzsadxxl54eaU5Gyl2/L02ysivHxK89t7YrfQJm+Ggk37uvM70oQ==}
    engines: {node: '>=16.13'}
    hasBin: true

  proc-log@4.2.0:
    resolution: {integrity: sha512-g8+OnU/L2v+wyiVK+D5fA34J7EH8jZ8DDlvwhRCMxmMj7UCBvxiO1mGeN+36JXIKF4zevU4kRBd8lVgG9vLelA==}
    engines: {node: ^14.17.0 || ^16.13.0 || >=18.0.0}

  promise@7.3.1:
    resolution: {integrity: sha512-nolQXZ/4L+bP/UGlkfaIujX9BKxGwmQ9OT4mOt5yvy8iK1h3wqTEJCijzGANTCCl9nWjY41juyAn2K3Q1hLLTg==}

  prompts@2.4.2:
    resolution: {integrity: sha512-NxNv/kLguCA7p3jE8oL2aEBsrJWgAakBpgmgK6lpPWV+WuOmY6r2/zbAVnP+T8bQlA0nzHXSJSJW0Hq7ylaD2Q==}
    engines: {node: '>= 6'}

  propagate@2.0.1:
    resolution: {integrity: sha512-vGrhOavPSTz4QVNuBNdcNXePNdNMaO1xj9yBeH1ScQPjk/rhg9sSlCXPhMkFuaNNW/syTvYqsnbIJxMBfRbbag==}
    engines: {node: '>= 8'}

  proxy-addr@2.0.7:
    resolution: {integrity: sha512-llQsMLSUDUPT44jdrU/O37qlnifitDP+ZwrmmZcoSKyLKvtZxpyV0n2/bD/N4tBAAZ/gJEdZU7KMraoK1+XYAg==}
    engines: {node: '>= 0.10'}

  proxy-from-env@1.1.0:
    resolution: {integrity: sha512-D+zkORCbA9f1tdWRK0RaCR3GPv50cMxcrz4X8k5LTSUD1Dkw47mKJEZQNunItRTkWwgtaUSo1RVFRIG9ZXiFYg==}

  pseudomap@1.0.2:
    resolution: {integrity: sha512-b/YwNhb8lk1Zz2+bXXpS/LK9OisiZZ1SNsSLxN1x2OXVEhW2Ckr/7mWE5vrC1ZTiJlD9g19jWszTmJsB+oEpFQ==}

  punycode@1.4.1:
    resolution: {integrity: sha512-jmYNElW7yvO7TV33CjSmvSiE2yco3bV2czu/OzDKdMNVZQWfxCblURLhf+47syQRBntjfLdd/H0egrzIG+oaFQ==}

  punycode@2.3.1:
    resolution: {integrity: sha512-vYt7UD1U9Wg6138shLtLOvdAu+8DsC/ilFtEVHcH+wydcSpNE20AfSOduf6MkRFahL5FY7X1oU7nKVZFtfq8Fg==}
    engines: {node: '>=6'}

  pure-rand@6.1.0:
    resolution: {integrity: sha512-bVWawvoZoBYpp6yIoQtQXHZjmz35RSVHnUOTefl8Vcjr8snTPY1wnpSPMWekcFwbxI6gtmT7rSYPFvz71ldiOA==}

  pvtsutils@1.3.5:
    resolution: {integrity: sha512-ARvb14YB9Nm2Xi6nBq1ZX6dAM0FsJnuk+31aUp4TrcZEdKUlSqOqsxJHUPJDNE3qiIp+iUPEIeR6Je/tgV7zsA==}

  pvutils@1.1.3:
    resolution: {integrity: sha512-pMpnA0qRdFp32b1sJl1wOJNxZLQ2cbQx+k6tjNtZ8CpvVhNqEPRgivZ2WOUev2YMajecdH7ctUPDvEe87nariQ==}
    engines: {node: '>=6.0.0'}

  qs@6.11.0:
    resolution: {integrity: sha512-MvjoMCJwEarSbUYk5O+nmoSzSutSsTwF85zcHPQ9OrlFoZOYIjaqBAJIqIXjptyD5vThxGq52Xu/MaJzRkIk4Q==}
    engines: {node: '>=0.6'}

  qs@6.13.0:
    resolution: {integrity: sha512-+38qI9SOr8tfZ4QmJNplMUxqjbe7LKvvZgWdExBOmd+egZTtjLB67Gu0HRX3u/XOq7UU2Nx6nsjvS16Z9uwfpg==}
    engines: {node: '>=0.6'}

  queue-lit@1.5.2:
    resolution: {integrity: sha512-tLc36IOPeMAubu8BkW8YDBV+WyIgKlYU7zUNs0J5Vk9skSZ4JfGlPOqplP0aHdfv7HL0B2Pg6nwiq60Qc6M2Hw==}
    engines: {node: '>=12'}

  queue-microtask@1.2.3:
    resolution: {integrity: sha512-NuaNSa6flKT5JaSYQzJok04JzTL1CA6aGhv5rfLW3PgqA+M2ChpZQnAC8h8i4ZFkBS8X5RqkDBHA7r4hej3K9A==}

  range-parser@1.2.1:
    resolution: {integrity: sha512-Hrgsx+orqoygnmhFbKaHE6c296J+HTAQXoxEF6gNupROmmGJRoyzfG3ccAveqCBrwr/2yxQ5BVd/GTl5agOwSg==}
    engines: {node: '>= 0.6'}

  raw-body@2.5.2:
    resolution: {integrity: sha512-8zGqypfENjCIqGhgXToC8aB2r7YrBX+AQAfIPs/Mlk+BtPTztOvTS01NRW/3Eh60J+a48lt8qsCzirQ6loCVfA==}
    engines: {node: '>= 0.8'}

  react-is@18.3.1:
    resolution: {integrity: sha512-/LLMVyas0ljjAtoYiPqYiL8VWXzUUdThrmU5+n20DZv+a+ClRoevUzw5JxU+Ieh5/c87ytoTBV9G1FiKfNJdmg==}

  read-yaml-file@2.1.0:
    resolution: {integrity: sha512-UkRNRIwnhG+y7hpqnycCL/xbTk7+ia9VuVTC0S+zVbwd65DI9eUpRMfsWIGrCWxTU/mi+JW8cHQCrv+zfCbEPQ==}
    engines: {node: '>=10.13'}

  readable-stream@3.6.2:
    resolution: {integrity: sha512-9u/sniCrY3D5WdsERHzHE4G2YCXqoG5FTHUiCC4SIbr6XcLZBY05ya9EKjYek9O5xOAwjGq+1JdGBAS7Q9ScoA==}
    engines: {node: '>= 6'}

  readdirp@3.6.0:
    resolution: {integrity: sha512-hOS089on8RduqdbhvQ5Z37A0ESjsqz6qnRcffsMU3495FuTdqSm+7bhJ29JvIOsBDEEnan5DPu9t3To9VRlMzA==}
    engines: {node: '>=8.10.0'}

  redis-errors@1.2.0:
    resolution: {integrity: sha512-1qny3OExCf0UvUV/5wpYKf2YwPcOqXzkwKKSmKHiE6ZMQs5heeE/c8eXK+PNllPvmjgAbfnsbpkGZWy8cBpn9w==}
    engines: {node: '>=4'}

  redis-parser@3.0.0:
    resolution: {integrity: sha512-DJnGAeenTdpMEH6uAJRK/uiyEIH9WVsUmoLwzudwGJUwZPp80PDBWPHXSAGNPwNvIXAbe7MSUB1zQFugFml66A==}
    engines: {node: '>=4'}

  reduce-flatten@2.0.0:
    resolution: {integrity: sha512-EJ4UNY/U1t2P/2k6oqotuX2Cc3T6nxJwsM0N0asT7dhrtH1ltUxDn4NalSYmPE2rCkVpcf/X6R0wDwcFpzhd4w==}
    engines: {node: '>=6'}

  regenerator-runtime@0.14.1:
    resolution: {integrity: sha512-dYnhHh0nJoMfnkZs6GmmhFknAGRrLznOu5nc9ML+EJxGvrx6H7teuevqVqCuPcPK//3eDrrjQhehXVx9cnkGdw==}

  regexp.prototype.flags@1.5.2:
    resolution: {integrity: sha512-NcDiDkTLuPR+++OCKB0nWafEmhg/Da8aUPLPMQbK+bxKKCm1/S5he+AqYa4PlMCVBalb4/yxIRub6qkEx5yJbw==}
    engines: {node: '>= 0.4'}

  relay-runtime@12.0.0:
    resolution: {integrity: sha512-QU6JKr1tMsry22DXNy9Whsq5rmvwr3LSZiiWV/9+DFpuTWvp+WFhobWMc8TC4OjKFfNhEZy7mOiqUAn5atQtug==}

  remedial@1.0.8:
    resolution: {integrity: sha512-/62tYiOe6DzS5BqVsNpH/nkGlX45C/Sp6V+NtiN6JQNS1Viay7cWkazmRkrQrdFj2eshDe96SIQNIoMxqhzBOg==}

  remove-trailing-separator@1.1.0:
    resolution: {integrity: sha512-/hS+Y0u3aOfIETiaiirUFwDBDzmXPvO+jAfKTitUngIPzdKc6Z0LoFjM/CK5PL4C+eKwHohlHAb6H0VFfmmUsw==}

  remove-trailing-spaces@1.0.8:
    resolution: {integrity: sha512-O3vsMYfWighyFbTd8hk8VaSj9UAGENxAtX+//ugIst2RMk5e03h6RoIS+0ylsFxY1gvmPuAY/PO4It+gPEeySA==}

  require-directory@2.1.1:
    resolution: {integrity: sha512-fGxEI7+wsG9xrvdjsrlmL22OMTTiHRwAMroiEeMgq8gzoLC/PQr7RsRDSTLUg/bZAZtF+TVIkHc6/4RIKrui+Q==}
    engines: {node: '>=0.10.0'}

  require-main-filename@2.0.0:
    resolution: {integrity: sha512-NKN5kMDylKuldxYLSUfrbo5Tuzh4hd+2E8NPPX02mZtn1VuREQToYe/ZdlJy+J3uCpfaiGF05e7B8W0iXbQHmg==}

  resolve-cwd@3.0.0:
    resolution: {integrity: sha512-OrZaX2Mb+rJCpH/6CpSqt9xFVpN++x01XnN2ie9g6P5/3xelLAkXWVADpdz1IHD/KFfEXyE6V0U01OQ3UO2rEg==}
    engines: {node: '>=8'}

  resolve-from@4.0.0:
    resolution: {integrity: sha512-pb/MYmXstAkysRFx8piNI1tGFNQIFA3vkE3Gq4EuA1dF6gHp/+vgZqsCGJapvy8N3Q+4o7FwvquPJcnZ7RYy4g==}
    engines: {node: '>=4'}

  resolve-from@5.0.0:
    resolution: {integrity: sha512-qYg9KP24dD5qka9J47d0aVky0N+b4fTU89LN9iDnjB5waksiC49rvMB0PrUJQGoTmH50XPiqOvAjDfaijGxYZw==}
    engines: {node: '>=8'}

  resolve-pkg-maps@1.0.0:
    resolution: {integrity: sha512-seS2Tj26TBVOC2NIc2rOe2y2ZO7efxITtLZcGSOnHHNOQ7CkiUBfw0Iw2ck6xkIhPwLhKNLS8BO+hEpngQlqzw==}

  resolve.exports@2.0.2:
    resolution: {integrity: sha512-X2UW6Nw3n/aMgDVy+0rSqgHlv39WZAlZrXCdnbyEiKm17DSqHX4MmQMaST3FbeWR5FTuRcUwYAziZajji0Y7mg==}
    engines: {node: '>=10'}

  resolve@1.22.8:
    resolution: {integrity: sha512-oKWePCxqpd6FlLvGV1VU0x7bkPmmCNolxzjMf4NczoDnQcIWrAF+cPtZn5i6n+RfD2d9i0tzpKnG6Yk168yIyw==}
    hasBin: true

  restore-cursor@3.1.0:
    resolution: {integrity: sha512-l+sSefzHpj5qimhFSE5a8nufZYAM3sBSVMAPtYkmC+4EH2anSGaEMXSD0izRQbu9nfyQ9y5JrVmp7E8oZrUjvA==}
    engines: {node: '>=8'}

  restore-cursor@4.0.0:
    resolution: {integrity: sha512-I9fPXU9geO9bHOt9pHHOhOkYerIMsmVaWB0rA2AI9ERh/+x/i7MV5HKBNrg+ljO5eoPVgCcnFuRjJ9uH6I/3eg==}
    engines: {node: ^12.20.0 || ^14.13.1 || >=16.0.0}

  restore-cursor@5.1.0:
    resolution: {integrity: sha512-oMA2dcrw6u0YfxJQXm342bFKX/E4sG9rbTzO9ptUcR/e8A33cHuvStiYOwH7fszkZlZ1z/ta9AAoPk2F4qIOHA==}
    engines: {node: '>=18'}

  reusify@1.0.4:
    resolution: {integrity: sha512-U9nH88a3fc/ekCF1l0/UP1IosiuIjyTh7hBvXVMHYgVcfGvt897Xguj2UOLDeI5BG2m7/uwyaLVT6fbtCwTyzw==}
    engines: {iojs: '>=1.0.0', node: '>=0.10.0'}

  rfdc@1.3.1:
    resolution: {integrity: sha512-r5a3l5HzYlIC68TpmYKlxWjmOP6wiPJ1vWv2HeLhNsRZMrCkxeqxiHlQ21oXmQ4F3SiryXBHhAD7JZqvOJjFmg==}

  rfdc@1.4.1:
    resolution: {integrity: sha512-q1b3N5QkRUWUl7iyylaaj3kOpIT0N2i9MqIEQXP73GVsN9cw3fdx8X63cEmWhJGi2PPCF23Ijp7ktmd39rawIA==}

  rimraf@3.0.2:
    resolution: {integrity: sha512-JZkJMZkAGFFPP2YqXZXPbMlMBgsxzE8ILs4lMIX/2o0L9UBw9O/Y3o6wFw/i9YLapcUJWwqbi3kdxIPdC62TIA==}
    deprecated: Rimraf versions prior to v4 are no longer supported
    hasBin: true

  rollup@4.20.0:
    resolution: {integrity: sha512-6rbWBChcnSGzIlXeIdNIZTopKYad8ZG8ajhl78lGRLsI2rX8IkaotQhVas2Ma+GPxJav19wrSzvRvuiv0YKzWw==}
    engines: {node: '>=18.0.0', npm: '>=8.0.0'}
    hasBin: true

  run-async@2.4.1:
    resolution: {integrity: sha512-tvVnVv01b8c1RrA6Ep7JkStj85Guv/YrMcwqYQnwjsAS2cTmmPGBBjAjpCW7RrSodNSoE2/qg9O4bceNvUuDgQ==}
    engines: {node: '>=0.12.0'}

  run-parallel@1.2.0:
    resolution: {integrity: sha512-5l4VyZR86LZ/lDxZTR6jqL8AFE2S0IFLMP26AbjsLVADxHdhB/c0GUsH+y39UfCi3dzz8OlQuPmnaJOMoDHQBA==}

  rxjs@7.8.1:
    resolution: {integrity: sha512-AA3TVj+0A2iuIoQkWEK/tqFjBq2j+6PO6Y0zJcvzLAFhEFIO3HL0vls9hWLncZbAAbK0mar7oZ4V079I/qPMxg==}

  safe-array-concat@1.1.2:
    resolution: {integrity: sha512-vj6RsCsWBCf19jIeHEfkRMw8DPiBb+DMXklQ/1SGDHOMlHdPUkZXFQ2YdplS23zESTijAcurb1aSgJA3AgMu1Q==}
    engines: {node: '>=0.4'}

  safe-buffer@5.2.1:
    resolution: {integrity: sha512-rp3So07KcdmmKbGvgaNxQSJr7bGVSVk5S9Eq1F+ppbRo70+YeaDxkw5Dd8NPN+GD6bjnYm2VuPuCXmpuYvmCXQ==}

  safe-regex-test@1.0.3:
    resolution: {integrity: sha512-CdASjNJPvRa7roO6Ra/gLYBTzYzzPyyBXxIMdGW3USQLyjWEls2RgW5UBTXaQVp+OrpeCK3bLem8smtmheoRuw==}
    engines: {node: '>= 0.4'}

  safe-stable-stringify@2.5.0:
    resolution: {integrity: sha512-b3rppTKm9T+PsVCBEOUR46GWI7fdOs00VKZ1+9c1EWDaDMvjQc6tUwuFyIprgGgTcWoVHSKrU8H31ZHA2e0RHA==}
    engines: {node: '>=10'}

  safer-buffer@2.1.2:
    resolution: {integrity: sha512-YZo3K82SD7Riyi0E1EQPojLz7kpepnSQI9IyPbHHg1XXXevb5dJI7tpyN2ADxGcQbHG7vcyRHk0cbwqcQriUtg==}

  scale-ts@1.6.0:
    resolution: {integrity: sha512-Ja5VCjNZR8TGKhUumy9clVVxcDpM+YFjAnkMuwQy68Hixio3VRRvWdE3g8T/yC+HXA0ZDQl2TGyUmtmbcVl40Q==}

  scuid@1.1.0:
    resolution: {integrity: sha512-MuCAyrGZcTLfQoH2XoBlQ8C6bzwN88XT/0slOGz0pn8+gIP85BOAfYa44ZXQUTOwRwPU0QvgU+V+OSajl/59Xg==}

  semver@6.3.1:
    resolution: {integrity: sha512-BR7VvDCVHO+q2xBEWskxS6DJE1qRnb7DxzUrogb71CWoSficBxYsiAGd+Kl0mmq/MprG9yArRkyrQxTO6XjMzA==}
    hasBin: true

  semver@7.6.0:
    resolution: {integrity: sha512-EnwXhrlwXMk9gKu5/flx5sv/an57AkRplG3hTK68W7FRDN+k+OWBj65M7719OkA82XLBxrcX0KSHj+X5COhOVg==}
    engines: {node: '>=10'}
    hasBin: true

  semver@7.6.2:
    resolution: {integrity: sha512-FNAIBWCx9qcRhoHcgcJ0gvU7SN1lYU2ZXuSfl04bSC5OpvDHFyJCjdNHomPXxjQlCBU67YW64PzY7/VIEH7F2w==}
    engines: {node: '>=10'}
    hasBin: true

  send@0.19.0:
    resolution: {integrity: sha512-dW41u5VfLXu8SJh5bwRmyYUbAoSB3c9uQh6L8h/KtsFREPWpbX1lrljJo186Jc4nmci/sGUZ9a0a0J2zgfq2hw==}
    engines: {node: '>= 0.8.0'}

  sentence-case@3.0.4:
    resolution: {integrity: sha512-8LS0JInaQMCRoQ7YUytAo/xUu5W2XnQxV2HI/6uM6U7CITS1RqPElr30V6uIqyMKM9lJGRVFy5/4CuzcixNYSg==}

  serve-static@1.16.2:
    resolution: {integrity: sha512-VqpjJZKadQB/PEbEwvFdO43Ax5dFBZ2UECszz8bQ7pi7wt//PWe1P6MN7eCnjsatYtBT6EuiClbjSWP2WrIoTw==}
    engines: {node: '>= 0.8.0'}

  set-blocking@2.0.0:
    resolution: {integrity: sha512-KiKBS8AnWGEyLzofFfmvKwpdPzqiy16LvQfK3yv/fVH7Bj13/wl3JSR1J+rfgRE9q7xUJK4qvgS8raSOeLUehw==}

  set-function-length@1.2.2:
    resolution: {integrity: sha512-pgRc4hJ4/sNjWCSS9AmnS40x3bNMDTknHgL5UaMBTMyJnU90EgWh1Rz+MC9eFu4BuN/UwZjKQuY/1v3rM7HMfg==}
    engines: {node: '>= 0.4'}

  set-function-name@2.0.2:
    resolution: {integrity: sha512-7PGFlmtwsEADb0WYyvCMa1t+yke6daIG4Wirafur5kcf+MhUnPms1UeR0CKQdTZD81yESwMHbtn+TR+dMviakQ==}
    engines: {node: '>= 0.4'}

  setimmediate@1.0.5:
    resolution: {integrity: sha512-MATJdZp8sLqDl/68LfQmbP8zKPLQNV6BIZoIgrscFDQ+RsvK/BxeDQOgyxKKoh0y/8h3BqVFnCqQ/gd+reiIXA==}

  setprototypeof@1.2.0:
    resolution: {integrity: sha512-E5LDX7Wrp85Kil5bhZv46j8jOeboKq5JMmYM3gVGdGH8xFpPWXUMsNrlODCrkoxMEeNi/XZIwuRvY4XNwYMJpw==}

  shebang-command@2.0.0:
    resolution: {integrity: sha512-kHxr2zZpYtdmrN1qDjrrX/Z1rR1kG8Dx+gkpK1G4eXmvXswmcE1hTWBWYUzlraYw1/yZp6YuDY77YtvbN0dmDA==}
    engines: {node: '>=8'}

  shebang-regex@3.0.0:
    resolution: {integrity: sha512-7++dFhtcx3353uBaq8DDR4NuxBetBzC7ZQOhmTQInHEd6bSrXdiEyzCvG07Z44UYdLShWUyXt5M/yhz8ekcb1A==}
    engines: {node: '>=8'}

  shell-quote@1.8.1:
    resolution: {integrity: sha512-6j1W9l1iAs/4xYBI1SYOVZyFcCis9b4KCLQ8fgAGG07QvzaRLVVRQvAy85yNmmZSjYjg4MWh4gNvlPujU/5LpA==}

  side-channel@1.0.6:
    resolution: {integrity: sha512-fDW/EZ6Q9RiO8eFG8Hj+7u/oW+XrPTIChwCOM2+th2A6OblDtYYIpve9m+KvI9Z4C9qSEXlaGR6bTEYHReuglA==}
    engines: {node: '>= 0.4'}

  signal-exit@3.0.7:
    resolution: {integrity: sha512-wnD2ZE+l+SPC/uoS0vXeE9L1+0wuaMqKlfz9AMUo38JsyLSBWSFcHR1Rri62LZc12vLr1gb3jl7iwQhgwpAbGQ==}

  signal-exit@4.1.0:
    resolution: {integrity: sha512-bzyZ1e88w9O1iNJbKnOlvYTrWPDl46O1bG0D3XInv+9tkPrxrN8jUUTiFlDkkmKWgn1M6CfIA13SuGqOa9Korw==}
    engines: {node: '>=14'}

  signedsource@1.0.0:
    resolution: {integrity: sha512-6+eerH9fEnNmi/hyM1DXcRK3pWdoMQtlkQ+ns0ntzunjKqp5i3sKCc80ym8Fib3iaYhdJUOPdhlJWj1tvge2Ww==}

  simple-swizzle@0.2.2:
    resolution: {integrity: sha512-JA//kQgZtbuY83m+xT+tXJkmJncGMTFT+C+g2h2R9uxkYIrE2yy9sgmcLhCnw57/WSD+Eh3J97FPEDFnbXnDUg==}

  sisteransi@1.0.5:
    resolution: {integrity: sha512-bLGGlR1QxBcynn2d5YmDX4MGjlZvy2MRBDRNHLJ8VI6l6+9FUiyTFNJ0IveOSP0bcXgVDPRcfGqA0pjaqUpfVg==}

  slash@3.0.0:
    resolution: {integrity: sha512-g9Q1haeby36OSStwb4ntCGGGaKsaVSjQ68fBxoQcutl5fS1vuY18H3wSt3jFyFtrkx+Kz0V1G85A4MyAdDMi2Q==}
    engines: {node: '>=8'}

  slash@5.1.0:
    resolution: {integrity: sha512-ZA6oR3T/pEyuqwMgAKT0/hAv8oAXckzbkmR0UkUosQ+Mc4RxGoJkRmwHgHufaenlyAgE1Mxgpdcrf75y6XcnDg==}
    engines: {node: '>=14.16'}

  slice-ansi@3.0.0:
    resolution: {integrity: sha512-pSyv7bSTC7ig9Dcgbw9AuRNUb5k5V6oDudjZoMBSr13qpLBG7tB+zgCkARjq7xIUgdz5P1Qe8u+rSGdouOOIyQ==}
    engines: {node: '>=8'}

  slice-ansi@4.0.0:
    resolution: {integrity: sha512-qMCMfhY040cVHT43K9BFygqYbUPFZKHOg7K73mtTWJRb8pyP3fzf4Ixd5SzdEJQ6MRUg/WBnOLxghZtKKurENQ==}
    engines: {node: '>=10'}

  slice-ansi@5.0.0:
    resolution: {integrity: sha512-FC+lgizVPfie0kkhqUScwRu1O/lF6NOgJmlCgK+/LYxDCTk8sGelYaHDhFcDN+Sn3Cv+3VSa4Byeo+IMCzpMgQ==}
    engines: {node: '>=12'}

  slice-ansi@7.1.0:
    resolution: {integrity: sha512-bSiSngZ/jWeX93BqeIAbImyTbEihizcwNjFoRUIY/T1wWQsfsm2Vw1agPKylXvQTU7iASGdHhyqRlqQzfz+Htg==}
    engines: {node: '>=18'}

  smoldot@2.0.22:
    resolution: {integrity: sha512-B50vRgTY6v3baYH6uCgL15tfaag5tcS2o/P5q1OiXcKGv1axZDfz2dzzMuIkVpyMR2ug11F6EAtQlmYBQd292g==}

  snake-case@3.0.4:
    resolution: {integrity: sha512-LAOh4z89bGQvl9pFfNF8V146i7o7/CqFPbqzYgP+yYzDIDeS9HaNFtXABamRW+AQzEVODcvE79ljJ+8a9YSdMg==}

  socket.io-adapter@2.5.2:
    resolution: {integrity: sha512-87C3LO/NOMc+eMcpcxUBebGjkpMDkNBS9tf7KJqcDsmL936EChtVva71Dw2q4tQcuVC+hAUy4an2NO/sYXmwRA==}

  socket.io-client@4.7.5:
    resolution: {integrity: sha512-sJ/tqHOCe7Z50JCBCXrsY3I2k03iOiUe+tj1OmKeD2lXPiGH/RUCdTZFoqVyN7l1MnpIzPrGtLcijffmeouNlQ==}
    engines: {node: '>=10.0.0'}

  socket.io-parser@4.2.4:
    resolution: {integrity: sha512-/GbIKmo8ioc+NIWIhwdecY0ge+qVBSMdgxGygevmdHj24bsfgtCmcUUcQ5ZzcylGFHsN3k4HB4Cgkl96KVnuew==}
    engines: {node: '>=10.0.0'}

  socket.io@4.7.5:
    resolution: {integrity: sha512-DmeAkF6cwM9jSfmp6Dr/5/mfMwb5Z5qRrSXLpo3Fq5SqyU8CMF15jIN4ZhfSwu35ksM1qmHZDQ/DK5XTccSTvA==}
    engines: {node: '>=10.2.0'}

  source-map-support@0.5.13:
    resolution: {integrity: sha512-SHSKFHadjVA5oR4PPqhtAVdcBWwRYVd6g6cAXnIbRiIwc2EhPrTuKUBdSLvlEKyIP3GCf89fltvcZiP9MMFA1w==}

  source-map@0.6.1:
    resolution: {integrity: sha512-UjgapumWlbMhkBgzT7Ykc5YXUT46F0iKu8SGXq0bcwP5dz/h0Plj6enJqjz1Zbq2l5WaqYnrVbwWOWMyF3F47g==}
    engines: {node: '>=0.10.0'}

  source-map@0.8.0-beta.0:
    resolution: {integrity: sha512-2ymg6oRBpebeZi9UUNsgQ89bhx01TcTkmNTGnNO88imTmbSgy4nfujrgVEFKWpMTEGA11EDkTt7mqObTPdigIA==}
    engines: {node: '>= 8'}

  split2@4.2.0:
    resolution: {integrity: sha512-UcjcJOWknrNkF6PLX83qcHM6KHgVKNkV62Y8a5uYDVv9ydGQVwAHMKqHdJje1VTWpljG0WYpCDhrCdAOYH4TWg==}
    engines: {node: '>= 10.x'}

  sponge-case@1.0.1:
    resolution: {integrity: sha512-dblb9Et4DAtiZ5YSUZHLl4XhH4uK80GhAZrVXdN4O2P4gQ40Wa5UIOPUHlA/nFd2PLblBZWUioLMMAVrgpoYcA==}

  sprintf-js@1.0.3:
    resolution: {integrity: sha512-D9cPgkvLlV3t3IzL0D0YLvGA9Ahk4PcvVwUbN0dSGr1aP0Nrt4AEnTUbuGvquEC0mA64Gqt1fzirlRs5ibXx8g==}

  stack-trace@0.0.10:
    resolution: {integrity: sha512-KGzahc7puUKkzyMt+IqAep+TVNbKP+k2Lmwhub39m1AsTSkaDutx56aDCo+HLDzf/D26BIHTJWNiTG1KAJiQCg==}

  stack-utils@2.0.6:
    resolution: {integrity: sha512-XlkWvfIm6RmsWtNJx+uqtKLS8eqFbxUg0ZzLXqY0caEy9l7hruX8IpiDnjsLavoBgqCCR71TqWO8MaXYheJ3RQ==}
    engines: {node: '>=10'}

  standard-as-callback@2.1.0:
    resolution: {integrity: sha512-qoRRSyROncaz1z0mvYqIE4lCd9p2R90i6GxW3uZv5ucSu8tU7B5HXUP1gG8pVZsYNVaXjk8ClXHPttLyxAL48A==}

  statuses@1.5.0:
    resolution: {integrity: sha512-OpZ3zP+jT1PI7I8nemJX4AKmAX070ZkYPVWV/AaKTJl+tXCTGyVdC1a4SL8RUQYEwk/f34ZX8UTykN68FwrqAA==}
    engines: {node: '>= 0.6'}

  statuses@2.0.1:
    resolution: {integrity: sha512-RwNA9Z/7PrK06rYLIzFMlaF+l73iwpzsqRIFgbMLbTcLD6cOao82TaWefPXQvB2fOC4AjuYSEndS7N/mTCbkdQ==}
    engines: {node: '>= 0.8'}

  stdin-discarder@0.2.2:
    resolution: {integrity: sha512-UhDfHmA92YAlNnCfhmq0VeNL5bDbiZGg7sZ2IvPsXubGkiNa9EC+tUTsjBRsYUAz87btI6/1wf4XoVvQ3uRnmQ==}
    engines: {node: '>=18'}

  streamsearch@1.1.0:
    resolution: {integrity: sha512-Mcc5wHehp9aXz1ax6bZUyY5afg9u2rv5cqQI3mRrYkGC8rW2hM02jWuwjtL++LS5qinSyhj2QfLyNsuc+VsExg==}
    engines: {node: '>=10.0.0'}

  string-argv@0.3.2:
    resolution: {integrity: sha512-aqD2Q0144Z+/RqG52NeHEkZauTAUWJO8c6yTftGJKO3Tja5tUgIfmIl6kExvhtxSDP7fXB6DvzkfMpCd/F3G+Q==}
    engines: {node: '>=0.6.19'}

  string-env-interpolation@1.0.1:
    resolution: {integrity: sha512-78lwMoCcn0nNu8LszbP1UA7g55OeE4v7rCeWnM5B453rnNr4aq+5it3FEYtZrSEiMvHZOZ9Jlqb0OD0M2VInqg==}

  string-format@2.0.0:
    resolution: {integrity: sha512-bbEs3scLeYNXLecRRuk6uJxdXUSj6le/8rNPHChIJTn2V79aXVTR1EH2OH5zLKKoz0V02fOUKZZcw01pLUShZA==}

  string-length@4.0.2:
    resolution: {integrity: sha512-+l6rNN5fYHNhZZy41RXsYptCjA2Igmq4EG7kZAYFQI1E1VTXarr6ZPXBg6eq7Y6eK4FEhY6AJlyuFIb/v/S0VQ==}
    engines: {node: '>=10'}

  string-width@4.2.3:
    resolution: {integrity: sha512-wKyQRQpjJ0sIp62ErSZdGsjMJWsap5oRNihHhu6G7JVO/9jIB6UyevL+tXuOqrng8j/cxKTWyWUwvSTriiZz/g==}
    engines: {node: '>=8'}

  string-width@5.1.2:
    resolution: {integrity: sha512-HnLOCR3vjcY8beoNLtcjZ5/nxn2afmME6lhrDrebokqMap+XbeW8n9TXpPDOqdGK5qcI3oT0GKTW6wC7EMiVqA==}
    engines: {node: '>=12'}

  string-width@7.1.0:
    resolution: {integrity: sha512-SEIJCWiX7Kg4c129n48aDRwLbFb2LJmXXFrWBG4NGaRtMQ3myKPKbwrD1BKqQn74oCoNMBVrfDEr5M9YxCsrkw==}
    engines: {node: '>=18'}

  string.prototype.trim@1.2.9:
    resolution: {integrity: sha512-klHuCNxiMZ8MlsOihJhJEBJAiMVqU3Z2nEXWfWnIqjN0gEFS9J9+IxKozWWtQGcgoa1WUZzLjKPTr4ZHNFTFxw==}
    engines: {node: '>= 0.4'}

  string.prototype.trimend@1.0.8:
    resolution: {integrity: sha512-p73uL5VCHCO2BZZ6krwwQE3kCzM7NKmis8S//xEC6fQonchbum4eP6kR4DLEjQFO3Wnj3Fuo8NM0kOSjVdHjZQ==}

  string.prototype.trimstart@1.0.8:
    resolution: {integrity: sha512-UXSH262CSZY1tfu3G3Secr6uGLCFVPMhIqHjlgCUtCCcgihYc/xKs9djMTMUOb2j1mVSeU8EU6NWc/iQKU6Gfg==}
    engines: {node: '>= 0.4'}

  string_decoder@1.3.0:
    resolution: {integrity: sha512-hkRX8U1WjJFd8LsDJ2yQ/wWWxaopEsABU1XfkM8A+j0+85JAGppt16cr1Whg6KIbb4okU6Mql6BOj+uup/wKeA==}

  strip-ansi@6.0.1:
    resolution: {integrity: sha512-Y38VPSHcqkFrCpFnQ9vuSXmquuv5oXOKpGeT6aGrr3o3Gc9AlVa6JBfUSOCnbxGGZF+/0ooI7KrPuUSztUdU5A==}
    engines: {node: '>=8'}

  strip-ansi@7.1.0:
    resolution: {integrity: sha512-iq6eVVI64nQQTRYq2KtEg2d2uU7LElhTJwsH4YzIHZshxlgZms/wIc4VoDQTlG/IvVIrBKG06CrZnp0qv7hkcQ==}
    engines: {node: '>=12'}

  strip-bom@3.0.0:
    resolution: {integrity: sha512-vavAMRXOgBVNF6nyEEmL3DBK19iRpDcoIwW+swQ+CbGiu7lju6t+JklA1MHweoWtadgt4ISVUsXLyDq34ddcwA==}
    engines: {node: '>=4'}

  strip-bom@4.0.0:
    resolution: {integrity: sha512-3xurFv5tEgii33Zi8Jtp55wEIILR9eh34FAW00PZf+JnSsTmV/ioewSgQl97JHvgjoRGwPShsWm+IdrxB35d0w==}
    engines: {node: '>=8'}

  strip-final-newline@2.0.0:
    resolution: {integrity: sha512-BrpvfNAE3dcvq7ll3xVumzjKjZQ5tI1sEUIKr3Uoks0XUl45St3FlatVqef9prk4jRDzhW6WZg+3bk93y6pLjA==}
    engines: {node: '>=6'}

  strip-final-newline@3.0.0:
    resolution: {integrity: sha512-dOESqjYr96iWYylGObzd39EuNTa5VJxyvVAEm5Jnh7KGo75V43Hk1odPQkNDyXNmUR6k+gEiDVXnjB8HJ3crXw==}
    engines: {node: '>=12'}

  strip-json-comments@3.1.1:
    resolution: {integrity: sha512-6fPc+R4ihwqP6N/aIv2f1gMH8lOVtWQHoqC4yK6oSDVVocumAsfCqjkXnqiYMhmMwS/mEHLp7Vehlt3ql6lEig==}
    engines: {node: '>=8'}

  subscriptions-transport-ws@0.9.19:
    resolution: {integrity: sha512-dxdemxFFB0ppCLg10FTtRqH/31FNRL1y1BQv8209MK5I4CwALb7iihQg+7p65lFcIl8MHatINWBLOqpgU4Kyyw==}
    deprecated: The `subscriptions-transport-ws` package is no longer maintained. We recommend you use `graphql-ws` instead. For help migrating Apollo software to `graphql-ws`, see https://www.apollographql.com/docs/apollo-server/data/subscriptions/#switching-from-subscriptions-transport-ws    For general help using `graphql-ws`, see https://github.com/enisdenjo/graphql-ws/blob/master/README.md
    peerDependencies:
      graphql: '>=0.10.0'

  sucrase@3.35.0:
    resolution: {integrity: sha512-8EbVDiu9iN/nESwxeSxDKe0dunta1GOlHufmSSXxMD2z2/tMZpDMpvXQGsc+ajGo8y2uYUmixaSRUc/QPoQ0GA==}
    engines: {node: '>=16 || 14 >=14.17'}
    hasBin: true

  superagent@9.0.1:
    resolution: {integrity: sha512-CcRSdb/P2oUVaEpQ87w9Obsl+E9FruRd6b2b7LdiBtJoyMr2DQt7a89anAfiX/EL59j9b2CbRFvf2S91DhuCww==}
    engines: {node: '>=14.18.0'}

  superjson@1.13.3:
    resolution: {integrity: sha512-mJiVjfd2vokfDxsQPOwJ/PtanO87LhpYY88ubI5dUB1Ab58Txbyje3+jpm+/83R/fevaq/107NNhtYBLuoTrFg==}
    engines: {node: '>=10'}

  supertest@7.0.0:
    resolution: {integrity: sha512-qlsr7fIC0lSddmA3tzojvzubYxvlGtzumcdHgPwbFWMISQwL22MhM2Y3LNt+6w9Yyx7559VW5ab70dgphm8qQA==}
    engines: {node: '>=14.18.0'}

  supports-color@5.5.0:
    resolution: {integrity: sha512-QjVjwdXIt408MIiAqCX4oUKsgU2EqAGzs2Ppkm4aQYbjm+ZEWEcW4SfFNTr4uMNZma0ey4f5lgLrkB0aX0QMow==}
    engines: {node: '>=4'}

  supports-color@7.2.0:
    resolution: {integrity: sha512-qpCAvRl9stuOHveKsn7HncJRvv501qIacKzQlO/+Lwxc9+0q2wLyv4Dfvt80/DPn2pqOBsJdDiogXGR9+OvwRw==}
    engines: {node: '>=8'}

  supports-color@8.1.1:
    resolution: {integrity: sha512-MpUEN2OodtUzxvKQl72cUF7RQ5EiHsGvSsVG0ia9c5RbWGL2CI4C7EpPS8UTBIplnlzZiNuV56w+FuNxy3ty2Q==}
    engines: {node: '>=10'}

  supports-preserve-symlinks-flag@1.0.0:
    resolution: {integrity: sha512-ot0WnXS9fgdkgIcePe6RHNk1WA8+muPa6cSjeR3V8K27q9BB1rTE3R1p7Hv0z1ZyAc8s6Vvv8DIyWf681MAt0w==}
    engines: {node: '>= 0.4'}

  swap-case@2.0.2:
    resolution: {integrity: sha512-kc6S2YS/2yXbtkSMunBtKdah4VFETZ8Oh6ONSmSd9bRxhqTrtARUCBUiWXH3xVPpvR7tz2CSnkuXVE42EcGnMw==}

  symbol-observable@1.2.0:
    resolution: {integrity: sha512-e900nM8RRtGhlV36KGEU9k65K3mPb1WV70OdjfxlG2EAuM1noi/E/BaW/uMhL7bPEssK8QV57vN3esixjUvcXQ==}
    engines: {node: '>=0.10.0'}

  syncpack@12.3.2:
    resolution: {integrity: sha512-ePvaDfasxF8mwaPItN6urmABaH6FPT3/vJU+2DHt24j8EIKjgz6NCxXDx2bTXJXZ4QcEFwvoiu3EqaJsVrHvUg==}
    engines: {node: '>=16'}
    hasBin: true

  table-layout@1.0.2:
    resolution: {integrity: sha512-qd/R7n5rQTRFi+Zf2sk5XVVd9UQl6ZkduPFC3S7WEGJAmetDTjY3qPN50eSKzwuzEyQKy5TN2TiZdkIjos2L6A==}
    engines: {node: '>=8.0.0'}

  tapable@2.2.1:
    resolution: {integrity: sha512-GNzQvQTOIP6RyTfE2Qxb8ZVlNmw0n88vp1szwWRimP02mnTsx3Wtn5qRdqY9w2XduFNUgvOwhNnQsjwCp+kqaQ==}
    engines: {node: '>=6'}

  test-exclude@6.0.0:
    resolution: {integrity: sha512-cAGWPIyOHU6zlmg88jwm7VRyXnMN7iV68OGAbYDk/Mh/xC/pzVPlQtY6ngoIH/5/tciuhGfvESU8GrHrcxD56w==}
    engines: {node: '>=8'}

  text-hex@1.0.0:
    resolution: {integrity: sha512-uuVGNWzgJ4yhRaNSiubPY7OjISw4sw4E5Uv0wbjp+OzcbmVU/rsT8ujgcXJhn9ypzsgr5vlzpPqP+MBBKcGvbg==}

  text-table@0.2.0:
    resolution: {integrity: sha512-N+8UisAXDGk8PFXP4HAzVR9nbfmVJ3zYLAWiTIoqC5v5isinhr+r5uaO8+7r3BMfuNIufIsA7RdpVgacC2cSpw==}

  thenify-all@1.6.0:
    resolution: {integrity: sha512-RNxQH/qI8/t3thXJDwcstUO4zeqo64+Uy/+sNVRBx4Xn2OX+OZ9oP+iJnNFqplFra2ZUVeKCSa2oVWi3T4uVmA==}
    engines: {node: '>=0.8'}

  thenify@3.3.1:
    resolution: {integrity: sha512-RVZSIV5IG10Hk3enotrhvz0T9em6cyHBLkH/YAZuKqd8hRkKhSfCGIcP2KUY0EPxndzANBmNllzWPwak+bheSw==}

  through@2.3.8:
    resolution: {integrity: sha512-w89qg7PI8wAdvX60bMDP+bFoD5Dvhm9oLheFp5O4a2QF0cSBGsBX4qZmadPMvVqlLJBBci+WqGGOAPvcDeNSVg==}

  tightrope@0.2.0:
    resolution: {integrity: sha512-Kw36UHxJEELq2VUqdaSGR2/8cAsPgMtvX8uGVU6Jk26O66PhXec0A5ZnRYs47btbtwPDpXXF66+Fo3vimCM9aQ==}
    engines: {node: '>=16'}

  tinyglobby@0.2.9:
    resolution: {integrity: sha512-8or1+BGEdk1Zkkw2ii16qSS7uVrQJPre5A9o/XkWPATkk23FZh/15BKFxPnlTy6vkljZxLqYCzzBMj30ZrSvjw==}
    engines: {node: '>=12.0.0'}

  title-case@3.0.3:
    resolution: {integrity: sha512-e1zGYRvbffpcHIrnuqT0Dh+gEJtDaxDSoG4JAIpq4oDFyooziLBIiYQv0GBT4FUAnUop5uZ1hiIAj7oAF6sOCA==}

  tmp@0.0.33:
    resolution: {integrity: sha512-jRCJlojKnZ3addtTOjdIqoRuPEKBvNXcGYqzO6zWZX8KfKEpnGY5jfggJQ3EjKuu8D4bJRr0y+cYJFmYbImXGw==}
    engines: {node: '>=0.6.0'}

  tmpl@1.0.5:
    resolution: {integrity: sha512-3f0uOEAQwIqGuWW2MVzYg8fV/QNnc/IpuJNG837rLuczAaLVHslWHZQj4IGiEl5Hs3kkbhwL9Ab7Hrsmuj+Smw==}

  to-fast-properties@2.0.0:
    resolution: {integrity: sha512-/OaKK0xYrs3DmxRYqL/yDc+FxFUVYhDlXMhRmv3z915w2HF1tnN1omB354j8VUGO/hbRzyD6Y3sA7v7GS/ceog==}
    engines: {node: '>=4'}

  to-regex-range@5.0.1:
    resolution: {integrity: sha512-65P7iz6X5yEr1cwcgvQxbbIw7Uk3gOy5dIdtZ4rDveLqhrdJP+Li/Hx6tyK0NEb+2GCyneCMJiGqrADCSNk8sQ==}
    engines: {node: '>=8.0'}

  toidentifier@1.0.1:
    resolution: {integrity: sha512-o5sSPKEkg/DIQNmH43V0/uerLrpzVedkUh8tGNvaeXpfpuwjKenlSox/2O/BTlZUtEe+JG7s5YhEz608PlAHRA==}
    engines: {node: '>=0.6'}

  tr46@0.0.3:
    resolution: {integrity: sha512-N3WMsuqV66lT30CrXNbEjx4GEwlow3v6rr4mCcv6prnfwhS01rkgyFdjPNBYd9br7LpXV1+Emh01fHnq2Gdgrw==}

  tr46@1.0.1:
    resolution: {integrity: sha512-dTpowEjclQ7Kgx5SdBkqRzVhERQXov8/l9Ft9dVM9fmg0W0KQSVaXX9T4i6twCPNtYiZM53lpSSUAwJbFPOHxA==}

  tree-kill@1.2.2:
    resolution: {integrity: sha512-L0Orpi8qGpRG//Nd+H90vFB+3iHnue1zSSGmNOOCh1GLJ7rUKVwV2HvijphGQS2UmhUZewS9VgvxYIdgr+fG1A==}
    hasBin: true

  triple-beam@1.4.1:
    resolution: {integrity: sha512-aZbgViZrg1QNcG+LULa7nhZpJTZSLm/mXnHXnbAbjmN5aSa0y7V+wvv6+4WaBtpISJzThKy+PIPxc1Nq1EJ9mg==}
    engines: {node: '>= 14.0.0'}

  ts-api-utils@1.3.0:
    resolution: {integrity: sha512-UQMIo7pb8WRomKR1/+MFVLTroIvDVtMX3K6OUir8ynLyzB8Jeriont2bTAtmNPa1ekAgN7YPDyf6V+ygrdU+eQ==}
    engines: {node: '>=16'}
    peerDependencies:
      typescript: '>=4.2.0'

  ts-command-line-args@2.5.1:
    resolution: {integrity: sha512-H69ZwTw3rFHb5WYpQya40YAX2/w7Ut75uUECbgBIsLmM+BNuYnxsltfyyLMxy6sEeKxgijLTnQtLd0nKd6+IYw==}
    hasBin: true

  ts-essentials@7.0.3:
    resolution: {integrity: sha512-8+gr5+lqO3G84KdiTSMRLtuyJ+nTBVRKuCrK4lidMPdVeEp0uqC875uE5NMcaA7YYMN7XsNiFQuMvasF8HT/xQ==}
    peerDependencies:
      typescript: '>=3.7.0'

  ts-interface-checker@0.1.13:
    resolution: {integrity: sha512-Y/arvbn+rrz3JCKl9C4kVNfTfSm2/mEp5FSz5EsZSANGPSlQrpRI5M4PKF+mJnE52jOO90PnPSc3Ur3bTQw0gA==}

  ts-log@2.2.5:
    resolution: {integrity: sha512-PGcnJoTBnVGy6yYNFxWVNkdcAuAMstvutN9MgDJIV6L0oG8fB+ZNNy1T+wJzah8RPGor1mZuPQkVfXNDpy9eHA==}

  ts-morph@23.0.0:
    resolution: {integrity: sha512-FcvFx7a9E8TUe6T3ShihXJLiJOiqyafzFKUO4aqIHDUCIvADdGNShcbc2W5PMr3LerXRv7mafvFZ9lRENxJmug==}

  ts-toolbelt@9.6.0:
    resolution: {integrity: sha512-nsZd8ZeNUzukXPlJmTBwUAuABDe/9qtVDelJeT/qW0ow3ZS3BsQJtNkan1802aM9Uf68/Y8ljw86Hu0h5IUW3w==}

  tsc-alias@1.8.10:
    resolution: {integrity: sha512-Ibv4KAWfFkFdKJxnWfVtdOmB0Zi1RJVxcbPGiCDsFpCQSsmpWyuzHG3rQyI5YkobWwxFPEyQfu1hdo4qLG2zPw==}
    hasBin: true

  tsconfig-paths@3.15.0:
    resolution: {integrity: sha512-2Ac2RgzDe/cn48GvOe3M+o82pEFewD3UPbyoUHHdKasHwJKjds4fLXWf/Ux5kATBKN20oaFGu+jbElp1pos0mg==}

  tslib@2.4.0:
    resolution: {integrity: sha512-d6xOpEDfsi2CZVlPQzGeux8XMwLT9hssAsaPYExaQMuYskwb+x1x7J371tWlbBdWHroy99KnVB6qIkUbs5X3UQ==}

  tslib@2.6.2:
    resolution: {integrity: sha512-AEYxH93jGFPn/a2iVAwW87VuUIkR1FVUKB77NwMF7nBTDkDrrT/Hpt/IrCJ0QXhW27jTBDcf5ZY7w6RiqTMw2Q==}

  tslib@2.7.0:
    resolution: {integrity: sha512-gLXCKdN1/j47AiHiOkJN69hJmcbGTHI0ImLmbYLHykhgeN0jVGola9yVjFgzCUklsZQMW55o+dW7IXv3RCXDzA==}

  tslib@2.8.0:
    resolution: {integrity: sha512-jWVzBLplnCmoaTr13V9dYbiQ99wvZRd0vNWaDRg+aVYRcjDF3nDksxFDE/+fkXnKhpnUUkmx5pK/v8mCtLVqZA==}

<<<<<<< HEAD
  tsup@8.2.4:
    resolution: {integrity: sha512-akpCPePnBnC/CXgRrcy72ZSntgIEUa1jN0oJbbvpALWKNOz1B7aM+UVDWGRGIO/T/PZugAESWDJUAb5FD48o8Q==}
=======
  tsup@8.3.0:
    resolution: {integrity: sha512-ALscEeyS03IomcuNdFdc0YWGVIkwH1Ws7nfTbAPuoILvEV2hpGQAY72LIOjglGo4ShWpZfpBqP/jpQVCzqYQag==}
>>>>>>> 3dcd45ff
    engines: {node: '>=18'}
    hasBin: true
    peerDependencies:
      '@microsoft/api-extractor': ^7.36.0
      '@swc/core': ^1
      postcss: ^8.4.12
      typescript: '>=4.5.0'
    peerDependenciesMeta:
      '@microsoft/api-extractor':
        optional: true
      '@swc/core':
        optional: true
      postcss:
        optional: true
      typescript:
        optional: true

  tsx@4.16.2:
    resolution: {integrity: sha512-C1uWweJDgdtX2x600HjaFaucXTilT7tgUZHbOE4+ypskZ1OP8CRCSDkCxG6Vya9EwaFIVagWwpaVAn5wzypaqQ==}
    engines: {node: '>=18.0.0'}
    hasBin: true

  type-check@0.4.0:
    resolution: {integrity: sha512-XleUoc9uwGXqjWwXaUTZAmzMcFZ5858QA2vvx1Ur5xIcixXIP+8LnFDgRplU30us6teqdlskFfu+ae4K79Ooew==}
    engines: {node: '>= 0.8.0'}

  type-detect@4.0.8:
    resolution: {integrity: sha512-0fr/mIH1dlO+x7TlcMy+bIDqKPsw/70tVyeHW787goQjhmqaZe10uwLujubK9q9Lg6Fiho1KUKDYz0Z7k7g5/g==}
    engines: {node: '>=4'}

  type-fest@0.20.2:
    resolution: {integrity: sha512-Ne+eE4r0/iWnpAxD852z3A+N0Bt5RN//NjJwRd2VFHEmrywxf5vsZlh4R6lixl6B+wz/8d+maTSAkN1FIkI3LQ==}
    engines: {node: '>=10'}

  type-fest@0.21.3:
    resolution: {integrity: sha512-t0rzBq87m3fVcduHDUFhKmyyX+9eo6WQjZvf51Ea/M0Q7+T374Jp1aUiyUl0GKxp8M/OETVHSDvmkyPgvX+X2w==}
    engines: {node: '>=10'}

  type-is@1.6.18:
    resolution: {integrity: sha512-TkRKr9sUTxEH8MdfuCSP7VizJyzRNMjj2J2do2Jr3Kym598JVdEksuzPQCnlFPW4ky9Q+iA+ma9BGm06XQBy8g==}
    engines: {node: '>= 0.6'}

  typechain@8.3.2:
    resolution: {integrity: sha512-x/sQYr5w9K7yv3es7jo4KTX05CLxOf7TRWwoHlrjRh8H82G64g+k7VuWPJlgMo6qrjfCulOdfBjiaDtmhFYD/Q==}
    hasBin: true
    peerDependencies:
      typescript: '>=4.3.0'

  typed-array-buffer@1.0.2:
    resolution: {integrity: sha512-gEymJYKZtKXzzBzM4jqa9w6Q1Jjm7x2d+sh19AdsD4wqnMPDYyvwpsIc2Q/835kHuo3BEQ7CjelGhfTsoBb2MQ==}
    engines: {node: '>= 0.4'}

  typed-array-byte-length@1.0.1:
    resolution: {integrity: sha512-3iMJ9q0ao7WE9tWcaYKIptkNBuOIcZCCT0d4MRvuuH88fEoEH62IuQe0OtraD3ebQEoTRk8XCBoknUNc1Y67pw==}
    engines: {node: '>= 0.4'}

  typed-array-byte-offset@1.0.2:
    resolution: {integrity: sha512-Ous0vodHa56FviZucS2E63zkgtgrACj7omjwd/8lTEMEPFFyjfixMZ1ZXenpgCFBBt4EC1J2XsyVS2gkG0eTFA==}
    engines: {node: '>= 0.4'}

  typed-array-length@1.0.6:
    resolution: {integrity: sha512-/OxDN6OtAk5KBpGb28T+HZc2M+ADtvRxXrKKbUwtsLgdoxgX13hyy7ek6bFRl5+aBs2yZzB0c4CnQfAtVypW/g==}
    engines: {node: '>= 0.4'}

  typescript@5.6.2:
    resolution: {integrity: sha512-NW8ByodCSNCwZeghjN3o+JX5OFH0Ojg6sadjEKY4huZ52TqbJTJnDo5+Tw98lSy63NZvi4n+ez5m2u5d4PkZyw==}
    engines: {node: '>=14.17'}
    hasBin: true

  typical@4.0.0:
    resolution: {integrity: sha512-VAH4IvQ7BDFYglMd7BPRDfLgxZZX4O4TFcRDA6EN5X7erNJJq+McIEp8np9aVtxrCJ6qx4GTYVfOWNjcqwZgRw==}
    engines: {node: '>=8'}

  typical@5.2.0:
    resolution: {integrity: sha512-dvdQgNDNJo+8B2uBQoqdb11eUCE1JQXhvjC/CZtgvZseVd5TYMXnq0+vuUemXbd/Se29cTaUuPX3YIc2xgbvIg==}
    engines: {node: '>=8'}

  ua-parser-js@1.0.37:
    resolution: {integrity: sha512-bhTyI94tZofjo+Dn8SN6Zv8nBDvyXTymAdM3LDI/0IboIUwTu1rEhW7v2TfiVsoYWgkQ4kOVqnI8APUFbIQIFQ==}

  uint8array-tools@0.0.8:
    resolution: {integrity: sha512-xS6+s8e0Xbx++5/0L+yyexukU7pz//Yg6IHg3BKhXotg1JcYtgxVcUctQ0HxLByiJzpAkNFawz1Nz5Xadzo82g==}
    engines: {node: '>=14.0.0'}

  uint8array-tools@0.0.9:
    resolution: {integrity: sha512-9vqDWmoSXOoi+K14zNaf6LBV51Q8MayF0/IiQs3GlygIKUYtog603e6virExkjjFosfJUBI4LhbQK1iq8IG11A==}
    engines: {node: '>=14.0.0'}

  unbox-primitive@1.0.2:
    resolution: {integrity: sha512-61pPlCD9h51VoreyJ0BReideM3MDKMKnh6+V9L08331ipq6Q8OFXZYiqP6n/tbHx4s5I9uRhcye6BrbkizkBDw==}

  unc-path-regex@0.1.2:
    resolution: {integrity: sha512-eXL4nmJT7oCpkZsHZUOJo8hcX3GbsiDOa0Qu9F646fi8dT3XuSVopVqAcEiVzSKKH7UoDti23wNX3qGFxcW5Qg==}
    engines: {node: '>=0.10.0'}

  undici-types@6.19.8:
    resolution: {integrity: sha512-ve2KP6f/JnbPBFyobGHuerC9g1FYGn/F8n1LWTwNxCEzd6IfqTwUQcNXgEtmmQ6DlRrC1hrSrBnCZPokRrDHjw==}

  unicorn-magic@0.1.0:
    resolution: {integrity: sha512-lRfVq8fE8gz6QMBuDM6a+LO3IAzTi05H6gCVaUpir2E1Rwpo4ZUog45KpNXKC/Mn3Yb9UDuHumeFTo9iV/D9FQ==}
    engines: {node: '>=18'}

  universalify@0.1.2:
    resolution: {integrity: sha512-rBJeI5CXAlmy1pV+617WB9J63U6XcazHHF2f2dbJix4XzpUF0RS3Zbj0FGIOCAva5P/d/GBOYaACQ1w+0azUkg==}
    engines: {node: '>= 4.0.0'}

  unixify@1.0.0:
    resolution: {integrity: sha512-6bc58dPYhCMHHuwxldQxO3RRNZ4eCogZ/st++0+fcC1nr0jiGUtAdBJ2qzmLQWSxbtz42pWt4QQMiZ9HvZf5cg==}
    engines: {node: '>=0.10.0'}

  unpipe@1.0.0:
    resolution: {integrity: sha512-pjy2bYhSsufwWlKwPc+l3cN7+wuJlK6uz0YdJEOlQDbl6jo/YlPi4mb8agUkVC8BF7V8NuzeyPNqRksA3hztKQ==}
    engines: {node: '>= 0.8'}

  update-browserslist-db@1.0.16:
    resolution: {integrity: sha512-KVbTxlBYlckhF5wgfyZXTWnMn7MMZjMu9XG8bPlliUOP9ThaF4QnhP8qrjrH7DRzHfSk0oQv1wToW+iA5GajEQ==}
    hasBin: true
    peerDependencies:
      browserslist: '>= 4.21.0'

  upper-case-first@2.0.2:
    resolution: {integrity: sha512-514ppYHBaKwfJRK/pNC6c/OxfGa0obSnAl106u97Ed0I625Nin96KAjttZF6ZL3e1XLtphxnqrOi9iWgm+u+bg==}

  upper-case@2.0.2:
    resolution: {integrity: sha512-KgdgDGJt2TpuwBUIjgG6lzw2GWFRCW9Qkfkiv0DxqHHLYJHmtmdUIKcZd8rHgFSjopVTlw6ggzCm1b8MFQwikg==}

  uri-js@4.4.1:
    resolution: {integrity: sha512-7rKUyy33Q1yc98pQ1DAmLtwX109F7TIfWlW1Ydo8Wl1ii1SeHieeh0HHfPeL2fMXK6z0s8ecKs9frCuLJvndBg==}

  urlpattern-polyfill@8.0.2:
    resolution: {integrity: sha512-Qp95D4TPJl1kC9SKigDcqgyM2VDVO4RiJc2d4qe5GrYm+zbIQCWWKAFaJNQ4BhdFeDGwBmAxqJBwWSJDb9T3BQ==}

  urlpattern-polyfill@9.0.0:
    resolution: {integrity: sha512-WHN8KDQblxd32odxeIgo83rdVDE2bvdkb86it7bMhYZwWKJz0+O0RK/eZiHYnM+zgt/U7hAHOlCQGfjjvSkw2g==}

  utf-8-validate@5.0.10:
    resolution: {integrity: sha512-Z6czzLq4u8fPOyx7TU6X3dvUZVvoJmxSQ+IcrlmagKhilxlhZgxPK6C5Jqbkw1IDUmFTM+cz9QDnnLTwDz/2gQ==}
    engines: {node: '>=6.14.2'}

  util-deprecate@1.0.2:
    resolution: {integrity: sha512-EPD5q1uXyFxJpCrLnCc1nHnq3gOa6DZBocAIiI2TaSCA7VCJ1UJDMagCzIkXNsUYfD1daK//LTEQ8xiIbrHtcw==}

  utils-merge@1.0.1:
    resolution: {integrity: sha512-pMZTvIkT1d+TFGvDOqodOclx0QWkkgi6Tdoa8gC8ffGAAqz9pzPTZWAybbsHHoED/ztMtkv/VoYTYyShUn81hA==}
    engines: {node: '>= 0.4.0'}

  v8-to-istanbul@9.2.0:
    resolution: {integrity: sha512-/EH/sDgxU2eGxajKdwLCDmQ4FWq+kpi3uCmBGpw1xJtnAxEjlD8j8PEiGWpCIMIs3ciNAgH0d3TTJiUkYzyZjA==}
    engines: {node: '>=10.12.0'}

  valibot@0.38.0:
    resolution: {integrity: sha512-RCJa0fetnzp+h+KN9BdgYOgtsMAG9bfoJ9JSjIhFHobKWVWyzM3jjaeNTdpFK9tQtf3q1sguXeERJ/LcmdFE7w==}
    peerDependencies:
      typescript: '>=5'
    peerDependenciesMeta:
      typescript:
        optional: true

  validate-npm-package-name@5.0.1:
    resolution: {integrity: sha512-OljLrQ9SQdOUqTaQxqL5dEfZWrXExyyWsozYlAWFawPVNuD83igl7uJD2RTkNMbniIYgt8l81eCJGIdQF7avLQ==}
    engines: {node: ^14.17.0 || ^16.13.0 || >=18.0.0}

  value-or-promise@1.0.12:
    resolution: {integrity: sha512-Z6Uz+TYwEqE7ZN50gwn+1LCVo9ZVrpxRPOhOLnncYkY1ZzOYtrX8Fwf/rFktZ8R5mJms6EZf5TqNOMeZmnPq9Q==}
    engines: {node: '>=12'}

  varuint-bitcoin@2.0.0:
    resolution: {integrity: sha512-6QZbU/rHO2ZQYpWFDALCDSRsXbAs1VOEmXAxtbtjLtKuMJ/FQ8YbhfxlaiKv5nklci0M6lZtlZyxo9Q+qNnyog==}

  vary@1.1.2:
    resolution: {integrity: sha512-BNGbWLfd0eUPabhkXUVm0j8uuvREyTh5ovRa/dyow/BqAbZJyC+5fU+IzQOzmAKzYqYRAISoRhdQr3eIZ/PXqg==}
    engines: {node: '>= 0.8'}

  walker@1.0.8:
    resolution: {integrity: sha512-ts/8E8l5b7kY0vlWLewOkDXMmPdLcVV4GmOQLyxuSswIJsweeFZtAsMF7k1Nszz+TYBQrlYRmzOnr398y1JemQ==}

  wcwidth@1.0.1:
    resolution: {integrity: sha512-XHPEwS0q6TaxcvG85+8EYkbiCux2XtWG2mkc47Ng2A77BQu9+DqIOJldST4HgPkuea7dvKSj5VgX3P1d4rW8Tg==}

  web-streams-polyfill@3.3.2:
    resolution: {integrity: sha512-3pRGuxRF5gpuZc0W+EpwQRmCD7gRqcDOMt688KmdlDAgAyaB1XlN0zq2njfDNm44XVdIouE7pZ6GzbdyH47uIQ==}
    engines: {node: '>= 8'}

  webcrypto-core@1.7.8:
    resolution: {integrity: sha512-eBR98r9nQXTqXt/yDRtInszPMjTaSAMJAFDg2AHsgrnczawT1asx9YNBX6k5p+MekbPF4+s/UJJrr88zsTqkSg==}

  webidl-conversions@3.0.1:
    resolution: {integrity: sha512-2JAn3z8AR6rjK8Sm8orRC0h/bcl/DqL7tRPdGZ4I1CjdF+EaMLmYxBHyXuKL849eucPFhvBoxMsflfOb8kxaeQ==}

  webidl-conversions@4.0.2:
    resolution: {integrity: sha512-YQ+BmxuTgd6UXZW3+ICGfyqRyHXVlD5GtQr5+qjiNW7bF0cqrzX500HVXPBOvgXb5YnzDd+h0zqyv61KUD7+Sg==}

  whatwg-url@5.0.0:
    resolution: {integrity: sha512-saE57nupxk6v3HY35+jzBwYa0rKSy0XR8JSxZPwgLr7ys0IBzhGviA1/TUGJLmSVqs8pb9AnvICXEuOHLprYTw==}

  whatwg-url@7.1.0:
    resolution: {integrity: sha512-WUu7Rg1DroM7oQvGWfOiAK21n74Gg+T4elXEQYkOhtyLeWiJFoOGLXPKI/9gzIie9CtwVLm8wtw6YJdKyxSjeg==}

  which-boxed-primitive@1.0.2:
    resolution: {integrity: sha512-bwZdv0AKLpplFY2KZRX6TvyuN7ojjr7lwkg6ml0roIy9YeuSr7JS372qlNW18UQYzgYK9ziGcerWqZOmEn9VNg==}

  which-module@2.0.1:
    resolution: {integrity: sha512-iBdZ57RDvnOR9AGBhML2vFZf7h8vmBjhoaZqODJBFWHVtKkDmKuHai3cx5PgVMrX5YDNp27AofYbAwctSS+vhQ==}

  which-typed-array@1.1.15:
    resolution: {integrity: sha512-oV0jmFtUky6CXfkqehVvBP/LSWJ2sy4vWMioiENyJLePrBO/yKyV9OyJySfAKosh+RYkIl5zJCNZ8/4JncrpdA==}
    engines: {node: '>= 0.4'}

  which@2.0.2:
    resolution: {integrity: sha512-BLI3Tl1TW3Pvl70l3yq3Y64i+awpwXqsGBYWkkqMtnbXgrMD+yj7rhW0kuEDxzJaYXGjEW5ogapKNMEKNMjibA==}
    engines: {node: '>= 8'}
    hasBin: true

  winston-transport@4.7.0:
    resolution: {integrity: sha512-ajBj65K5I7denzer2IYW6+2bNIVqLGDHqDw3Ow8Ohh+vdW+rv4MZ6eiDvHoKhfJFZ2auyN8byXieDDJ96ViONg==}
    engines: {node: '>= 12.0.0'}

  winston@3.15.0:
    resolution: {integrity: sha512-RhruH2Cj0bV0WgNL+lOfoUBI4DVfdUNjVnJGVovWZmrcKtrFTTRzgXYK2O9cymSGjrERCtaAeHwMNnUWXlwZow==}
    engines: {node: '>= 12.0.0'}

  word-wrap@1.2.5:
    resolution: {integrity: sha512-BN22B5eaMMI9UMtjrGd5g5eCYPpCPDUy0FJXbYsaT5zYxjFOckS53SQDE3pWkVoWpHXVb3BrYcEN4Twa55B5cA==}
    engines: {node: '>=0.10.0'}

  wordwrapjs@4.0.1:
    resolution: {integrity: sha512-kKlNACbvHrkpIw6oPeYDSmdCTu2hdMHoyXLTcUKala++lx5Y+wjJ/e474Jqv5abnVmwxw08DiTuHmw69lJGksA==}
    engines: {node: '>=8.0.0'}

  wrap-ansi@6.2.0:
    resolution: {integrity: sha512-r6lPcBGxZXlIcymEu7InxDMhdW0KDxpLgoFLcguasxCaJ/SOIZwINatK9KY/tf+ZrlywOKU0UDj3ATXUBfxJXA==}
    engines: {node: '>=8'}

  wrap-ansi@7.0.0:
    resolution: {integrity: sha512-YVGIj2kamLSTxw6NsZjoBxfSwsn0ycdesmc4p+Q21c5zPuZ1pl+NfxVdxPtdHvmNVOQ6XSYG4AUtyt/Fi7D16Q==}
    engines: {node: '>=10'}

  wrap-ansi@8.1.0:
    resolution: {integrity: sha512-si7QWI6zUMq56bESFvagtmzMdGOtoxfR+Sez11Mobfc7tm+VkUckk9bW2UeffTGVUbOksxmSw0AA2gs8g71NCQ==}
    engines: {node: '>=12'}

  wrap-ansi@9.0.0:
    resolution: {integrity: sha512-G8ura3S+3Z2G+mkgNRq8dqaFZAuxfsxpBB8OCTGRTCtp+l/v9nbFNmCUP1BZMts3G1142MsZfn6eeUKrr4PD1Q==}
    engines: {node: '>=18'}

  wrappy@1.0.2:
    resolution: {integrity: sha512-l4Sp/DRseor9wL6EvV2+TuQn63dMkPjZ/sp9XkghTEbV9KlPS1xUsZ3u7/IQO4wxtcFB4bgpQPRcR3QCvezPcQ==}

  write-file-atomic@4.0.2:
    resolution: {integrity: sha512-7KxauUdBmSdWnmpaGFg+ppNjKF8uNLry8LyzjauQDOVONfFLNKrKvQOxZ/VuTIcS/gge/YNahf5RIIQWTSarlg==}
    engines: {node: ^12.13.0 || ^14.15.0 || >=16.0.0}

  ws@7.4.6:
    resolution: {integrity: sha512-YmhHDO4MzaDLB+M9ym/mDA5z0naX8j7SIlT8f8z+I0VtzsRbekxEutHSme7NPS2qE8StCYQNUnfWdXta/Yu85A==}
    engines: {node: '>=8.3.0'}
    peerDependencies:
      bufferutil: ^4.0.1
      utf-8-validate: ^5.0.2
    peerDependenciesMeta:
      bufferutil:
        optional: true
      utf-8-validate:
        optional: true

  ws@7.5.9:
    resolution: {integrity: sha512-F+P9Jil7UiSKSkppIiD94dN07AwvFixvLIj1Og1Rl9GGMuNipJnV9JzjD6XuqmAeiswGvUmNLjr5cFuXwNS77Q==}
    engines: {node: '>=8.3.0'}
    peerDependencies:
      bufferutil: ^4.0.1
      utf-8-validate: ^5.0.2
    peerDependenciesMeta:
      bufferutil:
        optional: true
      utf-8-validate:
        optional: true

  ws@8.11.0:
    resolution: {integrity: sha512-HPG3wQd9sNQoT9xHyNCXoDUa+Xw/VevmY9FoHyQ+g+rrMn4j6FB4np7Z0OhdTgjx6MgQLK7jwSy1YecU1+4Asg==}
    engines: {node: '>=10.0.0'}
    peerDependencies:
      bufferutil: ^4.0.1
      utf-8-validate: ^5.0.2
    peerDependenciesMeta:
      bufferutil:
        optional: true
      utf-8-validate:
        optional: true

  ws@8.17.1:
    resolution: {integrity: sha512-6XQFvXTkbfUOZOKKILFG1PDK2NDQs4azKQl26T0YS5CxqWLgXajbPZ+h4gZekJyRqFU8pvnbAbbs/3TgRPy+GQ==}
    engines: {node: '>=10.0.0'}
    peerDependencies:
      bufferutil: ^4.0.1
      utf-8-validate: '>=5.0.2'
    peerDependenciesMeta:
      bufferutil:
        optional: true
      utf-8-validate:
        optional: true

  ws@8.18.0:
    resolution: {integrity: sha512-8VbfWfHLbbwu3+N6OKsOMpBdT4kXPDDB9cJk2bJ6mh9ucxdlnNvH1e+roYkKmN9Nxw2yjz7VzeO9oOz2zJ04Pw==}
    engines: {node: '>=10.0.0'}
    peerDependencies:
      bufferutil: ^4.0.1
      utf-8-validate: '>=5.0.2'
    peerDependenciesMeta:
      bufferutil:
        optional: true
      utf-8-validate:
        optional: true

  xmlhttprequest-ssl@2.0.0:
    resolution: {integrity: sha512-QKxVRxiRACQcVuQEYFsI1hhkrMlrXHPegbbd1yn9UHOmRxY+si12nQYzri3vbzt8VdTTRviqcKxcyllFas5z2A==}
    engines: {node: '>=0.4.0'}

  xtend@4.0.2:
    resolution: {integrity: sha512-LKYU1iAXJXUgAXn9URjiu+MWhyUXHsvfp7mcuYm9dSUKK0/CjtrUwFAxD82/mCWbtLsGjFIad0wIsod4zrTAEQ==}
    engines: {node: '>=0.4'}

  y18n@4.0.3:
    resolution: {integrity: sha512-JKhqTOwSrqNA1NY5lSztJ1GrBiUodLMmIZuLiDaMRJ+itFd+ABVE8XBjOvIWL+rSqNDC74LCSFmlb/U4UZ4hJQ==}

  y18n@5.0.8:
    resolution: {integrity: sha512-0pfFzegeDWJHJIAmTLRP2DwHjdF5s7jo9tuztdQxAhINCdvS+3nGINqPd00AphqJR/0LhANUS6/+7SCb98YOfA==}
    engines: {node: '>=10'}

  yallist@2.1.2:
    resolution: {integrity: sha512-ncTzHV7NvsQZkYe1DW7cbDLm0YpzHmZF5r/iyP3ZnQtMiJ+pjzisCiMNI+Sj+xQF5pXhSHxSB3uDbsBTzY/c2A==}

  yallist@3.1.1:
    resolution: {integrity: sha512-a4UGQaWPH59mOXUYnAG2ewncQS4i4F43Tv3JoAM+s2VDAmS9NsK8GpDMLrCHPksFT7h3K6TOoUNn2pb7RoXx4g==}

  yallist@4.0.0:
    resolution: {integrity: sha512-3wdGidZyq5PB084XLES5TpOSRA3wjXAlIWMhum2kRcv/41Sn2emQ0dycQW4uZXLejwKvg6EsvbdlVL+FYEct7A==}

  yaml-ast-parser@0.0.43:
    resolution: {integrity: sha512-2PTINUwsRqSd+s8XxKaJWQlUuEMHJQyEuh2edBbW8KNJz0SJPwUSD2zRWqezFEdN7IzAgeuYHFUCF7o8zRdZ0A==}

  yaml@2.3.4:
    resolution: {integrity: sha512-8aAvwVUSHpfEqTQ4w/KMlf3HcRdt50E5ODIQJBw1fQ5RL34xabzxtUlzTXVqc4rkZsPbvrXKWnABCD7kWSmocA==}
    engines: {node: '>= 14'}

  yaml@2.5.1:
    resolution: {integrity: sha512-bLQOjaX/ADgQ20isPJRvF0iRUHIxVhYvr53Of7wGcWlO2jvtUlH5m87DsmulFVxRpNLOnI4tB6p/oh8D7kpn9Q==}
    engines: {node: '>= 14'}
    hasBin: true

  yargs-parser@18.1.3:
    resolution: {integrity: sha512-o50j0JeToy/4K6OZcaQmW6lyXXKhq7csREXcDwk2omFPJEwUNOVtJKvmDr9EI1fAJZUyZcRF7kxGBWmRXudrCQ==}
    engines: {node: '>=6'}

  yargs-parser@21.1.1:
    resolution: {integrity: sha512-tVpsJW7DdjecAiFpbIB1e3qxIQsE6NoPc5/eTdrbbIC4h0LVsWhnoa3g+m2HclBIujHzsxZ4VJVA+GUuc2/LBw==}
    engines: {node: '>=12'}

  yargs@15.4.1:
    resolution: {integrity: sha512-aePbxDmcYW++PaqBsJ+HYUFwCdv4LVvdnhBy78E57PIor8/OVvhMrADFFEDh8DHDFRv/O9i3lPhsENjO7QX0+A==}
    engines: {node: '>=8'}

  yargs@17.7.2:
    resolution: {integrity: sha512-7dSzzRQ++CKnNI/krKnYRV7JKKPUXMEh61soaHKg9mrWEhzFWhFnxPxGl+69cD1Ou63C13NUPCnmIcrvqCuM6w==}
    engines: {node: '>=12'}

  yocto-queue@0.1.0:
    resolution: {integrity: sha512-rVksvsnNCdJ/ohGc6xgPwyN8eheCxsiLM8mxuE/t/mOVqJewPuO1miLpTHQiRgTKCLexL4MeAFVagts7HmNZ2Q==}
    engines: {node: '>=10'}

  zod@3.23.8:
    resolution: {integrity: sha512-XBx9AXhXktjUqnepgTiE5flcKIYWi/rme0Eaj+5Y0lftuGBq+jyRu/md4WnuxqgP1ubdpNCsYEYPxrzVHD8d6g==}

snapshots:

  '@1password/op-js@0.1.12':
    dependencies:
      lookpath: 1.2.2
      semver: 7.6.2

  '@adraffy/ens-normalize@1.10.1': {}

  '@ampproject/remapping@2.2.1':
    dependencies:
      '@jridgewell/gen-mapping': 0.3.5
      '@jridgewell/trace-mapping': 0.3.25

  '@ampproject/remapping@2.3.0':
    dependencies:
      '@jridgewell/gen-mapping': 0.3.5
      '@jridgewell/trace-mapping': 0.3.25

  '@ardatan/relay-compiler@12.0.0(graphql@16.9.0)':
    dependencies:
      '@babel/core': 7.24.5
      '@babel/generator': 7.24.5
      '@babel/parser': 7.24.5
      '@babel/runtime': 7.23.8
      '@babel/traverse': 7.24.5
      '@babel/types': 7.24.5
      babel-preset-fbjs: 3.4.0(@babel/core@7.24.5)
      chalk: 4.1.2
      fb-watchman: 2.0.2
      fbjs: 3.0.5
      glob: 7.2.3
      graphql: 16.9.0
      immutable: 3.7.6
      invariant: 2.2.4
      nullthrows: 1.1.1
      relay-runtime: 12.0.0
      signedsource: 1.0.0
      yargs: 15.4.1
    transitivePeerDependencies:
      - encoding
      - supports-color

  '@ardatan/sync-fetch@0.0.1':
    dependencies:
      node-fetch: 2.7.0
    transitivePeerDependencies:
      - encoding

  '@babel/code-frame@7.24.2':
    dependencies:
      '@babel/highlight': 7.24.5
      picocolors: 1.1.0

  '@babel/code-frame@7.24.7':
    dependencies:
      '@babel/highlight': 7.24.7
      picocolors: 1.1.0

  '@babel/compat-data@7.24.4': {}

  '@babel/core@7.24.4':
    dependencies:
      '@ampproject/remapping': 2.2.1
      '@babel/code-frame': 7.24.2
      '@babel/generator': 7.24.4
      '@babel/helper-compilation-targets': 7.23.6
      '@babel/helper-module-transforms': 7.23.3(@babel/core@7.24.4)
      '@babel/helpers': 7.24.4
      '@babel/parser': 7.24.4
      '@babel/template': 7.24.0
      '@babel/traverse': 7.24.1
      '@babel/types': 7.24.0
      convert-source-map: 2.0.0
      debug: 4.3.4
      gensync: 1.0.0-beta.2
      json5: 2.2.3
      semver: 6.3.1
    transitivePeerDependencies:
      - supports-color

  '@babel/core@7.24.5':
    dependencies:
      '@ampproject/remapping': 2.3.0
      '@babel/code-frame': 7.24.7
      '@babel/generator': 7.24.5
      '@babel/helper-compilation-targets': 7.23.6
      '@babel/helper-module-transforms': 7.24.5(@babel/core@7.24.5)
      '@babel/helpers': 7.24.5
      '@babel/parser': 7.24.5
      '@babel/template': 7.24.0
      '@babel/traverse': 7.24.5
      '@babel/types': 7.24.5
      convert-source-map: 2.0.0
      debug: 4.3.6
      gensync: 1.0.0-beta.2
      json5: 2.2.3
      semver: 6.3.1
    transitivePeerDependencies:
      - supports-color

  '@babel/generator@7.24.4':
    dependencies:
      '@babel/types': 7.24.0
      '@jridgewell/gen-mapping': 0.3.5
      '@jridgewell/trace-mapping': 0.3.25
      jsesc: 2.5.2

  '@babel/generator@7.24.5':
    dependencies:
      '@babel/types': 7.24.5
      '@jridgewell/gen-mapping': 0.3.5
      '@jridgewell/trace-mapping': 0.3.25
      jsesc: 2.5.2

  '@babel/helper-annotate-as-pure@7.22.5':
    dependencies:
      '@babel/types': 7.24.5

  '@babel/helper-compilation-targets@7.23.6':
    dependencies:
      '@babel/compat-data': 7.24.4
      '@babel/helper-validator-option': 7.23.5
      browserslist: 4.23.0
      lru-cache: 5.1.1
      semver: 6.3.1

  '@babel/helper-create-class-features-plugin@7.23.7(@babel/core@7.24.5)':
    dependencies:
      '@babel/core': 7.24.5
      '@babel/helper-annotate-as-pure': 7.22.5
      '@babel/helper-environment-visitor': 7.22.20
      '@babel/helper-function-name': 7.23.0
      '@babel/helper-member-expression-to-functions': 7.23.0
      '@babel/helper-optimise-call-expression': 7.22.5
      '@babel/helper-replace-supers': 7.22.20(@babel/core@7.24.5)
      '@babel/helper-skip-transparent-expression-wrappers': 7.22.5
      '@babel/helper-split-export-declaration': 7.24.5
      semver: 6.3.1

  '@babel/helper-environment-visitor@7.22.20': {}

  '@babel/helper-function-name@7.23.0':
    dependencies:
      '@babel/template': 7.24.0
      '@babel/types': 7.24.5

  '@babel/helper-hoist-variables@7.22.5':
    dependencies:
      '@babel/types': 7.24.5

  '@babel/helper-member-expression-to-functions@7.23.0':
    dependencies:
      '@babel/types': 7.24.5

  '@babel/helper-module-imports@7.24.3':
    dependencies:
      '@babel/types': 7.24.5

  '@babel/helper-module-transforms@7.23.3(@babel/core@7.24.4)':
    dependencies:
      '@babel/core': 7.24.4
      '@babel/helper-environment-visitor': 7.22.20
      '@babel/helper-module-imports': 7.24.3
      '@babel/helper-simple-access': 7.24.5
      '@babel/helper-split-export-declaration': 7.24.5
      '@babel/helper-validator-identifier': 7.24.5

  '@babel/helper-module-transforms@7.24.5(@babel/core@7.24.5)':
    dependencies:
      '@babel/core': 7.24.5
      '@babel/helper-environment-visitor': 7.22.20
      '@babel/helper-module-imports': 7.24.3
      '@babel/helper-simple-access': 7.24.5
      '@babel/helper-split-export-declaration': 7.24.5
      '@babel/helper-validator-identifier': 7.24.5

  '@babel/helper-optimise-call-expression@7.22.5':
    dependencies:
      '@babel/types': 7.24.5

  '@babel/helper-plugin-utils@7.24.5': {}

  '@babel/helper-replace-supers@7.22.20(@babel/core@7.24.5)':
    dependencies:
      '@babel/core': 7.24.5
      '@babel/helper-environment-visitor': 7.22.20
      '@babel/helper-member-expression-to-functions': 7.23.0
      '@babel/helper-optimise-call-expression': 7.22.5

  '@babel/helper-simple-access@7.24.5':
    dependencies:
      '@babel/types': 7.24.5

  '@babel/helper-skip-transparent-expression-wrappers@7.22.5':
    dependencies:
      '@babel/types': 7.24.5

  '@babel/helper-split-export-declaration@7.24.5':
    dependencies:
      '@babel/types': 7.24.5

  '@babel/helper-string-parser@7.24.1': {}

  '@babel/helper-validator-identifier@7.24.5': {}

  '@babel/helper-validator-identifier@7.24.7': {}

  '@babel/helper-validator-option@7.23.5': {}

  '@babel/helpers@7.24.4':
    dependencies:
      '@babel/template': 7.24.0
      '@babel/traverse': 7.24.1
      '@babel/types': 7.24.0
    transitivePeerDependencies:
      - supports-color

  '@babel/helpers@7.24.5':
    dependencies:
      '@babel/template': 7.24.0
      '@babel/traverse': 7.24.5
      '@babel/types': 7.24.5
    transitivePeerDependencies:
      - supports-color

  '@babel/highlight@7.24.5':
    dependencies:
      '@babel/helper-validator-identifier': 7.24.5
      chalk: 2.4.2
      js-tokens: 4.0.0
      picocolors: 1.1.0

  '@babel/highlight@7.24.7':
    dependencies:
      '@babel/helper-validator-identifier': 7.24.7
      chalk: 2.4.2
      js-tokens: 4.0.0
      picocolors: 1.1.0

  '@babel/parser@7.24.4':
    dependencies:
      '@babel/types': 7.24.0

  '@babel/parser@7.24.5':
    dependencies:
      '@babel/types': 7.24.5

  '@babel/plugin-proposal-class-properties@7.18.6(@babel/core@7.24.5)':
    dependencies:
      '@babel/core': 7.24.5
      '@babel/helper-create-class-features-plugin': 7.23.7(@babel/core@7.24.5)
      '@babel/helper-plugin-utils': 7.24.5

  '@babel/plugin-proposal-object-rest-spread@7.20.7(@babel/core@7.24.5)':
    dependencies:
      '@babel/compat-data': 7.24.4
      '@babel/core': 7.24.5
      '@babel/helper-compilation-targets': 7.23.6
      '@babel/helper-plugin-utils': 7.24.5
      '@babel/plugin-syntax-object-rest-spread': 7.8.3(@babel/core@7.24.5)
      '@babel/plugin-transform-parameters': 7.23.3(@babel/core@7.24.5)

  '@babel/plugin-syntax-async-generators@7.8.4(@babel/core@7.24.5)':
    dependencies:
      '@babel/core': 7.24.5
      '@babel/helper-plugin-utils': 7.24.5

  '@babel/plugin-syntax-bigint@7.8.3(@babel/core@7.24.5)':
    dependencies:
      '@babel/core': 7.24.5
      '@babel/helper-plugin-utils': 7.24.5

  '@babel/plugin-syntax-class-properties@7.12.13(@babel/core@7.24.5)':
    dependencies:
      '@babel/core': 7.24.5
      '@babel/helper-plugin-utils': 7.24.5

  '@babel/plugin-syntax-flow@7.23.3(@babel/core@7.24.5)':
    dependencies:
      '@babel/core': 7.24.5
      '@babel/helper-plugin-utils': 7.24.5

  '@babel/plugin-syntax-import-assertions@7.23.3(@babel/core@7.24.4)':
    dependencies:
      '@babel/core': 7.24.4
      '@babel/helper-plugin-utils': 7.24.5

  '@babel/plugin-syntax-import-meta@7.10.4(@babel/core@7.24.5)':
    dependencies:
      '@babel/core': 7.24.5
      '@babel/helper-plugin-utils': 7.24.5

  '@babel/plugin-syntax-json-strings@7.8.3(@babel/core@7.24.5)':
    dependencies:
      '@babel/core': 7.24.5
      '@babel/helper-plugin-utils': 7.24.5

  '@babel/plugin-syntax-jsx@7.24.1(@babel/core@7.24.5)':
    dependencies:
      '@babel/core': 7.24.5
      '@babel/helper-plugin-utils': 7.24.5

  '@babel/plugin-syntax-logical-assignment-operators@7.10.4(@babel/core@7.24.5)':
    dependencies:
      '@babel/core': 7.24.5
      '@babel/helper-plugin-utils': 7.24.5

  '@babel/plugin-syntax-nullish-coalescing-operator@7.8.3(@babel/core@7.24.5)':
    dependencies:
      '@babel/core': 7.24.5
      '@babel/helper-plugin-utils': 7.24.5

  '@babel/plugin-syntax-numeric-separator@7.10.4(@babel/core@7.24.5)':
    dependencies:
      '@babel/core': 7.24.5
      '@babel/helper-plugin-utils': 7.24.5

  '@babel/plugin-syntax-object-rest-spread@7.8.3(@babel/core@7.24.5)':
    dependencies:
      '@babel/core': 7.24.5
      '@babel/helper-plugin-utils': 7.24.5

  '@babel/plugin-syntax-optional-catch-binding@7.8.3(@babel/core@7.24.5)':
    dependencies:
      '@babel/core': 7.24.5
      '@babel/helper-plugin-utils': 7.24.5

  '@babel/plugin-syntax-optional-chaining@7.8.3(@babel/core@7.24.5)':
    dependencies:
      '@babel/core': 7.24.5
      '@babel/helper-plugin-utils': 7.24.5

  '@babel/plugin-syntax-top-level-await@7.14.5(@babel/core@7.24.5)':
    dependencies:
      '@babel/core': 7.24.5
      '@babel/helper-plugin-utils': 7.24.5

  '@babel/plugin-syntax-typescript@7.24.1(@babel/core@7.24.5)':
    dependencies:
      '@babel/core': 7.24.5
      '@babel/helper-plugin-utils': 7.24.5

  '@babel/plugin-transform-arrow-functions@7.23.3(@babel/core@7.24.5)':
    dependencies:
      '@babel/core': 7.24.5
      '@babel/helper-plugin-utils': 7.24.5

  '@babel/plugin-transform-block-scoped-functions@7.23.3(@babel/core@7.24.5)':
    dependencies:
      '@babel/core': 7.24.5
      '@babel/helper-plugin-utils': 7.24.5

  '@babel/plugin-transform-block-scoping@7.23.4(@babel/core@7.24.5)':
    dependencies:
      '@babel/core': 7.24.5
      '@babel/helper-plugin-utils': 7.24.5

  '@babel/plugin-transform-classes@7.23.8(@babel/core@7.24.5)':
    dependencies:
      '@babel/core': 7.24.5
      '@babel/helper-annotate-as-pure': 7.22.5
      '@babel/helper-compilation-targets': 7.23.6
      '@babel/helper-environment-visitor': 7.22.20
      '@babel/helper-function-name': 7.23.0
      '@babel/helper-plugin-utils': 7.24.5
      '@babel/helper-replace-supers': 7.22.20(@babel/core@7.24.5)
      '@babel/helper-split-export-declaration': 7.24.5
      globals: 11.12.0

  '@babel/plugin-transform-computed-properties@7.23.3(@babel/core@7.24.5)':
    dependencies:
      '@babel/core': 7.24.5
      '@babel/helper-plugin-utils': 7.24.5
      '@babel/template': 7.24.0

  '@babel/plugin-transform-destructuring@7.23.3(@babel/core@7.24.5)':
    dependencies:
      '@babel/core': 7.24.5
      '@babel/helper-plugin-utils': 7.24.5

  '@babel/plugin-transform-flow-strip-types@7.23.3(@babel/core@7.24.5)':
    dependencies:
      '@babel/core': 7.24.5
      '@babel/helper-plugin-utils': 7.24.5
      '@babel/plugin-syntax-flow': 7.23.3(@babel/core@7.24.5)

  '@babel/plugin-transform-for-of@7.23.6(@babel/core@7.24.5)':
    dependencies:
      '@babel/core': 7.24.5
      '@babel/helper-plugin-utils': 7.24.5
      '@babel/helper-skip-transparent-expression-wrappers': 7.22.5

  '@babel/plugin-transform-function-name@7.23.3(@babel/core@7.24.5)':
    dependencies:
      '@babel/core': 7.24.5
      '@babel/helper-compilation-targets': 7.23.6
      '@babel/helper-function-name': 7.23.0
      '@babel/helper-plugin-utils': 7.24.5

  '@babel/plugin-transform-literals@7.23.3(@babel/core@7.24.5)':
    dependencies:
      '@babel/core': 7.24.5
      '@babel/helper-plugin-utils': 7.24.5

  '@babel/plugin-transform-member-expression-literals@7.23.3(@babel/core@7.24.5)':
    dependencies:
      '@babel/core': 7.24.5
      '@babel/helper-plugin-utils': 7.24.5

  '@babel/plugin-transform-modules-commonjs@7.23.3(@babel/core@7.24.5)':
    dependencies:
      '@babel/core': 7.24.5
      '@babel/helper-module-transforms': 7.24.5(@babel/core@7.24.5)
      '@babel/helper-plugin-utils': 7.24.5
      '@babel/helper-simple-access': 7.24.5

  '@babel/plugin-transform-object-super@7.23.3(@babel/core@7.24.5)':
    dependencies:
      '@babel/core': 7.24.5
      '@babel/helper-plugin-utils': 7.24.5
      '@babel/helper-replace-supers': 7.22.20(@babel/core@7.24.5)

  '@babel/plugin-transform-parameters@7.23.3(@babel/core@7.24.5)':
    dependencies:
      '@babel/core': 7.24.5
      '@babel/helper-plugin-utils': 7.24.5

  '@babel/plugin-transform-property-literals@7.23.3(@babel/core@7.24.5)':
    dependencies:
      '@babel/core': 7.24.5
      '@babel/helper-plugin-utils': 7.24.5

  '@babel/plugin-transform-react-display-name@7.23.3(@babel/core@7.24.5)':
    dependencies:
      '@babel/core': 7.24.5
      '@babel/helper-plugin-utils': 7.24.5

  '@babel/plugin-transform-react-jsx@7.23.4(@babel/core@7.24.5)':
    dependencies:
      '@babel/core': 7.24.5
      '@babel/helper-annotate-as-pure': 7.22.5
      '@babel/helper-module-imports': 7.24.3
      '@babel/helper-plugin-utils': 7.24.5
      '@babel/plugin-syntax-jsx': 7.24.1(@babel/core@7.24.5)
      '@babel/types': 7.24.5

  '@babel/plugin-transform-shorthand-properties@7.23.3(@babel/core@7.24.5)':
    dependencies:
      '@babel/core': 7.24.5
      '@babel/helper-plugin-utils': 7.24.5

  '@babel/plugin-transform-spread@7.23.3(@babel/core@7.24.5)':
    dependencies:
      '@babel/core': 7.24.5
      '@babel/helper-plugin-utils': 7.24.5
      '@babel/helper-skip-transparent-expression-wrappers': 7.22.5

  '@babel/plugin-transform-template-literals@7.23.3(@babel/core@7.24.5)':
    dependencies:
      '@babel/core': 7.24.5
      '@babel/helper-plugin-utils': 7.24.5

  '@babel/runtime@7.23.8':
    dependencies:
      regenerator-runtime: 0.14.1

  '@babel/template@7.24.0':
    dependencies:
      '@babel/code-frame': 7.24.2
      '@babel/parser': 7.24.5
      '@babel/types': 7.24.5

  '@babel/traverse@7.24.1':
    dependencies:
      '@babel/code-frame': 7.24.2
      '@babel/generator': 7.24.4
      '@babel/helper-environment-visitor': 7.22.20
      '@babel/helper-function-name': 7.23.0
      '@babel/helper-hoist-variables': 7.22.5
      '@babel/helper-split-export-declaration': 7.24.5
      '@babel/parser': 7.24.4
      '@babel/types': 7.24.0
      debug: 4.3.6
      globals: 11.12.0
    transitivePeerDependencies:
      - supports-color

  '@babel/traverse@7.24.5':
    dependencies:
      '@babel/code-frame': 7.24.7
      '@babel/generator': 7.24.5
      '@babel/helper-environment-visitor': 7.22.20
      '@babel/helper-function-name': 7.23.0
      '@babel/helper-hoist-variables': 7.22.5
      '@babel/helper-split-export-declaration': 7.24.5
      '@babel/parser': 7.24.5
      '@babel/types': 7.24.5
      debug: 4.3.6
      globals: 11.12.0
    transitivePeerDependencies:
      - supports-color

  '@babel/types@7.24.0':
    dependencies:
      '@babel/helper-string-parser': 7.24.1
      '@babel/helper-validator-identifier': 7.24.5
      to-fast-properties: 2.0.0

  '@babel/types@7.24.5':
    dependencies:
      '@babel/helper-string-parser': 7.24.1
      '@babel/helper-validator-identifier': 7.24.5
      to-fast-properties: 2.0.0

  '@bcoe/v8-coverage@0.2.3': {}

  '@chainflip/bitcoin@1.1.1(typescript@5.6.2)':
    dependencies:
      '@chainflip/utils': 0.4.0
      bitcoinjs-lib: 7.0.0-rc.0(typescript@5.6.2)
    transitivePeerDependencies:
      - typescript

  '@chainflip/extrinsics@1.6.1': {}

  '@chainflip/processor@1.7.0':
    dependencies:
      '@chainflip/utils': 0.4.0
      zod: 3.23.8

  '@chainflip/rpc@1.6.9':
    dependencies:
      '@chainflip/utils': 0.3.0
      zod: 3.23.8

  '@chainflip/solana@1.0.2':
    dependencies:
      '@chainflip/utils': 0.4.0

  '@chainflip/utils@0.3.0': {}

  '@chainflip/utils@0.4.0': {}

  '@colors/colors@1.6.0': {}

  '@dabh/diagnostics@2.0.3':
    dependencies:
      colorspace: 1.1.4
      enabled: 2.0.0
      kuler: 2.0.0

  '@effect/schema@0.66.5(effect@3.0.3)(fast-check@3.17.2)':
    dependencies:
      effect: 3.0.3
      fast-check: 3.17.2

  '@esbuild/aix-ppc64@0.21.5':
    optional: true

  '@esbuild/aix-ppc64@0.23.0':
    optional: true

  '@esbuild/android-arm64@0.21.5':
    optional: true

  '@esbuild/android-arm64@0.23.0':
    optional: true

  '@esbuild/android-arm@0.21.5':
    optional: true

  '@esbuild/android-arm@0.23.0':
    optional: true

  '@esbuild/android-x64@0.21.5':
    optional: true

  '@esbuild/android-x64@0.23.0':
    optional: true

  '@esbuild/darwin-arm64@0.21.5':
    optional: true

  '@esbuild/darwin-arm64@0.23.0':
    optional: true

  '@esbuild/darwin-x64@0.21.5':
    optional: true

  '@esbuild/darwin-x64@0.23.0':
    optional: true

  '@esbuild/freebsd-arm64@0.21.5':
    optional: true

  '@esbuild/freebsd-arm64@0.23.0':
    optional: true

  '@esbuild/freebsd-x64@0.21.5':
    optional: true

  '@esbuild/freebsd-x64@0.23.0':
    optional: true

  '@esbuild/linux-arm64@0.21.5':
    optional: true

  '@esbuild/linux-arm64@0.23.0':
    optional: true

  '@esbuild/linux-arm@0.21.5':
    optional: true

  '@esbuild/linux-arm@0.23.0':
    optional: true

  '@esbuild/linux-ia32@0.21.5':
    optional: true

  '@esbuild/linux-ia32@0.23.0':
    optional: true

  '@esbuild/linux-loong64@0.21.5':
    optional: true

  '@esbuild/linux-loong64@0.23.0':
    optional: true

  '@esbuild/linux-mips64el@0.21.5':
    optional: true

  '@esbuild/linux-mips64el@0.23.0':
    optional: true

  '@esbuild/linux-ppc64@0.21.5':
    optional: true

  '@esbuild/linux-ppc64@0.23.0':
    optional: true

  '@esbuild/linux-riscv64@0.21.5':
    optional: true

  '@esbuild/linux-riscv64@0.23.0':
    optional: true

  '@esbuild/linux-s390x@0.21.5':
    optional: true

  '@esbuild/linux-s390x@0.23.0':
    optional: true

  '@esbuild/linux-x64@0.21.5':
    optional: true

  '@esbuild/linux-x64@0.23.0':
    optional: true

  '@esbuild/netbsd-x64@0.21.5':
    optional: true

  '@esbuild/netbsd-x64@0.23.0':
    optional: true

  '@esbuild/openbsd-arm64@0.23.0':
    optional: true

  '@esbuild/openbsd-x64@0.21.5':
    optional: true

  '@esbuild/openbsd-x64@0.23.0':
    optional: true

  '@esbuild/sunos-x64@0.21.5':
    optional: true

  '@esbuild/sunos-x64@0.23.0':
    optional: true

  '@esbuild/win32-arm64@0.21.5':
    optional: true

  '@esbuild/win32-arm64@0.23.0':
    optional: true

  '@esbuild/win32-ia32@0.21.5':
    optional: true

  '@esbuild/win32-ia32@0.23.0':
    optional: true

  '@esbuild/win32-x64@0.21.5':
    optional: true

  '@esbuild/win32-x64@0.23.0':
    optional: true

  '@eslint-community/eslint-utils@4.4.0(eslint@8.57.0)':
    dependencies:
      eslint: 8.57.0
      eslint-visitor-keys: 3.4.3

  '@eslint-community/regexpp@4.10.0': {}

  '@eslint/eslintrc@2.1.4':
    dependencies:
      ajv: 6.12.6
      debug: 4.3.6
      espree: 9.6.1
      globals: 13.24.0
      ignore: 5.3.1
      import-fresh: 3.3.0
      js-yaml: 4.1.0
      minimatch: 3.1.2
      strip-json-comments: 3.1.1
    transitivePeerDependencies:
      - supports-color

  '@eslint/js@8.57.0': {}

  '@ethersproject/abi@5.7.0':
    dependencies:
      '@ethersproject/address': 5.7.0
      '@ethersproject/bignumber': 5.7.0
      '@ethersproject/bytes': 5.7.0
      '@ethersproject/constants': 5.7.0
      '@ethersproject/hash': 5.7.0
      '@ethersproject/keccak256': 5.7.0
      '@ethersproject/logger': 5.7.0
      '@ethersproject/properties': 5.7.0
      '@ethersproject/strings': 5.7.0

  '@ethersproject/abstract-provider@5.7.0':
    dependencies:
      '@ethersproject/bignumber': 5.7.0
      '@ethersproject/bytes': 5.7.0
      '@ethersproject/logger': 5.7.0
      '@ethersproject/networks': 5.7.1
      '@ethersproject/properties': 5.7.0
      '@ethersproject/transactions': 5.7.0
      '@ethersproject/web': 5.7.1

  '@ethersproject/abstract-signer@5.7.0':
    dependencies:
      '@ethersproject/abstract-provider': 5.7.0
      '@ethersproject/bignumber': 5.7.0
      '@ethersproject/bytes': 5.7.0
      '@ethersproject/logger': 5.7.0
      '@ethersproject/properties': 5.7.0

  '@ethersproject/address@5.7.0':
    dependencies:
      '@ethersproject/bignumber': 5.7.0
      '@ethersproject/bytes': 5.7.0
      '@ethersproject/keccak256': 5.7.0
      '@ethersproject/logger': 5.7.0
      '@ethersproject/rlp': 5.7.0

  '@ethersproject/base64@5.7.0':
    dependencies:
      '@ethersproject/bytes': 5.7.0

  '@ethersproject/basex@5.7.0':
    dependencies:
      '@ethersproject/bytes': 5.7.0
      '@ethersproject/properties': 5.7.0

  '@ethersproject/bignumber@5.7.0':
    dependencies:
      '@ethersproject/bytes': 5.7.0
      '@ethersproject/logger': 5.7.0
      bn.js: 5.2.1

  '@ethersproject/bytes@5.7.0':
    dependencies:
      '@ethersproject/logger': 5.7.0

  '@ethersproject/constants@5.7.0':
    dependencies:
      '@ethersproject/bignumber': 5.7.0

  '@ethersproject/hash@5.7.0':
    dependencies:
      '@ethersproject/abstract-signer': 5.7.0
      '@ethersproject/address': 5.7.0
      '@ethersproject/base64': 5.7.0
      '@ethersproject/bignumber': 5.7.0
      '@ethersproject/bytes': 5.7.0
      '@ethersproject/keccak256': 5.7.0
      '@ethersproject/logger': 5.7.0
      '@ethersproject/properties': 5.7.0
      '@ethersproject/strings': 5.7.0

  '@ethersproject/keccak256@5.7.0':
    dependencies:
      '@ethersproject/bytes': 5.7.0
      js-sha3: 0.8.0

  '@ethersproject/logger@5.7.0': {}

  '@ethersproject/networks@5.7.1':
    dependencies:
      '@ethersproject/logger': 5.7.0

  '@ethersproject/properties@5.7.0':
    dependencies:
      '@ethersproject/logger': 5.7.0

  '@ethersproject/providers@5.7.2(bufferutil@4.0.8)(utf-8-validate@5.0.10)':
    dependencies:
      '@ethersproject/abstract-provider': 5.7.0
      '@ethersproject/abstract-signer': 5.7.0
      '@ethersproject/address': 5.7.0
      '@ethersproject/base64': 5.7.0
      '@ethersproject/basex': 5.7.0
      '@ethersproject/bignumber': 5.7.0
      '@ethersproject/bytes': 5.7.0
      '@ethersproject/constants': 5.7.0
      '@ethersproject/hash': 5.7.0
      '@ethersproject/logger': 5.7.0
      '@ethersproject/networks': 5.7.1
      '@ethersproject/properties': 5.7.0
      '@ethersproject/random': 5.7.0
      '@ethersproject/rlp': 5.7.0
      '@ethersproject/sha2': 5.7.0
      '@ethersproject/strings': 5.7.0
      '@ethersproject/transactions': 5.7.0
      '@ethersproject/web': 5.7.1
      bech32: 1.1.4
      ws: 7.4.6(bufferutil@4.0.8)(utf-8-validate@5.0.10)
    transitivePeerDependencies:
      - bufferutil
      - utf-8-validate

  '@ethersproject/random@5.7.0':
    dependencies:
      '@ethersproject/bytes': 5.7.0
      '@ethersproject/logger': 5.7.0

  '@ethersproject/rlp@5.7.0':
    dependencies:
      '@ethersproject/bytes': 5.7.0
      '@ethersproject/logger': 5.7.0

  '@ethersproject/sha2@5.7.0':
    dependencies:
      '@ethersproject/bytes': 5.7.0
      '@ethersproject/logger': 5.7.0
      hash.js: 1.1.7

  '@ethersproject/signing-key@5.7.0':
    dependencies:
      '@ethersproject/bytes': 5.7.0
      '@ethersproject/logger': 5.7.0
      '@ethersproject/properties': 5.7.0
      bn.js: 5.2.1
      elliptic: 6.5.4
      hash.js: 1.1.7

  '@ethersproject/strings@5.7.0':
    dependencies:
      '@ethersproject/bytes': 5.7.0
      '@ethersproject/constants': 5.7.0
      '@ethersproject/logger': 5.7.0

  '@ethersproject/transactions@5.7.0':
    dependencies:
      '@ethersproject/address': 5.7.0
      '@ethersproject/bignumber': 5.7.0
      '@ethersproject/bytes': 5.7.0
      '@ethersproject/constants': 5.7.0
      '@ethersproject/keccak256': 5.7.0
      '@ethersproject/logger': 5.7.0
      '@ethersproject/properties': 5.7.0
      '@ethersproject/rlp': 5.7.0
      '@ethersproject/signing-key': 5.7.0

  '@ethersproject/web@5.7.1':
    dependencies:
      '@ethersproject/base64': 5.7.0
      '@ethersproject/bytes': 5.7.0
      '@ethersproject/logger': 5.7.0
      '@ethersproject/properties': 5.7.0
      '@ethersproject/strings': 5.7.0

  '@graphile/lru@4.11.0':
    dependencies:
      tslib: 2.7.0

  '@graphql-codegen/add@5.0.3(graphql@16.9.0)':
    dependencies:
      '@graphql-codegen/plugin-helpers': 5.0.4(graphql@16.9.0)
      graphql: 16.9.0
      tslib: 2.6.2

  '@graphql-codegen/cli@5.0.2(@types/node@22.7.7)(bufferutil@4.0.8)(enquirer@2.4.1)(graphql@16.9.0)(typescript@5.6.2)(utf-8-validate@5.0.10)':
    dependencies:
      '@babel/generator': 7.24.4
      '@babel/template': 7.24.0
      '@babel/types': 7.24.0
      '@graphql-codegen/client-preset': 4.3.3(graphql@16.9.0)
      '@graphql-codegen/core': 4.0.2(graphql@16.9.0)
      '@graphql-codegen/plugin-helpers': 5.0.3(graphql@16.9.0)
      '@graphql-tools/apollo-engine-loader': 8.0.0(graphql@16.9.0)
      '@graphql-tools/code-file-loader': 8.1.0(graphql@16.9.0)
      '@graphql-tools/git-loader': 8.0.4(graphql@16.9.0)
      '@graphql-tools/github-loader': 8.0.0(@types/node@22.7.7)(graphql@16.9.0)
      '@graphql-tools/graphql-file-loader': 8.0.0(graphql@16.9.0)
      '@graphql-tools/json-file-loader': 8.0.0(graphql@16.9.0)
      '@graphql-tools/load': 8.0.1(graphql@16.9.0)
      '@graphql-tools/prisma-loader': 8.0.2(@types/node@22.7.7)(bufferutil@4.0.8)(graphql@16.9.0)(utf-8-validate@5.0.10)
      '@graphql-tools/url-loader': 8.0.1(@types/node@22.7.7)(bufferutil@4.0.8)(graphql@16.9.0)(utf-8-validate@5.0.10)
      '@graphql-tools/utils': 10.0.13(graphql@16.9.0)
      '@whatwg-node/fetch': 0.8.8
      chalk: 4.1.2
      cosmiconfig: 8.3.6(typescript@5.6.2)
      debounce: 1.2.1
      detect-indent: 6.1.0
      graphql: 16.9.0
      graphql-config: 5.0.3(@types/node@22.7.7)(bufferutil@4.0.8)(graphql@16.9.0)(typescript@5.6.2)(utf-8-validate@5.0.10)
      inquirer: 8.2.6
      is-glob: 4.0.3
      jiti: 1.21.0
      json-to-pretty-yaml: 1.2.2
      listr2: 4.0.5(enquirer@2.4.1)
      log-symbols: 4.1.0
      micromatch: 4.0.5
      shell-quote: 1.8.1
      string-env-interpolation: 1.0.1
      ts-log: 2.2.5
      tslib: 2.6.2
      yaml: 2.3.4
      yargs: 17.7.2
    transitivePeerDependencies:
      - '@types/node'
      - bufferutil
      - cosmiconfig-toml-loader
      - encoding
      - enquirer
      - supports-color
      - typescript
      - utf-8-validate

  '@graphql-codegen/client-preset@4.3.3(graphql@16.9.0)':
    dependencies:
      '@babel/helper-plugin-utils': 7.24.5
      '@babel/template': 7.24.0
      '@graphql-codegen/add': 5.0.3(graphql@16.9.0)
      '@graphql-codegen/gql-tag-operations': 4.0.9(graphql@16.9.0)
      '@graphql-codegen/plugin-helpers': 5.0.4(graphql@16.9.0)
      '@graphql-codegen/typed-document-node': 5.0.9(graphql@16.9.0)
      '@graphql-codegen/typescript': 4.0.9(graphql@16.9.0)
      '@graphql-codegen/typescript-operations': 4.2.3(graphql@16.9.0)
      '@graphql-codegen/visitor-plugin-common': 5.3.1(graphql@16.9.0)
      '@graphql-tools/documents': 1.0.0(graphql@16.9.0)
      '@graphql-tools/utils': 10.0.13(graphql@16.9.0)
      '@graphql-typed-document-node/core': 3.2.0(graphql@16.9.0)
      graphql: 16.9.0
      tslib: 2.6.2
    transitivePeerDependencies:
      - encoding
      - supports-color

  '@graphql-codegen/core@4.0.2(graphql@16.9.0)':
    dependencies:
      '@graphql-codegen/plugin-helpers': 5.0.3(graphql@16.9.0)
      '@graphql-tools/schema': 10.0.2(graphql@16.9.0)
      '@graphql-tools/utils': 10.0.13(graphql@16.9.0)
      graphql: 16.9.0
      tslib: 2.6.2

  '@graphql-codegen/gql-tag-operations@4.0.9(graphql@16.9.0)':
    dependencies:
      '@graphql-codegen/plugin-helpers': 5.0.4(graphql@16.9.0)
      '@graphql-codegen/visitor-plugin-common': 5.3.1(graphql@16.9.0)
      '@graphql-tools/utils': 10.0.13(graphql@16.9.0)
      auto-bind: 4.0.0
      graphql: 16.9.0
      tslib: 2.6.2
    transitivePeerDependencies:
      - encoding
      - supports-color

  '@graphql-codegen/plugin-helpers@5.0.3(graphql@16.9.0)':
    dependencies:
      '@graphql-tools/utils': 10.0.13(graphql@16.9.0)
      change-case-all: 1.0.15
      common-tags: 1.8.2
      graphql: 16.9.0
      import-from: 4.0.0
      lodash: 4.17.21
      tslib: 2.6.2

  '@graphql-codegen/plugin-helpers@5.0.4(graphql@16.9.0)':
    dependencies:
      '@graphql-tools/utils': 10.0.13(graphql@16.9.0)
      change-case-all: 1.0.15
      common-tags: 1.8.2
      graphql: 16.9.0
      import-from: 4.0.0
      lodash: 4.17.21
      tslib: 2.6.2

  '@graphql-codegen/schema-ast@4.0.2(graphql@16.9.0)':
    dependencies:
      '@graphql-codegen/plugin-helpers': 5.0.4(graphql@16.9.0)
      '@graphql-tools/utils': 10.0.13(graphql@16.9.0)
      graphql: 16.9.0
      tslib: 2.6.2

  '@graphql-codegen/typed-document-node@5.0.9(graphql@16.9.0)':
    dependencies:
      '@graphql-codegen/plugin-helpers': 5.0.4(graphql@16.9.0)
      '@graphql-codegen/visitor-plugin-common': 5.3.1(graphql@16.9.0)
      auto-bind: 4.0.0
      change-case-all: 1.0.15
      graphql: 16.9.0
      tslib: 2.6.2
    transitivePeerDependencies:
      - encoding
      - supports-color

  '@graphql-codegen/typescript-operations@4.2.3(graphql@16.9.0)':
    dependencies:
      '@graphql-codegen/plugin-helpers': 5.0.4(graphql@16.9.0)
      '@graphql-codegen/typescript': 4.0.9(graphql@16.9.0)
      '@graphql-codegen/visitor-plugin-common': 5.3.1(graphql@16.9.0)
      auto-bind: 4.0.0
      graphql: 16.9.0
      tslib: 2.6.2
    transitivePeerDependencies:
      - encoding
      - supports-color

  '@graphql-codegen/typescript@4.0.9(graphql@16.9.0)':
    dependencies:
      '@graphql-codegen/plugin-helpers': 5.0.4(graphql@16.9.0)
      '@graphql-codegen/schema-ast': 4.0.2(graphql@16.9.0)
      '@graphql-codegen/visitor-plugin-common': 5.3.1(graphql@16.9.0)
      auto-bind: 4.0.0
      graphql: 16.9.0
      tslib: 2.6.2
    transitivePeerDependencies:
      - encoding
      - supports-color

  '@graphql-codegen/visitor-plugin-common@5.3.1(graphql@16.9.0)':
    dependencies:
      '@graphql-codegen/plugin-helpers': 5.0.4(graphql@16.9.0)
      '@graphql-tools/optimize': 2.0.0(graphql@16.9.0)
      '@graphql-tools/relay-operation-optimizer': 7.0.0(graphql@16.9.0)
      '@graphql-tools/utils': 10.0.13(graphql@16.9.0)
      auto-bind: 4.0.0
      change-case-all: 1.0.15
      dependency-graph: 0.11.0
      graphql: 16.9.0
      graphql-tag: 2.12.6(graphql@16.9.0)
      parse-filepath: 1.0.2
      tslib: 2.6.2
    transitivePeerDependencies:
      - encoding
      - supports-color

  '@graphql-tools/apollo-engine-loader@8.0.0(graphql@16.9.0)':
    dependencies:
      '@ardatan/sync-fetch': 0.0.1
      '@graphql-tools/utils': 10.0.13(graphql@16.9.0)
      '@whatwg-node/fetch': 0.9.15
      graphql: 16.9.0
      tslib: 2.7.0
    transitivePeerDependencies:
      - encoding

  '@graphql-tools/batch-execute@9.0.2(graphql@16.9.0)':
    dependencies:
      '@graphql-tools/utils': 10.0.13(graphql@16.9.0)
      dataloader: 2.2.2
      graphql: 16.9.0
      tslib: 2.7.0
      value-or-promise: 1.0.12

  '@graphql-tools/code-file-loader@8.1.0(graphql@16.9.0)':
    dependencies:
      '@graphql-tools/graphql-tag-pluck': 8.2.0(graphql@16.9.0)
      '@graphql-tools/utils': 10.0.13(graphql@16.9.0)
      globby: 11.1.0
      graphql: 16.9.0
      tslib: 2.7.0
      unixify: 1.0.0
    transitivePeerDependencies:
      - supports-color

  '@graphql-tools/delegate@10.0.3(graphql@16.9.0)':
    dependencies:
      '@graphql-tools/batch-execute': 9.0.2(graphql@16.9.0)
      '@graphql-tools/executor': 1.2.0(graphql@16.9.0)
      '@graphql-tools/schema': 10.0.2(graphql@16.9.0)
      '@graphql-tools/utils': 10.0.13(graphql@16.9.0)
      dataloader: 2.2.2
      graphql: 16.9.0
      tslib: 2.7.0

  '@graphql-tools/documents@1.0.0(graphql@16.9.0)':
    dependencies:
      graphql: 16.9.0
      lodash.sortby: 4.7.0
      tslib: 2.7.0

  '@graphql-tools/executor-graphql-ws@1.1.0(bufferutil@4.0.8)(graphql@16.9.0)(utf-8-validate@5.0.10)':
    dependencies:
      '@graphql-tools/utils': 10.0.13(graphql@16.9.0)
      '@types/ws': 8.5.12
      graphql: 16.9.0
      graphql-ws: 5.14.3(graphql@16.9.0)
      isomorphic-ws: 5.0.0(ws@8.18.0(bufferutil@4.0.8)(utf-8-validate@5.0.10))
      tslib: 2.7.0
      ws: 8.18.0(bufferutil@4.0.8)(utf-8-validate@5.0.10)
    transitivePeerDependencies:
      - bufferutil
      - utf-8-validate

  '@graphql-tools/executor-http@1.0.7(@types/node@22.7.7)(graphql@16.9.0)':
    dependencies:
      '@graphql-tools/utils': 10.0.13(graphql@16.9.0)
      '@repeaterjs/repeater': 3.0.5
      '@whatwg-node/fetch': 0.9.15
      extract-files: 11.0.0
      graphql: 16.9.0
      meros: 1.3.0(@types/node@22.7.7)
      tslib: 2.7.0
      value-or-promise: 1.0.12
    transitivePeerDependencies:
      - '@types/node'

  '@graphql-tools/executor-legacy-ws@1.0.5(bufferutil@4.0.8)(graphql@16.9.0)(utf-8-validate@5.0.10)':
    dependencies:
      '@graphql-tools/utils': 10.0.13(graphql@16.9.0)
      '@types/ws': 8.5.12
      graphql: 16.9.0
      isomorphic-ws: 5.0.0(ws@8.18.0(bufferutil@4.0.8)(utf-8-validate@5.0.10))
      tslib: 2.7.0
      ws: 8.18.0(bufferutil@4.0.8)(utf-8-validate@5.0.10)
    transitivePeerDependencies:
      - bufferutil
      - utf-8-validate

  '@graphql-tools/executor@1.2.0(graphql@16.9.0)':
    dependencies:
      '@graphql-tools/utils': 10.0.13(graphql@16.9.0)
      '@graphql-typed-document-node/core': 3.2.0(graphql@16.9.0)
      '@repeaterjs/repeater': 3.0.5
      graphql: 16.9.0
      tslib: 2.7.0
      value-or-promise: 1.0.12

  '@graphql-tools/git-loader@8.0.4(graphql@16.9.0)':
    dependencies:
      '@graphql-tools/graphql-tag-pluck': 8.2.0(graphql@16.9.0)
      '@graphql-tools/utils': 10.0.13(graphql@16.9.0)
      graphql: 16.9.0
      is-glob: 4.0.3
      micromatch: 4.0.6
      tslib: 2.7.0
      unixify: 1.0.0
    transitivePeerDependencies:
      - supports-color

  '@graphql-tools/github-loader@8.0.0(@types/node@22.7.7)(graphql@16.9.0)':
    dependencies:
      '@ardatan/sync-fetch': 0.0.1
      '@graphql-tools/executor-http': 1.0.7(@types/node@22.7.7)(graphql@16.9.0)
      '@graphql-tools/graphql-tag-pluck': 8.2.0(graphql@16.9.0)
      '@graphql-tools/utils': 10.0.13(graphql@16.9.0)
      '@whatwg-node/fetch': 0.9.15
      graphql: 16.9.0
      tslib: 2.7.0
      value-or-promise: 1.0.12
    transitivePeerDependencies:
      - '@types/node'
      - encoding
      - supports-color

  '@graphql-tools/graphql-file-loader@8.0.0(graphql@16.9.0)':
    dependencies:
      '@graphql-tools/import': 7.0.0(graphql@16.9.0)
      '@graphql-tools/utils': 10.0.13(graphql@16.9.0)
      globby: 11.1.0
      graphql: 16.9.0
      tslib: 2.7.0
      unixify: 1.0.0

  '@graphql-tools/graphql-tag-pluck@8.2.0(graphql@16.9.0)':
    dependencies:
      '@babel/core': 7.24.4
      '@babel/parser': 7.24.5
      '@babel/plugin-syntax-import-assertions': 7.23.3(@babel/core@7.24.4)
      '@babel/traverse': 7.24.5
      '@babel/types': 7.24.5
      '@graphql-tools/utils': 10.0.13(graphql@16.9.0)
      graphql: 16.9.0
      tslib: 2.7.0
    transitivePeerDependencies:
      - supports-color

  '@graphql-tools/import@7.0.0(graphql@16.9.0)':
    dependencies:
      '@graphql-tools/utils': 10.0.13(graphql@16.9.0)
      graphql: 16.9.0
      resolve-from: 5.0.0
      tslib: 2.7.0

  '@graphql-tools/json-file-loader@8.0.0(graphql@16.9.0)':
    dependencies:
      '@graphql-tools/utils': 10.0.13(graphql@16.9.0)
      globby: 11.1.0
      graphql: 16.9.0
      tslib: 2.7.0
      unixify: 1.0.0

  '@graphql-tools/load@8.0.1(graphql@16.9.0)':
    dependencies:
      '@graphql-tools/schema': 10.0.2(graphql@16.9.0)
      '@graphql-tools/utils': 10.0.13(graphql@16.9.0)
      graphql: 16.9.0
      p-limit: 3.1.0
      tslib: 2.7.0

  '@graphql-tools/merge@9.0.1(graphql@16.9.0)':
    dependencies:
      '@graphql-tools/utils': 10.0.13(graphql@16.9.0)
      graphql: 16.9.0
      tslib: 2.7.0

  '@graphql-tools/optimize@2.0.0(graphql@16.9.0)':
    dependencies:
      graphql: 16.9.0
      tslib: 2.7.0

  '@graphql-tools/prisma-loader@8.0.2(@types/node@22.7.7)(bufferutil@4.0.8)(graphql@16.9.0)(utf-8-validate@5.0.10)':
    dependencies:
      '@graphql-tools/url-loader': 8.0.1(@types/node@22.7.7)(bufferutil@4.0.8)(graphql@16.9.0)(utf-8-validate@5.0.10)
      '@graphql-tools/utils': 10.0.13(graphql@16.9.0)
      '@types/js-yaml': 4.0.9
      '@types/json-stable-stringify': 1.0.36
      '@whatwg-node/fetch': 0.9.15
      chalk: 4.1.2
      debug: 4.3.6
      dotenv: 16.4.5
      graphql: 16.9.0
      graphql-request: 6.1.0(graphql@16.9.0)
      http-proxy-agent: 7.0.0
      https-proxy-agent: 7.0.2
      jose: 5.2.0
      js-yaml: 4.1.0
      json-stable-stringify: 1.1.1
      lodash: 4.17.21
      scuid: 1.1.0
      tslib: 2.7.0
      yaml-ast-parser: 0.0.43
    transitivePeerDependencies:
      - '@types/node'
      - bufferutil
      - encoding
      - supports-color
      - utf-8-validate

  '@graphql-tools/relay-operation-optimizer@7.0.0(graphql@16.9.0)':
    dependencies:
      '@ardatan/relay-compiler': 12.0.0(graphql@16.9.0)
      '@graphql-tools/utils': 10.0.13(graphql@16.9.0)
      graphql: 16.9.0
      tslib: 2.7.0
    transitivePeerDependencies:
      - encoding
      - supports-color

  '@graphql-tools/schema@10.0.2(graphql@16.9.0)':
    dependencies:
      '@graphql-tools/merge': 9.0.1(graphql@16.9.0)
      '@graphql-tools/utils': 10.0.13(graphql@16.9.0)
      graphql: 16.9.0
      tslib: 2.7.0
      value-or-promise: 1.0.12

  '@graphql-tools/url-loader@8.0.1(@types/node@22.7.7)(bufferutil@4.0.8)(graphql@16.9.0)(utf-8-validate@5.0.10)':
    dependencies:
      '@ardatan/sync-fetch': 0.0.1
      '@graphql-tools/delegate': 10.0.3(graphql@16.9.0)
      '@graphql-tools/executor-graphql-ws': 1.1.0(bufferutil@4.0.8)(graphql@16.9.0)(utf-8-validate@5.0.10)
      '@graphql-tools/executor-http': 1.0.7(@types/node@22.7.7)(graphql@16.9.0)
      '@graphql-tools/executor-legacy-ws': 1.0.5(bufferutil@4.0.8)(graphql@16.9.0)(utf-8-validate@5.0.10)
      '@graphql-tools/utils': 10.0.13(graphql@16.9.0)
      '@graphql-tools/wrap': 10.0.1(graphql@16.9.0)
      '@types/ws': 8.5.12
      '@whatwg-node/fetch': 0.9.15
      graphql: 16.9.0
      isomorphic-ws: 5.0.0(ws@8.18.0(bufferutil@4.0.8)(utf-8-validate@5.0.10))
      tslib: 2.7.0
      value-or-promise: 1.0.12
      ws: 8.18.0(bufferutil@4.0.8)(utf-8-validate@5.0.10)
    transitivePeerDependencies:
      - '@types/node'
      - bufferutil
      - encoding
      - utf-8-validate

  '@graphql-tools/utils@10.0.13(graphql@16.9.0)':
    dependencies:
      '@graphql-typed-document-node/core': 3.2.0(graphql@16.9.0)
      cross-inspect: 1.0.0
      dset: 3.1.3
      graphql: 16.9.0
      tslib: 2.7.0

  '@graphql-tools/wrap@10.0.1(graphql@16.9.0)':
    dependencies:
      '@graphql-tools/delegate': 10.0.3(graphql@16.9.0)
      '@graphql-tools/schema': 10.0.2(graphql@16.9.0)
      '@graphql-tools/utils': 10.0.13(graphql@16.9.0)
      graphql: 16.9.0
      tslib: 2.7.0
      value-or-promise: 1.0.12

  '@graphql-typed-document-node/core@3.2.0(graphql@16.9.0)':
    dependencies:
      graphql: 16.9.0

  '@humanwhocodes/config-array@0.11.14':
    dependencies:
      '@humanwhocodes/object-schema': 2.0.3
      debug: 4.3.6
      minimatch: 3.1.2
    transitivePeerDependencies:
      - supports-color

  '@humanwhocodes/module-importer@1.0.1': {}

  '@humanwhocodes/object-schema@2.0.3': {}

  '@ioredis/commands@1.2.0': {}

  '@isaacs/cliui@8.0.2':
    dependencies:
      string-width: 5.1.2
      string-width-cjs: string-width@4.2.3
      strip-ansi: 7.1.0
      strip-ansi-cjs: strip-ansi@6.0.1
      wrap-ansi: 8.1.0
      wrap-ansi-cjs: wrap-ansi@7.0.0

  '@istanbuljs/load-nyc-config@1.1.0':
    dependencies:
      camelcase: 5.3.1
      find-up: 4.1.0
      get-package-type: 0.1.0
      js-yaml: 3.14.1
      resolve-from: 5.0.0

  '@istanbuljs/schema@0.1.3': {}

  '@jest/console@29.7.0':
    dependencies:
      '@jest/types': 29.6.3
      '@types/node': 22.7.7
      chalk: 4.1.2
      jest-message-util: 29.7.0
      jest-util: 29.7.0
      slash: 3.0.0

  '@jest/core@29.7.0':
    dependencies:
      '@jest/console': 29.7.0
      '@jest/reporters': 29.7.0
      '@jest/test-result': 29.7.0
      '@jest/transform': 29.7.0
      '@jest/types': 29.6.3
      '@types/node': 22.7.7
      ansi-escapes: 4.3.2
      chalk: 4.1.2
      ci-info: 3.9.0
      exit: 0.1.2
      graceful-fs: 4.2.11
      jest-changed-files: 29.7.0
      jest-config: 29.7.0(@types/node@22.7.7)
      jest-haste-map: 29.7.0
      jest-message-util: 29.7.0
      jest-regex-util: 29.6.3
      jest-resolve: 29.7.0
      jest-resolve-dependencies: 29.7.0
      jest-runner: 29.7.0
      jest-runtime: 29.7.0
      jest-snapshot: 29.7.0
      jest-util: 29.7.0
      jest-validate: 29.7.0
      jest-watcher: 29.7.0
      micromatch: 4.0.6
      pretty-format: 29.7.0
      slash: 3.0.0
      strip-ansi: 6.0.1
    transitivePeerDependencies:
      - babel-plugin-macros
      - supports-color
      - ts-node

  '@jest/create-cache-key-function@29.7.0':
    dependencies:
      '@jest/types': 29.6.3

  '@jest/environment@29.7.0':
    dependencies:
      '@jest/fake-timers': 29.7.0
      '@jest/types': 29.6.3
      '@types/node': 22.7.7
      jest-mock: 29.7.0

  '@jest/expect-utils@29.7.0':
    dependencies:
      jest-get-type: 29.6.3

  '@jest/expect@29.7.0':
    dependencies:
      expect: 29.7.0
      jest-snapshot: 29.7.0
    transitivePeerDependencies:
      - supports-color

  '@jest/fake-timers@29.7.0':
    dependencies:
      '@jest/types': 29.6.3
      '@sinonjs/fake-timers': 10.3.0
      '@types/node': 22.7.7
      jest-message-util: 29.7.0
      jest-mock: 29.7.0
      jest-util: 29.7.0

  '@jest/globals@29.7.0':
    dependencies:
      '@jest/environment': 29.7.0
      '@jest/expect': 29.7.0
      '@jest/types': 29.6.3
      jest-mock: 29.7.0
    transitivePeerDependencies:
      - supports-color

  '@jest/reporters@29.7.0':
    dependencies:
      '@bcoe/v8-coverage': 0.2.3
      '@jest/console': 29.7.0
      '@jest/test-result': 29.7.0
      '@jest/transform': 29.7.0
      '@jest/types': 29.6.3
      '@jridgewell/trace-mapping': 0.3.25
      '@types/node': 22.7.7
      chalk: 4.1.2
      collect-v8-coverage: 1.0.2
      exit: 0.1.2
      glob: 7.2.3
      graceful-fs: 4.2.11
      istanbul-lib-coverage: 3.2.2
      istanbul-lib-instrument: 6.0.2
      istanbul-lib-report: 3.0.1
      istanbul-lib-source-maps: 4.0.1
      istanbul-reports: 3.1.7
      jest-message-util: 29.7.0
      jest-util: 29.7.0
      jest-worker: 29.7.0
      slash: 3.0.0
      string-length: 4.0.2
      strip-ansi: 6.0.1
      v8-to-istanbul: 9.2.0
    transitivePeerDependencies:
      - supports-color

  '@jest/schemas@29.6.3':
    dependencies:
      '@sinclair/typebox': 0.27.8

  '@jest/source-map@29.6.3':
    dependencies:
      '@jridgewell/trace-mapping': 0.3.25
      callsites: 3.1.0
      graceful-fs: 4.2.11

  '@jest/test-result@29.7.0':
    dependencies:
      '@jest/console': 29.7.0
      '@jest/types': 29.6.3
      '@types/istanbul-lib-coverage': 2.0.6
      collect-v8-coverage: 1.0.2

  '@jest/test-sequencer@29.7.0':
    dependencies:
      '@jest/test-result': 29.7.0
      graceful-fs: 4.2.11
      jest-haste-map: 29.7.0
      slash: 3.0.0

  '@jest/transform@29.7.0':
    dependencies:
      '@babel/core': 7.24.5
      '@jest/types': 29.6.3
      '@jridgewell/trace-mapping': 0.3.25
      babel-plugin-istanbul: 6.1.1
      chalk: 4.1.2
      convert-source-map: 2.0.0
      fast-json-stable-stringify: 2.1.0
      graceful-fs: 4.2.11
      jest-haste-map: 29.7.0
      jest-regex-util: 29.6.3
      jest-util: 29.7.0
      micromatch: 4.0.6
      pirates: 4.0.6
      slash: 3.0.0
      write-file-atomic: 4.0.2
    transitivePeerDependencies:
      - supports-color

  '@jest/types@29.6.3':
    dependencies:
      '@jest/schemas': 29.6.3
      '@types/istanbul-lib-coverage': 2.0.6
      '@types/istanbul-reports': 3.0.4
      '@types/node': 22.7.7
      '@types/yargs': 17.0.33
      chalk: 4.1.2

  '@jridgewell/gen-mapping@0.3.5':
    dependencies:
      '@jridgewell/set-array': 1.2.1
      '@jridgewell/sourcemap-codec': 1.4.15
      '@jridgewell/trace-mapping': 0.3.25

  '@jridgewell/resolve-uri@3.1.1': {}

  '@jridgewell/set-array@1.2.1': {}

  '@jridgewell/sourcemap-codec@1.4.15': {}

  '@jridgewell/trace-mapping@0.3.25':
    dependencies:
      '@jridgewell/resolve-uri': 3.1.1
      '@jridgewell/sourcemap-codec': 1.4.15

  '@kamilkisiela/fast-url-parser@1.1.4': {}

  '@noble/curves@1.2.0':
    dependencies:
      '@noble/hashes': 1.3.2

  '@noble/curves@1.4.0':
    dependencies:
      '@noble/hashes': 1.4.0

  '@noble/hashes@1.3.2': {}

  '@noble/hashes@1.4.0': {}

  '@nodelib/fs.scandir@2.1.5':
    dependencies:
      '@nodelib/fs.stat': 2.0.5
      run-parallel: 1.2.0

  '@nodelib/fs.stat@2.0.5': {}

  '@nodelib/fs.walk@1.2.8':
    dependencies:
      '@nodelib/fs.scandir': 2.1.5
      fastq: 1.16.0

  '@peculiar/asn1-schema@2.3.8':
    dependencies:
      asn1js: 3.0.5
      pvtsutils: 1.3.5
      tslib: 2.7.0

  '@peculiar/json-schema@1.1.12':
    dependencies:
      tslib: 2.7.0

  '@peculiar/webcrypto@1.4.5':
    dependencies:
      '@peculiar/asn1-schema': 2.3.8
      '@peculiar/json-schema': 1.1.12
      pvtsutils: 1.3.5
      tslib: 2.7.0
      webcrypto-core: 1.7.8

  '@pkgjs/parseargs@0.11.0':
    optional: true

  '@polkadot-api/json-rpc-provider-proxy@0.0.1':
    optional: true

  '@polkadot-api/json-rpc-provider@0.0.1':
    optional: true

  '@polkadot-api/metadata-builders@0.0.1':
    dependencies:
      '@polkadot-api/substrate-bindings': 0.0.1
      '@polkadot-api/utils': 0.0.1
    optional: true

  '@polkadot-api/observable-client@0.1.0(rxjs@7.8.1)':
    dependencies:
      '@polkadot-api/metadata-builders': 0.0.1
      '@polkadot-api/substrate-bindings': 0.0.1
      '@polkadot-api/substrate-client': 0.0.1
      '@polkadot-api/utils': 0.0.1
      rxjs: 7.8.1
    optional: true

  '@polkadot-api/substrate-bindings@0.0.1':
    dependencies:
      '@noble/hashes': 1.4.0
      '@polkadot-api/utils': 0.0.1
      '@scure/base': 1.1.6
      scale-ts: 1.6.0
    optional: true

  '@polkadot-api/substrate-client@0.0.1':
    optional: true

  '@polkadot-api/utils@0.0.1':
    optional: true

  '@polkadot/api-augment@12.2.3(bufferutil@4.0.8)(utf-8-validate@5.0.10)':
    dependencies:
      '@polkadot/api-base': 12.2.3(bufferutil@4.0.8)(utf-8-validate@5.0.10)
      '@polkadot/rpc-augment': 12.2.3(bufferutil@4.0.8)(utf-8-validate@5.0.10)
      '@polkadot/types': 12.2.3
      '@polkadot/types-augment': 12.2.3
      '@polkadot/types-codec': 12.2.3
      '@polkadot/util': 13.0.2
      tslib: 2.7.0
    transitivePeerDependencies:
      - bufferutil
      - supports-color
      - utf-8-validate

  '@polkadot/api-base@12.2.3(bufferutil@4.0.8)(utf-8-validate@5.0.10)':
    dependencies:
      '@polkadot/rpc-core': 12.2.3(bufferutil@4.0.8)(utf-8-validate@5.0.10)
      '@polkadot/types': 12.2.3
      '@polkadot/util': 13.0.2
      rxjs: 7.8.1
      tslib: 2.7.0
    transitivePeerDependencies:
      - bufferutil
      - supports-color
      - utf-8-validate

  '@polkadot/api-derive@12.2.3(bufferutil@4.0.8)(utf-8-validate@5.0.10)':
    dependencies:
      '@polkadot/api': 12.2.3(bufferutil@4.0.8)(utf-8-validate@5.0.10)
      '@polkadot/api-augment': 12.2.3(bufferutil@4.0.8)(utf-8-validate@5.0.10)
      '@polkadot/api-base': 12.2.3(bufferutil@4.0.8)(utf-8-validate@5.0.10)
      '@polkadot/rpc-core': 12.2.3(bufferutil@4.0.8)(utf-8-validate@5.0.10)
      '@polkadot/types': 12.2.3
      '@polkadot/types-codec': 12.2.3
      '@polkadot/util': 13.0.2
      '@polkadot/util-crypto': 13.0.2(@polkadot/util@13.0.2)
      rxjs: 7.8.1
      tslib: 2.7.0
    transitivePeerDependencies:
      - bufferutil
      - supports-color
      - utf-8-validate

  '@polkadot/api@12.2.3(bufferutil@4.0.8)(utf-8-validate@5.0.10)':
    dependencies:
      '@polkadot/api-augment': 12.2.3(bufferutil@4.0.8)(utf-8-validate@5.0.10)
      '@polkadot/api-base': 12.2.3(bufferutil@4.0.8)(utf-8-validate@5.0.10)
      '@polkadot/api-derive': 12.2.3(bufferutil@4.0.8)(utf-8-validate@5.0.10)
      '@polkadot/keyring': 13.0.2(@polkadot/util-crypto@13.0.2(@polkadot/util@13.0.2))(@polkadot/util@13.0.2)
      '@polkadot/rpc-augment': 12.2.3(bufferutil@4.0.8)(utf-8-validate@5.0.10)
      '@polkadot/rpc-core': 12.2.3(bufferutil@4.0.8)(utf-8-validate@5.0.10)
      '@polkadot/rpc-provider': 12.2.3(bufferutil@4.0.8)(utf-8-validate@5.0.10)
      '@polkadot/types': 12.2.3
      '@polkadot/types-augment': 12.2.3
      '@polkadot/types-codec': 12.2.3
      '@polkadot/types-create': 12.2.3
      '@polkadot/types-known': 12.2.3
      '@polkadot/util': 13.0.2
      '@polkadot/util-crypto': 13.0.2(@polkadot/util@13.0.2)
      eventemitter3: 5.0.1
      rxjs: 7.8.1
      tslib: 2.6.2
    transitivePeerDependencies:
      - bufferutil
      - supports-color
      - utf-8-validate

  '@polkadot/keyring@12.6.2(@polkadot/util-crypto@12.6.2(@polkadot/util@12.6.2))(@polkadot/util@12.6.2)':
    dependencies:
      '@polkadot/util': 12.6.2
      '@polkadot/util-crypto': 12.6.2(@polkadot/util@12.6.2)
      tslib: 2.7.0

  '@polkadot/keyring@13.0.2(@polkadot/util-crypto@13.0.2(@polkadot/util@13.0.2))(@polkadot/util@13.0.2)':
    dependencies:
      '@polkadot/util': 13.0.2
      '@polkadot/util-crypto': 13.0.2(@polkadot/util@13.0.2)
      tslib: 2.7.0

  '@polkadot/networks@12.6.2':
    dependencies:
      '@polkadot/util': 12.6.2
      '@substrate/ss58-registry': 1.48.0
      tslib: 2.7.0

  '@polkadot/networks@13.0.2':
    dependencies:
      '@polkadot/util': 13.0.2
      '@substrate/ss58-registry': 1.48.0
      tslib: 2.7.0

  '@polkadot/rpc-augment@12.2.3(bufferutil@4.0.8)(utf-8-validate@5.0.10)':
    dependencies:
      '@polkadot/rpc-core': 12.2.3(bufferutil@4.0.8)(utf-8-validate@5.0.10)
      '@polkadot/types': 12.2.3
      '@polkadot/types-codec': 12.2.3
      '@polkadot/util': 13.0.2
      tslib: 2.7.0
    transitivePeerDependencies:
      - bufferutil
      - supports-color
      - utf-8-validate

  '@polkadot/rpc-core@12.2.3(bufferutil@4.0.8)(utf-8-validate@5.0.10)':
    dependencies:
      '@polkadot/rpc-augment': 12.2.3(bufferutil@4.0.8)(utf-8-validate@5.0.10)
      '@polkadot/rpc-provider': 12.2.3(bufferutil@4.0.8)(utf-8-validate@5.0.10)
      '@polkadot/types': 12.2.3
      '@polkadot/util': 13.0.2
      rxjs: 7.8.1
      tslib: 2.7.0
    transitivePeerDependencies:
      - bufferutil
      - supports-color
      - utf-8-validate

  '@polkadot/rpc-provider@12.2.3(bufferutil@4.0.8)(utf-8-validate@5.0.10)':
    dependencies:
      '@polkadot/keyring': 13.0.2(@polkadot/util-crypto@13.0.2(@polkadot/util@13.0.2))(@polkadot/util@13.0.2)
      '@polkadot/types': 12.2.3
      '@polkadot/types-support': 12.2.3
      '@polkadot/util': 13.0.2
      '@polkadot/util-crypto': 13.0.2(@polkadot/util@13.0.2)
      '@polkadot/x-fetch': 13.0.2
      '@polkadot/x-global': 13.0.2
      '@polkadot/x-ws': 13.0.2(bufferutil@4.0.8)(utf-8-validate@5.0.10)
      eventemitter3: 5.0.1
      mock-socket: 9.3.1
      nock: 13.5.4
      tslib: 2.7.0
    optionalDependencies:
      '@substrate/connect': 0.8.10(bufferutil@4.0.8)(utf-8-validate@5.0.10)
    transitivePeerDependencies:
      - bufferutil
      - supports-color
      - utf-8-validate

  '@polkadot/types-augment@11.1.1':
    dependencies:
      '@polkadot/types': 11.1.1
      '@polkadot/types-codec': 11.1.1
      '@polkadot/util': 12.6.2
      tslib: 2.7.0

  '@polkadot/types-augment@12.2.3':
    dependencies:
      '@polkadot/types': 12.2.3
      '@polkadot/types-codec': 12.2.3
      '@polkadot/util': 13.0.2
      tslib: 2.7.0

  '@polkadot/types-codec@11.1.1':
    dependencies:
      '@polkadot/util': 12.6.2
      '@polkadot/x-bigint': 12.6.2
      tslib: 2.7.0

  '@polkadot/types-codec@12.2.3':
    dependencies:
      '@polkadot/util': 13.0.2
      '@polkadot/x-bigint': 13.0.2
      tslib: 2.7.0

  '@polkadot/types-create@11.1.1':
    dependencies:
      '@polkadot/types-codec': 11.1.1
      '@polkadot/util': 12.6.2
      tslib: 2.7.0

  '@polkadot/types-create@12.2.3':
    dependencies:
      '@polkadot/types-codec': 12.2.3
      '@polkadot/util': 13.0.2
      tslib: 2.7.0

  '@polkadot/types-known@12.2.3':
    dependencies:
      '@polkadot/networks': 13.0.2
      '@polkadot/types': 12.2.3
      '@polkadot/types-codec': 12.2.3
      '@polkadot/types-create': 12.2.3
      '@polkadot/util': 13.0.2
      tslib: 2.7.0

  '@polkadot/types-support@12.2.3':
    dependencies:
      '@polkadot/util': 13.0.2
      tslib: 2.7.0

  '@polkadot/types@11.1.1':
    dependencies:
      '@polkadot/keyring': 12.6.2(@polkadot/util-crypto@12.6.2(@polkadot/util@12.6.2))(@polkadot/util@12.6.2)
      '@polkadot/types-augment': 11.1.1
      '@polkadot/types-codec': 11.1.1
      '@polkadot/types-create': 11.1.1
      '@polkadot/util': 12.6.2
      '@polkadot/util-crypto': 12.6.2(@polkadot/util@12.6.2)
      rxjs: 7.8.1
      tslib: 2.6.2

  '@polkadot/types@12.2.3':
    dependencies:
      '@polkadot/keyring': 13.0.2(@polkadot/util-crypto@13.0.2(@polkadot/util@13.0.2))(@polkadot/util@13.0.2)
      '@polkadot/types-augment': 12.2.3
      '@polkadot/types-codec': 12.2.3
      '@polkadot/types-create': 12.2.3
      '@polkadot/util': 13.0.2
      '@polkadot/util-crypto': 13.0.2(@polkadot/util@13.0.2)
      rxjs: 7.8.1
      tslib: 2.7.0

  '@polkadot/util-crypto@12.6.2(@polkadot/util@12.6.2)':
    dependencies:
      '@noble/curves': 1.4.0
      '@noble/hashes': 1.4.0
      '@polkadot/networks': 12.6.2
      '@polkadot/util': 12.6.2
      '@polkadot/wasm-crypto': 7.3.2(@polkadot/util@12.6.2)(@polkadot/x-randomvalues@12.6.2(@polkadot/util@12.6.2)(@polkadot/wasm-util@7.3.2(@polkadot/util@12.6.2)))
      '@polkadot/wasm-util': 7.3.2(@polkadot/util@12.6.2)
      '@polkadot/x-bigint': 12.6.2
      '@polkadot/x-randomvalues': 12.6.2(@polkadot/util@12.6.2)(@polkadot/wasm-util@7.3.2(@polkadot/util@12.6.2))
      '@scure/base': 1.1.6
      tslib: 2.7.0

  '@polkadot/util-crypto@13.0.2(@polkadot/util@13.0.2)':
    dependencies:
      '@noble/curves': 1.4.0
      '@noble/hashes': 1.4.0
      '@polkadot/networks': 13.0.2
      '@polkadot/util': 13.0.2
      '@polkadot/wasm-crypto': 7.3.2(@polkadot/util@13.0.2)(@polkadot/x-randomvalues@13.0.2(@polkadot/util@13.0.2)(@polkadot/wasm-util@7.3.2(@polkadot/util@13.0.2)))
      '@polkadot/wasm-util': 7.3.2(@polkadot/util@13.0.2)
      '@polkadot/x-bigint': 13.0.2
      '@polkadot/x-randomvalues': 13.0.2(@polkadot/util@13.0.2)(@polkadot/wasm-util@7.3.2(@polkadot/util@13.0.2))
      '@scure/base': 1.1.6
      tslib: 2.7.0

  '@polkadot/util@12.6.2':
    dependencies:
      '@polkadot/x-bigint': 12.6.2
      '@polkadot/x-global': 12.6.2
      '@polkadot/x-textdecoder': 12.6.2
      '@polkadot/x-textencoder': 12.6.2
      '@types/bn.js': 5.1.5
      bn.js: 5.2.1
      tslib: 2.7.0

  '@polkadot/util@13.0.2':
    dependencies:
      '@polkadot/x-bigint': 13.0.2
      '@polkadot/x-global': 13.0.2
      '@polkadot/x-textdecoder': 13.0.2
      '@polkadot/x-textencoder': 13.0.2
      '@types/bn.js': 5.1.5
      bn.js: 5.2.1
      tslib: 2.7.0

  '@polkadot/wasm-bridge@7.3.2(@polkadot/util@12.6.2)(@polkadot/x-randomvalues@12.6.2(@polkadot/util@12.6.2)(@polkadot/wasm-util@7.3.2(@polkadot/util@12.6.2)))':
    dependencies:
      '@polkadot/util': 12.6.2
      '@polkadot/wasm-util': 7.3.2(@polkadot/util@12.6.2)
      '@polkadot/x-randomvalues': 12.6.2(@polkadot/util@12.6.2)(@polkadot/wasm-util@7.3.2(@polkadot/util@12.6.2))
      tslib: 2.7.0

  '@polkadot/wasm-bridge@7.3.2(@polkadot/util@13.0.2)(@polkadot/x-randomvalues@13.0.2(@polkadot/util@13.0.2)(@polkadot/wasm-util@7.3.2(@polkadot/util@13.0.2)))':
    dependencies:
      '@polkadot/util': 13.0.2
      '@polkadot/wasm-util': 7.3.2(@polkadot/util@13.0.2)
      '@polkadot/x-randomvalues': 13.0.2(@polkadot/util@13.0.2)(@polkadot/wasm-util@7.3.2(@polkadot/util@13.0.2))
      tslib: 2.7.0

  '@polkadot/wasm-crypto-asmjs@7.3.2(@polkadot/util@12.6.2)':
    dependencies:
      '@polkadot/util': 12.6.2
      tslib: 2.7.0

  '@polkadot/wasm-crypto-asmjs@7.3.2(@polkadot/util@13.0.2)':
    dependencies:
      '@polkadot/util': 13.0.2
      tslib: 2.7.0

  '@polkadot/wasm-crypto-init@7.3.2(@polkadot/util@12.6.2)(@polkadot/x-randomvalues@12.6.2(@polkadot/util@12.6.2)(@polkadot/wasm-util@7.3.2(@polkadot/util@12.6.2)))':
    dependencies:
      '@polkadot/util': 12.6.2
      '@polkadot/wasm-bridge': 7.3.2(@polkadot/util@12.6.2)(@polkadot/x-randomvalues@12.6.2(@polkadot/util@12.6.2)(@polkadot/wasm-util@7.3.2(@polkadot/util@12.6.2)))
      '@polkadot/wasm-crypto-asmjs': 7.3.2(@polkadot/util@12.6.2)
      '@polkadot/wasm-crypto-wasm': 7.3.2(@polkadot/util@12.6.2)
      '@polkadot/wasm-util': 7.3.2(@polkadot/util@12.6.2)
      '@polkadot/x-randomvalues': 12.6.2(@polkadot/util@12.6.2)(@polkadot/wasm-util@7.3.2(@polkadot/util@12.6.2))
      tslib: 2.7.0

  '@polkadot/wasm-crypto-init@7.3.2(@polkadot/util@13.0.2)(@polkadot/x-randomvalues@13.0.2(@polkadot/util@13.0.2)(@polkadot/wasm-util@7.3.2(@polkadot/util@13.0.2)))':
    dependencies:
      '@polkadot/util': 13.0.2
      '@polkadot/wasm-bridge': 7.3.2(@polkadot/util@13.0.2)(@polkadot/x-randomvalues@13.0.2(@polkadot/util@13.0.2)(@polkadot/wasm-util@7.3.2(@polkadot/util@13.0.2)))
      '@polkadot/wasm-crypto-asmjs': 7.3.2(@polkadot/util@13.0.2)
      '@polkadot/wasm-crypto-wasm': 7.3.2(@polkadot/util@13.0.2)
      '@polkadot/wasm-util': 7.3.2(@polkadot/util@13.0.2)
      '@polkadot/x-randomvalues': 13.0.2(@polkadot/util@13.0.2)(@polkadot/wasm-util@7.3.2(@polkadot/util@13.0.2))
      tslib: 2.7.0

  '@polkadot/wasm-crypto-wasm@7.3.2(@polkadot/util@12.6.2)':
    dependencies:
      '@polkadot/util': 12.6.2
      '@polkadot/wasm-util': 7.3.2(@polkadot/util@12.6.2)
      tslib: 2.7.0

  '@polkadot/wasm-crypto-wasm@7.3.2(@polkadot/util@13.0.2)':
    dependencies:
      '@polkadot/util': 13.0.2
      '@polkadot/wasm-util': 7.3.2(@polkadot/util@13.0.2)
      tslib: 2.7.0

  '@polkadot/wasm-crypto@7.3.2(@polkadot/util@12.6.2)(@polkadot/x-randomvalues@12.6.2(@polkadot/util@12.6.2)(@polkadot/wasm-util@7.3.2(@polkadot/util@12.6.2)))':
    dependencies:
      '@polkadot/util': 12.6.2
      '@polkadot/wasm-bridge': 7.3.2(@polkadot/util@12.6.2)(@polkadot/x-randomvalues@12.6.2(@polkadot/util@12.6.2)(@polkadot/wasm-util@7.3.2(@polkadot/util@12.6.2)))
      '@polkadot/wasm-crypto-asmjs': 7.3.2(@polkadot/util@12.6.2)
      '@polkadot/wasm-crypto-init': 7.3.2(@polkadot/util@12.6.2)(@polkadot/x-randomvalues@12.6.2(@polkadot/util@12.6.2)(@polkadot/wasm-util@7.3.2(@polkadot/util@12.6.2)))
      '@polkadot/wasm-crypto-wasm': 7.3.2(@polkadot/util@12.6.2)
      '@polkadot/wasm-util': 7.3.2(@polkadot/util@12.6.2)
      '@polkadot/x-randomvalues': 12.6.2(@polkadot/util@12.6.2)(@polkadot/wasm-util@7.3.2(@polkadot/util@12.6.2))
      tslib: 2.7.0

  '@polkadot/wasm-crypto@7.3.2(@polkadot/util@13.0.2)(@polkadot/x-randomvalues@13.0.2(@polkadot/util@13.0.2)(@polkadot/wasm-util@7.3.2(@polkadot/util@13.0.2)))':
    dependencies:
      '@polkadot/util': 13.0.2
      '@polkadot/wasm-bridge': 7.3.2(@polkadot/util@13.0.2)(@polkadot/x-randomvalues@13.0.2(@polkadot/util@13.0.2)(@polkadot/wasm-util@7.3.2(@polkadot/util@13.0.2)))
      '@polkadot/wasm-crypto-asmjs': 7.3.2(@polkadot/util@13.0.2)
      '@polkadot/wasm-crypto-init': 7.3.2(@polkadot/util@13.0.2)(@polkadot/x-randomvalues@13.0.2(@polkadot/util@13.0.2)(@polkadot/wasm-util@7.3.2(@polkadot/util@13.0.2)))
      '@polkadot/wasm-crypto-wasm': 7.3.2(@polkadot/util@13.0.2)
      '@polkadot/wasm-util': 7.3.2(@polkadot/util@13.0.2)
      '@polkadot/x-randomvalues': 13.0.2(@polkadot/util@13.0.2)(@polkadot/wasm-util@7.3.2(@polkadot/util@13.0.2))
      tslib: 2.7.0

  '@polkadot/wasm-util@7.3.2(@polkadot/util@12.6.2)':
    dependencies:
      '@polkadot/util': 12.6.2
      tslib: 2.7.0

  '@polkadot/wasm-util@7.3.2(@polkadot/util@13.0.2)':
    dependencies:
      '@polkadot/util': 13.0.2
      tslib: 2.7.0

  '@polkadot/x-bigint@12.6.2':
    dependencies:
      '@polkadot/x-global': 12.6.2
      tslib: 2.7.0

  '@polkadot/x-bigint@13.0.2':
    dependencies:
      '@polkadot/x-global': 13.0.2
      tslib: 2.7.0

  '@polkadot/x-fetch@13.0.2':
    dependencies:
      '@polkadot/x-global': 13.0.2
      node-fetch: 3.3.2
      tslib: 2.7.0

  '@polkadot/x-global@12.6.2':
    dependencies:
      tslib: 2.7.0

  '@polkadot/x-global@13.0.2':
    dependencies:
      tslib: 2.7.0

  '@polkadot/x-randomvalues@12.6.2(@polkadot/util@12.6.2)(@polkadot/wasm-util@7.3.2(@polkadot/util@12.6.2))':
    dependencies:
      '@polkadot/util': 12.6.2
      '@polkadot/wasm-util': 7.3.2(@polkadot/util@12.6.2)
      '@polkadot/x-global': 12.6.2
      tslib: 2.7.0

  '@polkadot/x-randomvalues@13.0.2(@polkadot/util@13.0.2)(@polkadot/wasm-util@7.3.2(@polkadot/util@13.0.2))':
    dependencies:
      '@polkadot/util': 13.0.2
      '@polkadot/wasm-util': 7.3.2(@polkadot/util@13.0.2)
      '@polkadot/x-global': 13.0.2
      tslib: 2.7.0

  '@polkadot/x-textdecoder@12.6.2':
    dependencies:
      '@polkadot/x-global': 12.6.2
      tslib: 2.7.0

  '@polkadot/x-textdecoder@13.0.2':
    dependencies:
      '@polkadot/x-global': 13.0.2
      tslib: 2.7.0

  '@polkadot/x-textencoder@12.6.2':
    dependencies:
      '@polkadot/x-global': 12.6.2
      tslib: 2.7.0

  '@polkadot/x-textencoder@13.0.2':
    dependencies:
      '@polkadot/x-global': 13.0.2
      tslib: 2.7.0

  '@polkadot/x-ws@13.0.2(bufferutil@4.0.8)(utf-8-validate@5.0.10)':
    dependencies:
      '@polkadot/x-global': 13.0.2
      tslib: 2.7.0
      ws: 8.18.0(bufferutil@4.0.8)(utf-8-validate@5.0.10)
    transitivePeerDependencies:
      - bufferutil
      - utf-8-validate

  '@prisma/client@5.21.1(prisma@5.21.1)':
    optionalDependencies:
      prisma: 5.21.1

  '@prisma/debug@5.21.1': {}

  '@prisma/engines-version@5.21.1-1.bf0e5e8a04cada8225617067eaa03d041e2bba36': {}

  '@prisma/engines@5.21.1':
    dependencies:
      '@prisma/debug': 5.21.1
      '@prisma/engines-version': 5.21.1-1.bf0e5e8a04cada8225617067eaa03d041e2bba36
      '@prisma/fetch-engine': 5.21.1
      '@prisma/get-platform': 5.21.1

  '@prisma/fetch-engine@5.21.1':
    dependencies:
      '@prisma/debug': 5.21.1
      '@prisma/engines-version': 5.21.1-1.bf0e5e8a04cada8225617067eaa03d041e2bba36
      '@prisma/get-platform': 5.21.1

  '@prisma/get-platform@5.21.1':
    dependencies:
      '@prisma/debug': 5.21.1

  '@repeaterjs/repeater@3.0.5': {}

  '@rollup/rollup-android-arm-eabi@4.20.0':
    optional: true

  '@rollup/rollup-android-arm64@4.20.0':
    optional: true

  '@rollup/rollup-darwin-arm64@4.20.0':
    optional: true

  '@rollup/rollup-darwin-x64@4.20.0':
    optional: true

  '@rollup/rollup-linux-arm-gnueabihf@4.20.0':
    optional: true

  '@rollup/rollup-linux-arm-musleabihf@4.20.0':
    optional: true

  '@rollup/rollup-linux-arm64-gnu@4.20.0':
    optional: true

  '@rollup/rollup-linux-arm64-musl@4.20.0':
    optional: true

  '@rollup/rollup-linux-powerpc64le-gnu@4.20.0':
    optional: true

  '@rollup/rollup-linux-riscv64-gnu@4.20.0':
    optional: true

  '@rollup/rollup-linux-s390x-gnu@4.20.0':
    optional: true

  '@rollup/rollup-linux-x64-gnu@4.20.0':
    optional: true

  '@rollup/rollup-linux-x64-musl@4.20.0':
    optional: true

  '@rollup/rollup-win32-arm64-msvc@4.20.0':
    optional: true

  '@rollup/rollup-win32-ia32-msvc@4.20.0':
    optional: true

  '@rollup/rollup-win32-x64-msvc@4.20.0':
    optional: true

  '@rtsao/scc@1.1.0': {}

  '@scure/base@1.1.6': {}

  '@sinclair/typebox@0.27.8': {}

  '@sindresorhus/merge-streams@2.3.0': {}

  '@sinonjs/commons@3.0.1':
    dependencies:
      type-detect: 4.0.8

  '@sinonjs/fake-timers@10.3.0':
    dependencies:
      '@sinonjs/commons': 3.0.1

  '@socket.io/component-emitter@3.1.0': {}

  '@substrate/connect-extension-protocol@2.0.0':
    optional: true

  '@substrate/connect-known-chains@1.1.6':
    optional: true

  '@substrate/connect@0.8.10(bufferutil@4.0.8)(utf-8-validate@5.0.10)':
    dependencies:
      '@substrate/connect-extension-protocol': 2.0.0
      '@substrate/connect-known-chains': 1.1.6
      '@substrate/light-client-extension-helpers': 0.0.6(smoldot@2.0.22(bufferutil@4.0.8)(utf-8-validate@5.0.10))
      smoldot: 2.0.22(bufferutil@4.0.8)(utf-8-validate@5.0.10)
    transitivePeerDependencies:
      - bufferutil
      - utf-8-validate
    optional: true

  '@substrate/light-client-extension-helpers@0.0.6(smoldot@2.0.22(bufferutil@4.0.8)(utf-8-validate@5.0.10))':
    dependencies:
      '@polkadot-api/json-rpc-provider': 0.0.1
      '@polkadot-api/json-rpc-provider-proxy': 0.0.1
      '@polkadot-api/observable-client': 0.1.0(rxjs@7.8.1)
      '@polkadot-api/substrate-client': 0.0.1
      '@substrate/connect-extension-protocol': 2.0.0
      '@substrate/connect-known-chains': 1.1.6
      rxjs: 7.8.1
      smoldot: 2.0.22(bufferutil@4.0.8)(utf-8-validate@5.0.10)
    optional: true

  '@substrate/ss58-registry@1.48.0': {}

  '@swc/core-darwin-arm64@1.7.10':
    optional: true

  '@swc/core-darwin-x64@1.7.10':
    optional: true

  '@swc/core-linux-arm-gnueabihf@1.7.10':
    optional: true

  '@swc/core-linux-arm64-gnu@1.7.10':
    optional: true

  '@swc/core-linux-arm64-musl@1.7.10':
    optional: true

  '@swc/core-linux-x64-gnu@1.7.10':
    optional: true

  '@swc/core-linux-x64-musl@1.7.10':
    optional: true

  '@swc/core-win32-arm64-msvc@1.7.10':
    optional: true

  '@swc/core-win32-ia32-msvc@1.7.10':
    optional: true

  '@swc/core-win32-x64-msvc@1.7.10':
    optional: true

  '@swc/core@1.7.10(@swc/helpers@0.5.12)':
    dependencies:
      '@swc/counter': 0.1.3
      '@swc/types': 0.1.12
    optionalDependencies:
      '@swc/core-darwin-arm64': 1.7.10
      '@swc/core-darwin-x64': 1.7.10
      '@swc/core-linux-arm-gnueabihf': 1.7.10
      '@swc/core-linux-arm64-gnu': 1.7.10
      '@swc/core-linux-arm64-musl': 1.7.10
      '@swc/core-linux-x64-gnu': 1.7.10
      '@swc/core-linux-x64-musl': 1.7.10
      '@swc/core-win32-arm64-msvc': 1.7.10
      '@swc/core-win32-ia32-msvc': 1.7.10
      '@swc/core-win32-x64-msvc': 1.7.10
      '@swc/helpers': 0.5.12

  '@swc/counter@0.1.3': {}

  '@swc/helpers@0.5.12':
    dependencies:
      tslib: 2.8.0
    optional: true

  '@swc/jest@0.2.36(@swc/core@1.7.10(@swc/helpers@0.5.12))':
    dependencies:
      '@jest/create-cache-key-function': 29.7.0
      '@swc/core': 1.7.10(@swc/helpers@0.5.12)
      '@swc/counter': 0.1.3
      jsonc-parser: 3.2.1

  '@swc/types@0.1.12':
    dependencies:
      '@swc/counter': 0.1.3

  '@trpc/client@10.45.2(@trpc/server@10.45.2)':
    dependencies:
      '@trpc/server': 10.45.2

  '@trpc/server@10.45.2': {}

  '@ts-morph/common@0.24.0':
    dependencies:
      fast-glob: 3.3.2
      minimatch: 9.0.5
      mkdirp: 3.0.1
      path-browserify: 1.0.1

  '@typechain/ethers-v6@0.5.1(ethers@6.13.3(bufferutil@4.0.8)(utf-8-validate@5.0.10))(typechain@8.3.2(typescript@5.6.2))(typescript@5.6.2)':
    dependencies:
      ethers: 6.13.3(bufferutil@4.0.8)(utf-8-validate@5.0.10)
      lodash: 4.17.21
      ts-essentials: 7.0.3(typescript@5.6.2)
      typechain: 8.3.2(typescript@5.6.2)
      typescript: 5.6.2

  '@types/babel__core@7.20.5':
    dependencies:
      '@babel/parser': 7.24.5
      '@babel/types': 7.24.5
      '@types/babel__generator': 7.6.8
      '@types/babel__template': 7.4.4
      '@types/babel__traverse': 7.20.5

  '@types/babel__generator@7.6.8':
    dependencies:
      '@babel/types': 7.24.5

  '@types/babel__template@7.4.4':
    dependencies:
      '@babel/parser': 7.24.5
      '@babel/types': 7.24.5

  '@types/babel__traverse@7.20.5':
    dependencies:
      '@babel/types': 7.24.5

  '@types/bn.js@5.1.5':
    dependencies:
      '@types/node': 22.7.7

  '@types/body-parser@1.19.5':
    dependencies:
      '@types/connect': 3.4.38
      '@types/node': 22.7.7

  '@types/connect@3.4.38':
    dependencies:
      '@types/node': 22.7.7

  '@types/cookie@0.4.1': {}

  '@types/cookiejar@2.1.5': {}

  '@types/cors@2.8.17':
    dependencies:
      '@types/node': 22.7.7

  '@types/estree@1.0.5': {}

  '@types/express-serve-static-core@5.0.0':
    dependencies:
      '@types/node': 22.7.7
      '@types/qs': 6.9.16
      '@types/range-parser': 1.2.7
      '@types/send': 0.17.4

  '@types/express@5.0.0':
    dependencies:
      '@types/body-parser': 1.19.5
      '@types/express-serve-static-core': 5.0.0
      '@types/qs': 6.9.16
      '@types/serve-static': 1.15.5

  '@types/graceful-fs@4.1.9':
    dependencies:
      '@types/node': 22.7.7

  '@types/graphql-fields@1.3.9':
    dependencies:
      graphql: 16.9.0

  '@types/http-errors@2.0.4': {}

  '@types/istanbul-lib-coverage@2.0.6': {}

  '@types/istanbul-lib-report@3.0.3':
    dependencies:
      '@types/istanbul-lib-coverage': 2.0.6

  '@types/istanbul-reports@3.0.4':
    dependencies:
      '@types/istanbul-lib-report': 3.0.3

  '@types/jest@29.5.13':
    dependencies:
      expect: 29.7.0
      pretty-format: 29.7.0

  '@types/js-yaml@4.0.9': {}

  '@types/json-stable-stringify@1.0.36': {}

  '@types/json5@0.0.29': {}

  '@types/json5@0.0.30': {}

  '@types/jsonwebtoken@9.0.5':
    dependencies:
      '@types/node': 22.7.7

  '@types/methods@1.1.4': {}

  '@types/mime@1.3.5': {}

  '@types/mime@3.0.4': {}

  '@types/node@18.15.13': {}

  '@types/node@22.7.7':
    dependencies:
      undici-types: 6.19.8

  '@types/pg@8.11.0':
    dependencies:
      '@types/node': 22.7.7
      pg-protocol: 1.6.1
      pg-types: 4.0.2

  '@types/prettier@2.7.3': {}

  '@types/qs@6.9.16': {}

  '@types/range-parser@1.2.7': {}

  '@types/send@0.17.4':
    dependencies:
      '@types/mime': 1.3.5
      '@types/node': 22.7.7

  '@types/serve-static@1.15.5':
    dependencies:
      '@types/http-errors': 2.0.4
      '@types/mime': 3.0.4
      '@types/node': 22.7.7

  '@types/stack-utils@2.0.3': {}

  '@types/superagent@8.1.3':
    dependencies:
      '@types/cookiejar': 2.1.5
      '@types/methods': 1.1.4
      '@types/node': 22.7.7

  '@types/supertest@6.0.2':
    dependencies:
      '@types/methods': 1.1.4
      '@types/superagent': 8.1.3

  '@types/triple-beam@1.3.5': {}

  '@types/ws@7.4.7':
    dependencies:
      '@types/node': 22.7.7

  '@types/ws@8.5.12':
    dependencies:
      '@types/node': 22.7.7

  '@types/yargs-parser@21.0.3': {}

  '@types/yargs@17.0.33':
    dependencies:
      '@types/yargs-parser': 21.0.3

  '@typescript-eslint/eslint-plugin@7.10.0(@typescript-eslint/parser@6.21.0(eslint@8.57.0)(typescript@5.6.2))(eslint@8.57.0)(typescript@5.6.2)':
    dependencies:
      '@eslint-community/regexpp': 4.10.0
      '@typescript-eslint/parser': 6.21.0(eslint@8.57.0)(typescript@5.6.2)
      '@typescript-eslint/scope-manager': 7.10.0
      '@typescript-eslint/type-utils': 7.10.0(eslint@8.57.0)(typescript@5.6.2)
      '@typescript-eslint/utils': 7.10.0(eslint@8.57.0)(typescript@5.6.2)
      '@typescript-eslint/visitor-keys': 7.10.0
      eslint: 8.57.0
      graphemer: 1.4.0
      ignore: 5.3.1
      natural-compare: 1.4.0
      ts-api-utils: 1.3.0(typescript@5.6.2)
    optionalDependencies:
      typescript: 5.6.2
    transitivePeerDependencies:
      - supports-color

  '@typescript-eslint/parser@6.21.0(eslint@8.57.0)(typescript@5.6.2)':
    dependencies:
      '@typescript-eslint/scope-manager': 6.21.0
      '@typescript-eslint/types': 6.21.0
      '@typescript-eslint/typescript-estree': 6.21.0(typescript@5.6.2)
      '@typescript-eslint/visitor-keys': 6.21.0
      debug: 4.3.4
      eslint: 8.57.0
    optionalDependencies:
      typescript: 5.6.2
    transitivePeerDependencies:
      - supports-color

  '@typescript-eslint/scope-manager@6.21.0':
    dependencies:
      '@typescript-eslint/types': 6.21.0
      '@typescript-eslint/visitor-keys': 6.21.0

  '@typescript-eslint/scope-manager@7.10.0':
    dependencies:
      '@typescript-eslint/types': 7.10.0
      '@typescript-eslint/visitor-keys': 7.10.0

  '@typescript-eslint/type-utils@7.10.0(eslint@8.57.0)(typescript@5.6.2)':
    dependencies:
      '@typescript-eslint/typescript-estree': 7.10.0(typescript@5.6.2)
      '@typescript-eslint/utils': 7.10.0(eslint@8.57.0)(typescript@5.6.2)
      debug: 4.3.6
      eslint: 8.57.0
      ts-api-utils: 1.3.0(typescript@5.6.2)
    optionalDependencies:
      typescript: 5.6.2
    transitivePeerDependencies:
      - supports-color

  '@typescript-eslint/types@6.21.0': {}

  '@typescript-eslint/types@7.10.0': {}

  '@typescript-eslint/typescript-estree@6.21.0(typescript@5.6.2)':
    dependencies:
      '@typescript-eslint/types': 6.21.0
      '@typescript-eslint/visitor-keys': 6.21.0
      debug: 4.3.6
      globby: 11.1.0
      is-glob: 4.0.3
      minimatch: 9.0.3
      semver: 7.6.2
      ts-api-utils: 1.3.0(typescript@5.6.2)
    optionalDependencies:
      typescript: 5.6.2
    transitivePeerDependencies:
      - supports-color

  '@typescript-eslint/typescript-estree@7.10.0(typescript@5.6.2)':
    dependencies:
      '@typescript-eslint/types': 7.10.0
      '@typescript-eslint/visitor-keys': 7.10.0
      debug: 4.3.6
      globby: 11.1.0
      is-glob: 4.0.3
      minimatch: 9.0.5
      semver: 7.6.2
      ts-api-utils: 1.3.0(typescript@5.6.2)
    optionalDependencies:
      typescript: 5.6.2
    transitivePeerDependencies:
      - supports-color

  '@typescript-eslint/utils@7.10.0(eslint@8.57.0)(typescript@5.6.2)':
    dependencies:
      '@eslint-community/eslint-utils': 4.4.0(eslint@8.57.0)
      '@typescript-eslint/scope-manager': 7.10.0
      '@typescript-eslint/types': 7.10.0
      '@typescript-eslint/typescript-estree': 7.10.0(typescript@5.6.2)
      eslint: 8.57.0
    transitivePeerDependencies:
      - supports-color
      - typescript

  '@typescript-eslint/visitor-keys@6.21.0':
    dependencies:
      '@typescript-eslint/types': 6.21.0
      eslint-visitor-keys: 3.4.3

  '@typescript-eslint/visitor-keys@7.10.0':
    dependencies:
      '@typescript-eslint/types': 7.10.0
      eslint-visitor-keys: 3.4.3

  '@ungap/structured-clone@1.2.0': {}

  '@whatwg-node/events@0.0.3': {}

  '@whatwg-node/events@0.1.1': {}

  '@whatwg-node/fetch@0.8.8':
    dependencies:
      '@peculiar/webcrypto': 1.4.5
      '@whatwg-node/node-fetch': 0.3.6
      busboy: 1.6.0
      urlpattern-polyfill: 8.0.2
      web-streams-polyfill: 3.3.2

  '@whatwg-node/fetch@0.9.15':
    dependencies:
      '@whatwg-node/node-fetch': 0.5.4
      urlpattern-polyfill: 9.0.0

  '@whatwg-node/node-fetch@0.3.6':
    dependencies:
      '@whatwg-node/events': 0.0.3
      busboy: 1.6.0
      fast-querystring: 1.1.2
      fast-url-parser: 1.1.3
      tslib: 2.7.0

  '@whatwg-node/node-fetch@0.5.4':
    dependencies:
      '@kamilkisiela/fast-url-parser': 1.1.4
      '@whatwg-node/events': 0.1.1
      busboy: 1.6.0
      fast-querystring: 1.1.2
      tslib: 2.7.0

  accepts@1.3.8:
    dependencies:
      mime-types: 2.1.35
      negotiator: 0.6.3

  acorn-jsx@5.3.2(acorn@8.11.3):
    dependencies:
      acorn: 8.11.3

  acorn@8.11.3: {}

  aes-js@4.0.0-beta.5: {}

  agent-base@7.1.0:
    dependencies:
      debug: 4.3.6
    transitivePeerDependencies:
      - supports-color

  aggregate-error@3.1.0:
    dependencies:
      clean-stack: 2.2.0
      indent-string: 4.0.0

  ajv@6.12.6:
    dependencies:
      fast-deep-equal: 3.1.3
      fast-json-stable-stringify: 2.1.0
      json-schema-traverse: 0.4.1
      uri-js: 4.4.1

  ansi-colors@4.1.3: {}

  ansi-escapes@4.3.2:
    dependencies:
      type-fest: 0.21.3

  ansi-escapes@7.0.0:
    dependencies:
      environment: 1.1.0

  ansi-regex@5.0.1: {}

  ansi-regex@6.0.1: {}

  ansi-styles@3.2.1:
    dependencies:
      color-convert: 1.9.3

  ansi-styles@4.3.0:
    dependencies:
      color-convert: 2.0.1

  ansi-styles@5.2.0: {}

  ansi-styles@6.2.1: {}

  any-promise@1.3.0: {}

  anymatch@3.1.3:
    dependencies:
      normalize-path: 3.0.0
      picomatch: 2.3.1

  argparse@1.0.10:
    dependencies:
      sprintf-js: 1.0.3

  argparse@2.0.1: {}

  array-back@3.1.0: {}

  array-back@4.0.2: {}

  array-buffer-byte-length@1.0.1:
    dependencies:
      call-bind: 1.0.7
      is-array-buffer: 3.0.4

  array-flatten@1.1.1: {}

  array-includes@3.1.8:
    dependencies:
      call-bind: 1.0.7
      define-properties: 1.2.1
      es-abstract: 1.23.3
      es-object-atoms: 1.0.0
      get-intrinsic: 1.2.4
      is-string: 1.0.7

  array-union@2.1.0: {}

  array.prototype.findlastindex@1.2.5:
    dependencies:
      call-bind: 1.0.7
      define-properties: 1.2.1
      es-abstract: 1.23.3
      es-errors: 1.3.0
      es-object-atoms: 1.0.0
      es-shim-unscopables: 1.0.2

  array.prototype.flat@1.3.2:
    dependencies:
      call-bind: 1.0.7
      define-properties: 1.2.1
      es-abstract: 1.23.3
      es-shim-unscopables: 1.0.2

  array.prototype.flatmap@1.3.2:
    dependencies:
      call-bind: 1.0.7
      define-properties: 1.2.1
      es-abstract: 1.23.3
      es-shim-unscopables: 1.0.2

  arraybuffer.prototype.slice@1.0.3:
    dependencies:
      array-buffer-byte-length: 1.0.1
      call-bind: 1.0.7
      define-properties: 1.2.1
      es-abstract: 1.23.3
      es-errors: 1.3.0
      get-intrinsic: 1.2.4
      is-array-buffer: 3.0.4
      is-shared-array-buffer: 1.0.3

  asap@2.0.6: {}

  asn1js@3.0.5:
    dependencies:
      pvtsutils: 1.3.5
      pvutils: 1.1.3
      tslib: 2.7.0

  astral-regex@2.0.0: {}

  async@3.2.5: {}

  asynckit@0.4.0: {}

  auto-bind@4.0.0: {}

  available-typed-arrays@1.0.7:
    dependencies:
      possible-typed-array-names: 1.0.0

  axios@1.6.8:
    dependencies:
      follow-redirects: 1.15.6
      form-data: 4.0.0
      proxy-from-env: 1.1.0
    transitivePeerDependencies:
      - debug

  axios@1.7.7:
    dependencies:
      follow-redirects: 1.15.6
      form-data: 4.0.0
      proxy-from-env: 1.1.0
    transitivePeerDependencies:
      - debug

  babel-jest@29.7.0(@babel/core@7.24.5):
    dependencies:
      '@babel/core': 7.24.5
      '@jest/transform': 29.7.0
      '@types/babel__core': 7.20.5
      babel-plugin-istanbul: 6.1.1
      babel-preset-jest: 29.6.3(@babel/core@7.24.5)
      chalk: 4.1.2
      graceful-fs: 4.2.11
      slash: 3.0.0
    transitivePeerDependencies:
      - supports-color

  babel-plugin-istanbul@6.1.1:
    dependencies:
      '@babel/helper-plugin-utils': 7.24.5
      '@istanbuljs/load-nyc-config': 1.1.0
      '@istanbuljs/schema': 0.1.3
      istanbul-lib-instrument: 5.2.1
      test-exclude: 6.0.0
    transitivePeerDependencies:
      - supports-color

  babel-plugin-jest-hoist@29.6.3:
    dependencies:
      '@babel/template': 7.24.0
      '@babel/types': 7.24.5
      '@types/babel__core': 7.20.5
      '@types/babel__traverse': 7.20.5

  babel-plugin-syntax-trailing-function-commas@7.0.0-beta.0: {}

  babel-preset-current-node-syntax@1.0.1(@babel/core@7.24.5):
    dependencies:
      '@babel/core': 7.24.5
      '@babel/plugin-syntax-async-generators': 7.8.4(@babel/core@7.24.5)
      '@babel/plugin-syntax-bigint': 7.8.3(@babel/core@7.24.5)
      '@babel/plugin-syntax-class-properties': 7.12.13(@babel/core@7.24.5)
      '@babel/plugin-syntax-import-meta': 7.10.4(@babel/core@7.24.5)
      '@babel/plugin-syntax-json-strings': 7.8.3(@babel/core@7.24.5)
      '@babel/plugin-syntax-logical-assignment-operators': 7.10.4(@babel/core@7.24.5)
      '@babel/plugin-syntax-nullish-coalescing-operator': 7.8.3(@babel/core@7.24.5)
      '@babel/plugin-syntax-numeric-separator': 7.10.4(@babel/core@7.24.5)
      '@babel/plugin-syntax-object-rest-spread': 7.8.3(@babel/core@7.24.5)
      '@babel/plugin-syntax-optional-catch-binding': 7.8.3(@babel/core@7.24.5)
      '@babel/plugin-syntax-optional-chaining': 7.8.3(@babel/core@7.24.5)
      '@babel/plugin-syntax-top-level-await': 7.14.5(@babel/core@7.24.5)

  babel-preset-fbjs@3.4.0(@babel/core@7.24.5):
    dependencies:
      '@babel/core': 7.24.5
      '@babel/plugin-proposal-class-properties': 7.18.6(@babel/core@7.24.5)
      '@babel/plugin-proposal-object-rest-spread': 7.20.7(@babel/core@7.24.5)
      '@babel/plugin-syntax-class-properties': 7.12.13(@babel/core@7.24.5)
      '@babel/plugin-syntax-flow': 7.23.3(@babel/core@7.24.5)
      '@babel/plugin-syntax-jsx': 7.24.1(@babel/core@7.24.5)
      '@babel/plugin-syntax-object-rest-spread': 7.8.3(@babel/core@7.24.5)
      '@babel/plugin-transform-arrow-functions': 7.23.3(@babel/core@7.24.5)
      '@babel/plugin-transform-block-scoped-functions': 7.23.3(@babel/core@7.24.5)
      '@babel/plugin-transform-block-scoping': 7.23.4(@babel/core@7.24.5)
      '@babel/plugin-transform-classes': 7.23.8(@babel/core@7.24.5)
      '@babel/plugin-transform-computed-properties': 7.23.3(@babel/core@7.24.5)
      '@babel/plugin-transform-destructuring': 7.23.3(@babel/core@7.24.5)
      '@babel/plugin-transform-flow-strip-types': 7.23.3(@babel/core@7.24.5)
      '@babel/plugin-transform-for-of': 7.23.6(@babel/core@7.24.5)
      '@babel/plugin-transform-function-name': 7.23.3(@babel/core@7.24.5)
      '@babel/plugin-transform-literals': 7.23.3(@babel/core@7.24.5)
      '@babel/plugin-transform-member-expression-literals': 7.23.3(@babel/core@7.24.5)
      '@babel/plugin-transform-modules-commonjs': 7.23.3(@babel/core@7.24.5)
      '@babel/plugin-transform-object-super': 7.23.3(@babel/core@7.24.5)
      '@babel/plugin-transform-parameters': 7.23.3(@babel/core@7.24.5)
      '@babel/plugin-transform-property-literals': 7.23.3(@babel/core@7.24.5)
      '@babel/plugin-transform-react-display-name': 7.23.3(@babel/core@7.24.5)
      '@babel/plugin-transform-react-jsx': 7.23.4(@babel/core@7.24.5)
      '@babel/plugin-transform-shorthand-properties': 7.23.3(@babel/core@7.24.5)
      '@babel/plugin-transform-spread': 7.23.3(@babel/core@7.24.5)
      '@babel/plugin-transform-template-literals': 7.23.3(@babel/core@7.24.5)
      babel-plugin-syntax-trailing-function-commas: 7.0.0-beta.0

  babel-preset-jest@29.6.3(@babel/core@7.24.5):
    dependencies:
      '@babel/core': 7.24.5
      babel-plugin-jest-hoist: 29.6.3
      babel-preset-current-node-syntax: 1.0.1(@babel/core@7.24.5)

  backo2@1.0.2: {}

  balanced-match@1.0.2: {}

  base-x@5.0.0: {}

  base64-js@1.5.1: {}

  base64id@2.0.0: {}

  bech32@1.1.4: {}

  bech32@2.0.0: {}

  bignumber.js@9.1.2: {}

  binary-extensions@2.2.0: {}

  bip174@3.0.0-rc.1:
    dependencies:
      uint8array-tools: 0.0.9
      varuint-bitcoin: 2.0.0

  bitcoinjs-lib@7.0.0-rc.0(typescript@5.6.2):
    dependencies:
      '@noble/hashes': 1.4.0
      bech32: 2.0.0
      bip174: 3.0.0-rc.1
      bs58check: 4.0.0
      uint8array-tools: 0.0.9
      valibot: 0.38.0(typescript@5.6.2)
      varuint-bitcoin: 2.0.0
    transitivePeerDependencies:
      - typescript

  bl@4.1.0:
    dependencies:
      buffer: 5.7.1
      inherits: 2.0.4
      readable-stream: 3.6.2

  bn.js@4.12.0: {}

  bn.js@5.2.1: {}

  body-parser@1.20.2:
    dependencies:
      bytes: 3.1.2
      content-type: 1.0.5
      debug: 2.6.9
      depd: 2.0.0
      destroy: 1.2.0
      http-errors: 2.0.0
      iconv-lite: 0.4.24
      on-finished: 2.4.1
      qs: 6.11.0
      raw-body: 2.5.2
      type-is: 1.6.18
      unpipe: 1.0.0
    transitivePeerDependencies:
      - supports-color

  body-parser@1.20.3:
    dependencies:
      bytes: 3.1.2
      content-type: 1.0.5
      debug: 2.6.9
      depd: 2.0.0
      destroy: 1.2.0
      http-errors: 2.0.0
      iconv-lite: 0.4.24
      on-finished: 2.4.1
      qs: 6.13.0
      raw-body: 2.5.2
      type-is: 1.6.18
      unpipe: 1.0.0
    transitivePeerDependencies:
      - supports-color

  brace-expansion@1.1.11:
    dependencies:
      balanced-match: 1.0.2
      concat-map: 0.0.1

  brace-expansion@2.0.1:
    dependencies:
      balanced-match: 1.0.2

  braces@3.0.3:
    dependencies:
      fill-range: 7.1.1

  brorand@1.1.0: {}

  browserslist@4.23.0:
    dependencies:
      caniuse-lite: 1.0.30001620
      electron-to-chromium: 1.4.776
      node-releases: 2.0.14
      update-browserslist-db: 1.0.16(browserslist@4.23.0)

  bs58@6.0.0:
    dependencies:
      base-x: 5.0.0

  bs58check@4.0.0:
    dependencies:
      '@noble/hashes': 1.4.0
      bs58: 6.0.0

  bser@2.1.1:
    dependencies:
      node-int64: 0.4.0

  buffer-equal-constant-time@1.0.1: {}

  buffer-from@1.1.2: {}

  buffer@5.7.1:
    dependencies:
      base64-js: 1.5.1
      ieee754: 1.2.1

  bufferutil@4.0.8:
    dependencies:
      node-gyp-build: 4.8.2
    optional: true

  bundle-require@5.0.0(esbuild@0.23.0):
    dependencies:
      esbuild: 0.23.0
      load-tsconfig: 0.2.5

  busboy@1.6.0:
    dependencies:
      streamsearch: 1.1.0

  bytes@3.1.2: {}

  cac@6.7.14: {}

  call-bind@1.0.7:
    dependencies:
      es-define-property: 1.0.0
      es-errors: 1.3.0
      function-bind: 1.1.2
      get-intrinsic: 1.2.4
      set-function-length: 1.2.2

  callsites@3.1.0: {}

  camel-case@4.1.2:
    dependencies:
      pascal-case: 3.1.2
      tslib: 2.7.0

  camelcase@5.3.1: {}

  camelcase@6.3.0: {}

  caniuse-lite@1.0.30001620: {}

  capital-case@1.0.4:
    dependencies:
      no-case: 3.0.4
      tslib: 2.7.0
      upper-case-first: 2.0.2

  chalk-template@1.1.0:
    dependencies:
      chalk: 5.3.0

  chalk@2.4.2:
    dependencies:
      ansi-styles: 3.2.1
      escape-string-regexp: 1.0.5
      supports-color: 5.5.0

  chalk@4.1.2:
    dependencies:
      ansi-styles: 4.3.0
      supports-color: 7.2.0

  chalk@5.3.0: {}

  change-case-all@1.0.15:
    dependencies:
      change-case: 4.1.2
      is-lower-case: 2.0.2
      is-upper-case: 2.0.2
      lower-case: 2.0.2
      lower-case-first: 2.0.2
      sponge-case: 1.0.1
      swap-case: 2.0.2
      title-case: 3.0.3
      upper-case: 2.0.2
      upper-case-first: 2.0.2

  change-case@4.1.2:
    dependencies:
      camel-case: 4.1.2
      capital-case: 1.0.4
      constant-case: 3.0.4
      dot-case: 3.0.4
      header-case: 2.0.4
      no-case: 3.0.4
      param-case: 3.0.4
      pascal-case: 3.1.2
      path-case: 3.0.4
      sentence-case: 3.0.4
      snake-case: 3.0.4
      tslib: 2.7.0

  char-regex@1.0.2: {}

  chardet@0.7.0: {}

  chokidar@3.6.0:
    dependencies:
      anymatch: 3.1.3
      braces: 3.0.3
      glob-parent: 5.1.2
      is-binary-path: 2.1.0
      is-glob: 4.0.3
      normalize-path: 3.0.0
      readdirp: 3.6.0
    optionalDependencies:
      fsevents: 2.3.3

  ci-info@3.9.0: {}

  cjs-module-lexer@1.3.1: {}

  clean-stack@2.2.0: {}

  cli-cursor@3.1.0:
    dependencies:
      restore-cursor: 3.1.0

  cli-cursor@4.0.0:
    dependencies:
      restore-cursor: 4.0.0

  cli-cursor@5.0.0:
    dependencies:
      restore-cursor: 5.1.0

  cli-spinners@2.9.2: {}

  cli-truncate@2.1.0:
    dependencies:
      slice-ansi: 3.0.0
      string-width: 4.2.3

  cli-truncate@4.0.0:
    dependencies:
      slice-ansi: 5.0.0
      string-width: 7.1.0

  cli-width@3.0.0: {}

  cliui@6.0.0:
    dependencies:
      string-width: 4.2.3
      strip-ansi: 6.0.1
      wrap-ansi: 6.2.0

  cliui@8.0.1:
    dependencies:
      string-width: 4.2.3
      strip-ansi: 6.0.1
      wrap-ansi: 7.0.0

  clone@1.0.4: {}

  cluster-key-slot@1.1.2: {}

  co@4.6.0: {}

  code-block-writer@13.0.1: {}

  collect-v8-coverage@1.0.2: {}

  color-convert@1.9.3:
    dependencies:
      color-name: 1.1.3

  color-convert@2.0.1:
    dependencies:
      color-name: 1.1.4

  color-name@1.1.3: {}

  color-name@1.1.4: {}

  color-string@1.9.1:
    dependencies:
      color-name: 1.1.4
      simple-swizzle: 0.2.2

  color@3.2.1:
    dependencies:
      color-convert: 1.9.3
      color-string: 1.9.1

  colorette@2.0.20: {}

  colorspace@1.1.4:
    dependencies:
      color: 3.2.1
      text-hex: 1.0.0

  combined-stream@1.0.8:
    dependencies:
      delayed-stream: 1.0.0

  command-line-args@5.2.1:
    dependencies:
      array-back: 3.1.0
      find-replace: 3.0.0
      lodash.camelcase: 4.3.0
      typical: 4.0.0

  command-line-usage@6.1.3:
    dependencies:
      array-back: 4.0.2
      chalk: 2.4.2
      table-layout: 1.0.2
      typical: 5.2.0

  commander@12.0.0: {}

  commander@12.1.0: {}

  commander@2.20.3: {}

  commander@4.1.1: {}

  commander@9.5.0: {}

  common-tags@1.8.2: {}

  component-emitter@1.3.1: {}

  concat-map@0.0.1: {}

  confusing-browser-globals@1.0.11: {}

  consola@3.2.3: {}

  constant-case@3.0.4:
    dependencies:
      no-case: 3.0.4
      tslib: 2.7.0
      upper-case: 2.0.2

  content-disposition@0.5.4:
    dependencies:
      safe-buffer: 5.2.1

  content-type@1.0.5: {}

  convert-source-map@2.0.0: {}

  cookie-signature@1.0.6: {}

  cookie@0.4.2: {}

  cookie@0.6.0: {}

  cookiejar@2.1.4: {}

  copy-anything@3.0.5:
    dependencies:
      is-what: 4.1.16

  cors@2.8.5:
    dependencies:
      object-assign: 4.1.1
      vary: 1.1.2

  cosmiconfig@8.3.6(typescript@5.6.2):
    dependencies:
      import-fresh: 3.3.0
      js-yaml: 4.1.0
      parse-json: 5.2.0
      path-type: 4.0.0
    optionalDependencies:
      typescript: 5.6.2

  cosmiconfig@9.0.0(typescript@5.6.2):
    dependencies:
      env-paths: 2.2.1
      import-fresh: 3.3.0
      js-yaml: 4.1.0
      parse-json: 5.2.0
    optionalDependencies:
      typescript: 5.6.2

  create-jest@29.7.0(@types/node@22.7.7):
    dependencies:
      '@jest/types': 29.6.3
      chalk: 4.1.2
      exit: 0.1.2
      graceful-fs: 4.2.11
      jest-config: 29.7.0(@types/node@22.7.7)
      jest-util: 29.7.0
      prompts: 2.4.2
    transitivePeerDependencies:
      - '@types/node'
      - babel-plugin-macros
      - supports-color
      - ts-node

  cross-fetch@3.1.8:
    dependencies:
      node-fetch: 2.7.0
    transitivePeerDependencies:
      - encoding

  cross-inspect@1.0.0:
    dependencies:
      tslib: 2.7.0

  cross-spawn@7.0.3:
    dependencies:
      path-key: 3.1.1
      shebang-command: 2.0.0
      which: 2.0.2

  data-uri-to-buffer@4.0.1: {}

  data-view-buffer@1.0.1:
    dependencies:
      call-bind: 1.0.7
      es-errors: 1.3.0
      is-data-view: 1.0.1

  data-view-byte-length@1.0.1:
    dependencies:
      call-bind: 1.0.7
      es-errors: 1.3.0
      is-data-view: 1.0.1

  data-view-byte-offset@1.0.0:
    dependencies:
      call-bind: 1.0.7
      es-errors: 1.3.0
      is-data-view: 1.0.1

  dataloader@2.2.2: {}

  debounce@1.2.1: {}

  debug@2.6.9:
    dependencies:
      ms: 2.0.0

  debug@3.2.7:
    dependencies:
      ms: 2.1.3

  debug@4.3.4:
    dependencies:
      ms: 2.1.2

  debug@4.3.6:
    dependencies:
      ms: 2.1.2

  decamelize@1.2.0: {}

  dedent@1.5.3: {}

  deep-extend@0.6.0: {}

  deep-is@0.1.4: {}

  deepmerge@4.3.1: {}

  defaults@1.0.4:
    dependencies:
      clone: 1.0.4

  define-data-property@1.1.4:
    dependencies:
      es-define-property: 1.0.0
      es-errors: 1.3.0
      gopd: 1.0.1

  define-properties@1.2.1:
    dependencies:
      define-data-property: 1.1.4
      has-property-descriptors: 1.0.2
      object-keys: 1.1.1

  delayed-stream@1.0.0: {}

  denque@2.1.0: {}

  depd@1.1.2: {}

  depd@2.0.0: {}

  dependency-graph@0.11.0: {}

  destroy@1.2.0: {}

  detect-indent@6.1.0: {}

  detect-newline@3.1.0: {}

  dezalgo@1.0.4:
    dependencies:
      asap: 2.0.6
      wrappy: 1.0.2

  diff-sequences@29.6.3: {}

  dir-glob@3.0.1:
    dependencies:
      path-type: 4.0.0

  doctrine@2.1.0:
    dependencies:
      esutils: 2.0.3

  doctrine@3.0.0:
    dependencies:
      esutils: 2.0.3

  dot-case@3.0.4:
    dependencies:
      no-case: 3.0.4
      tslib: 2.7.0

  dotenv@16.4.5: {}

  dset@3.1.3: {}

  eastasianwidth@0.2.0: {}

  ecdsa-sig-formatter@1.0.11:
    dependencies:
      safe-buffer: 5.2.1

  ee-first@1.1.1: {}

  effect@3.0.3: {}

  electron-to-chromium@1.4.776: {}

  elliptic-sdk@0.7.2:
    dependencies:
      axios: 1.7.7
    transitivePeerDependencies:
      - debug

  elliptic@6.5.4:
    dependencies:
      bn.js: 4.12.0
      brorand: 1.1.0
      hash.js: 1.1.7
      hmac-drbg: 1.0.1
      inherits: 2.0.4
      minimalistic-assert: 1.0.1
      minimalistic-crypto-utils: 1.0.1

  emittery@0.13.1: {}

  emoji-regex@10.3.0: {}

  emoji-regex@8.0.0: {}

  emoji-regex@9.2.2: {}

  enabled@2.0.0: {}

  encodeurl@1.0.2: {}

  encodeurl@2.0.0: {}

  engine.io-client@6.5.3(bufferutil@4.0.8)(utf-8-validate@5.0.10):
    dependencies:
      '@socket.io/component-emitter': 3.1.0
      debug: 4.3.6
      engine.io-parser: 5.2.1
      ws: 8.11.0(bufferutil@4.0.8)(utf-8-validate@5.0.10)
      xmlhttprequest-ssl: 2.0.0
    transitivePeerDependencies:
      - bufferutil
      - supports-color
      - utf-8-validate

  engine.io-parser@5.2.1: {}

  engine.io@6.5.4(bufferutil@4.0.8)(utf-8-validate@5.0.10):
    dependencies:
      '@types/cookie': 0.4.1
      '@types/cors': 2.8.17
      '@types/node': 22.7.7
      accepts: 1.3.8
      base64id: 2.0.0
      cookie: 0.4.2
      cors: 2.8.5
      debug: 4.3.6
      engine.io-parser: 5.2.1
      ws: 8.11.0(bufferutil@4.0.8)(utf-8-validate@5.0.10)
    transitivePeerDependencies:
      - bufferutil
      - supports-color
      - utf-8-validate

  enhanced-resolve@5.17.0:
    dependencies:
      graceful-fs: 4.2.11
      tapable: 2.2.1

  enquirer@2.4.1:
    dependencies:
      ansi-colors: 4.1.3
      strip-ansi: 6.0.1

  env-paths@2.2.1: {}

  environment@1.1.0: {}

  envlocker@0.2.0:
    dependencies:
      '@1password/op-js': 0.1.12
      dotenv: 16.4.5

  error-ex@1.3.2:
    dependencies:
      is-arrayish: 0.2.1

  es-abstract@1.23.3:
    dependencies:
      array-buffer-byte-length: 1.0.1
      arraybuffer.prototype.slice: 1.0.3
      available-typed-arrays: 1.0.7
      call-bind: 1.0.7
      data-view-buffer: 1.0.1
      data-view-byte-length: 1.0.1
      data-view-byte-offset: 1.0.0
      es-define-property: 1.0.0
      es-errors: 1.3.0
      es-object-atoms: 1.0.0
      es-set-tostringtag: 2.0.3
      es-to-primitive: 1.2.1
      function.prototype.name: 1.1.6
      get-intrinsic: 1.2.4
      get-symbol-description: 1.0.2
      globalthis: 1.0.4
      gopd: 1.0.1
      has-property-descriptors: 1.0.2
      has-proto: 1.0.3
      has-symbols: 1.0.3
      hasown: 2.0.2
      internal-slot: 1.0.7
      is-array-buffer: 3.0.4
      is-callable: 1.2.7
      is-data-view: 1.0.1
      is-negative-zero: 2.0.3
      is-regex: 1.1.4
      is-shared-array-buffer: 1.0.3
      is-string: 1.0.7
      is-typed-array: 1.1.13
      is-weakref: 1.0.2
      object-inspect: 1.13.1
      object-keys: 1.1.1
      object.assign: 4.1.5
      regexp.prototype.flags: 1.5.2
      safe-array-concat: 1.1.2
      safe-regex-test: 1.0.3
      string.prototype.trim: 1.2.9
      string.prototype.trimend: 1.0.8
      string.prototype.trimstart: 1.0.8
      typed-array-buffer: 1.0.2
      typed-array-byte-length: 1.0.1
      typed-array-byte-offset: 1.0.2
      typed-array-length: 1.0.6
      unbox-primitive: 1.0.2
      which-typed-array: 1.1.15

  es-define-property@1.0.0:
    dependencies:
      get-intrinsic: 1.2.4

  es-errors@1.3.0: {}

  es-object-atoms@1.0.0:
    dependencies:
      es-errors: 1.3.0

  es-set-tostringtag@2.0.3:
    dependencies:
      get-intrinsic: 1.2.4
      has-tostringtag: 1.0.2
      hasown: 2.0.2

  es-shim-unscopables@1.0.2:
    dependencies:
      hasown: 2.0.2

  es-to-primitive@1.2.1:
    dependencies:
      is-callable: 1.2.7
      is-date-object: 1.0.5
      is-symbol: 1.0.4

  esbuild@0.21.5:
    optionalDependencies:
      '@esbuild/aix-ppc64': 0.21.5
      '@esbuild/android-arm': 0.21.5
      '@esbuild/android-arm64': 0.21.5
      '@esbuild/android-x64': 0.21.5
      '@esbuild/darwin-arm64': 0.21.5
      '@esbuild/darwin-x64': 0.21.5
      '@esbuild/freebsd-arm64': 0.21.5
      '@esbuild/freebsd-x64': 0.21.5
      '@esbuild/linux-arm': 0.21.5
      '@esbuild/linux-arm64': 0.21.5
      '@esbuild/linux-ia32': 0.21.5
      '@esbuild/linux-loong64': 0.21.5
      '@esbuild/linux-mips64el': 0.21.5
      '@esbuild/linux-ppc64': 0.21.5
      '@esbuild/linux-riscv64': 0.21.5
      '@esbuild/linux-s390x': 0.21.5
      '@esbuild/linux-x64': 0.21.5
      '@esbuild/netbsd-x64': 0.21.5
      '@esbuild/openbsd-x64': 0.21.5
      '@esbuild/sunos-x64': 0.21.5
      '@esbuild/win32-arm64': 0.21.5
      '@esbuild/win32-ia32': 0.21.5
      '@esbuild/win32-x64': 0.21.5

  esbuild@0.23.0:
    optionalDependencies:
      '@esbuild/aix-ppc64': 0.23.0
      '@esbuild/android-arm': 0.23.0
      '@esbuild/android-arm64': 0.23.0
      '@esbuild/android-x64': 0.23.0
      '@esbuild/darwin-arm64': 0.23.0
      '@esbuild/darwin-x64': 0.23.0
      '@esbuild/freebsd-arm64': 0.23.0
      '@esbuild/freebsd-x64': 0.23.0
      '@esbuild/linux-arm': 0.23.0
      '@esbuild/linux-arm64': 0.23.0
      '@esbuild/linux-ia32': 0.23.0
      '@esbuild/linux-loong64': 0.23.0
      '@esbuild/linux-mips64el': 0.23.0
      '@esbuild/linux-ppc64': 0.23.0
      '@esbuild/linux-riscv64': 0.23.0
      '@esbuild/linux-s390x': 0.23.0
      '@esbuild/linux-x64': 0.23.0
      '@esbuild/netbsd-x64': 0.23.0
      '@esbuild/openbsd-arm64': 0.23.0
      '@esbuild/openbsd-x64': 0.23.0
      '@esbuild/sunos-x64': 0.23.0
      '@esbuild/win32-arm64': 0.23.0
      '@esbuild/win32-ia32': 0.23.0
      '@esbuild/win32-x64': 0.23.0

  escalade@3.1.2: {}

  escape-html@1.0.3: {}

  escape-string-regexp@1.0.5: {}

  escape-string-regexp@2.0.0: {}

  escape-string-regexp@4.0.0: {}

  eslint-compat-utils@0.1.2(eslint@8.57.0):
    dependencies:
      eslint: 8.57.0

  eslint-config-airbnb-base@15.0.0(eslint-plugin-import@2.31.0(@typescript-eslint/parser@6.21.0(eslint@8.57.0)(typescript@5.6.2))(eslint@8.57.0))(eslint@8.57.0):
    dependencies:
      confusing-browser-globals: 1.0.11
      eslint: 8.57.0
      eslint-plugin-import: 2.31.0(@typescript-eslint/parser@6.21.0(eslint@8.57.0)(typescript@5.6.2))(eslint@8.57.0)
      object.assign: 4.1.5
      object.entries: 1.1.8
      semver: 6.3.1

  eslint-config-prettier@9.1.0(eslint@8.57.0):
    dependencies:
      eslint: 8.57.0

  eslint-import-resolver-alias@1.1.2(eslint-plugin-import@2.31.0(@typescript-eslint/parser@6.21.0(eslint@8.57.0)(typescript@5.6.2))(eslint@8.57.0)):
    dependencies:
      eslint-plugin-import: 2.31.0(@typescript-eslint/parser@6.21.0(eslint@8.57.0)(typescript@5.6.2))(eslint@8.57.0)

  eslint-import-resolver-node@0.3.9:
    dependencies:
      debug: 3.2.7
      is-core-module: 2.15.1
      resolve: 1.22.8
    transitivePeerDependencies:
      - supports-color

  eslint-module-utils@2.12.0(@typescript-eslint/parser@6.21.0(eslint@8.57.0)(typescript@5.6.2))(eslint-import-resolver-node@0.3.9)(eslint@8.57.0):
    dependencies:
      debug: 3.2.7
    optionalDependencies:
      '@typescript-eslint/parser': 6.21.0(eslint@8.57.0)(typescript@5.6.2)
      eslint: 8.57.0
      eslint-import-resolver-node: 0.3.9
    transitivePeerDependencies:
      - supports-color

  eslint-plugin-es-x@7.5.0(eslint@8.57.0):
    dependencies:
      '@eslint-community/eslint-utils': 4.4.0(eslint@8.57.0)
      '@eslint-community/regexpp': 4.10.0
      eslint: 8.57.0
      eslint-compat-utils: 0.1.2(eslint@8.57.0)

  eslint-plugin-import@2.31.0(@typescript-eslint/parser@6.21.0(eslint@8.57.0)(typescript@5.6.2))(eslint@8.57.0):
    dependencies:
      '@rtsao/scc': 1.1.0
      array-includes: 3.1.8
      array.prototype.findlastindex: 1.2.5
      array.prototype.flat: 1.3.2
      array.prototype.flatmap: 1.3.2
      debug: 3.2.7
      doctrine: 2.1.0
      eslint: 8.57.0
      eslint-import-resolver-node: 0.3.9
      eslint-module-utils: 2.12.0(@typescript-eslint/parser@6.21.0(eslint@8.57.0)(typescript@5.6.2))(eslint-import-resolver-node@0.3.9)(eslint@8.57.0)
      hasown: 2.0.2
      is-core-module: 2.15.1
      is-glob: 4.0.3
      minimatch: 3.1.2
      object.fromentries: 2.0.8
      object.groupby: 1.0.3
      object.values: 1.2.0
      semver: 6.3.1
      string.prototype.trimend: 1.0.8
      tsconfig-paths: 3.15.0
    optionalDependencies:
      '@typescript-eslint/parser': 6.21.0(eslint@8.57.0)(typescript@5.6.2)
    transitivePeerDependencies:
      - eslint-import-resolver-typescript
      - eslint-import-resolver-webpack
      - supports-color

  eslint-plugin-jest@28.8.3(@typescript-eslint/eslint-plugin@7.10.0(@typescript-eslint/parser@6.21.0(eslint@8.57.0)(typescript@5.6.2))(eslint@8.57.0)(typescript@5.6.2))(eslint@8.57.0)(jest@29.7.0(@types/node@22.7.7))(typescript@5.6.2):
    dependencies:
      '@typescript-eslint/utils': 7.10.0(eslint@8.57.0)(typescript@5.6.2)
      eslint: 8.57.0
    optionalDependencies:
      '@typescript-eslint/eslint-plugin': 7.10.0(@typescript-eslint/parser@6.21.0(eslint@8.57.0)(typescript@5.6.2))(eslint@8.57.0)(typescript@5.6.2)
      jest: 29.7.0(@types/node@22.7.7)
    transitivePeerDependencies:
      - supports-color
      - typescript

  eslint-plugin-n@17.10.1(eslint@8.57.0):
    dependencies:
      '@eslint-community/eslint-utils': 4.4.0(eslint@8.57.0)
      enhanced-resolve: 5.17.0
      eslint: 8.57.0
      eslint-plugin-es-x: 7.5.0(eslint@8.57.0)
      get-tsconfig: 4.7.5
      globals: 15.8.0
      ignore: 5.3.1
      minimatch: 9.0.5
      semver: 7.6.2

  eslint-scope@7.2.2:
    dependencies:
      esrecurse: 4.3.0
      estraverse: 5.3.0

  eslint-visitor-keys@3.4.3: {}

  eslint@8.57.0:
    dependencies:
      '@eslint-community/eslint-utils': 4.4.0(eslint@8.57.0)
      '@eslint-community/regexpp': 4.10.0
      '@eslint/eslintrc': 2.1.4
      '@eslint/js': 8.57.0
      '@humanwhocodes/config-array': 0.11.14
      '@humanwhocodes/module-importer': 1.0.1
      '@nodelib/fs.walk': 1.2.8
      '@ungap/structured-clone': 1.2.0
      ajv: 6.12.6
      chalk: 4.1.2
      cross-spawn: 7.0.3
      debug: 4.3.4
      doctrine: 3.0.0
      escape-string-regexp: 4.0.0
      eslint-scope: 7.2.2
      eslint-visitor-keys: 3.4.3
      espree: 9.6.1
      esquery: 1.5.0
      esutils: 2.0.3
      fast-deep-equal: 3.1.3
      file-entry-cache: 6.0.1
      find-up: 5.0.0
      glob-parent: 6.0.2
      globals: 13.24.0
      graphemer: 1.4.0
      ignore: 5.3.1
      imurmurhash: 0.1.4
      is-glob: 4.0.3
      is-path-inside: 3.0.3
      js-yaml: 4.1.0
      json-stable-stringify-without-jsonify: 1.0.1
      levn: 0.4.1
      lodash.merge: 4.6.2
      minimatch: 3.1.2
      natural-compare: 1.4.0
      optionator: 0.9.4
      strip-ansi: 6.0.1
      text-table: 0.2.0
    transitivePeerDependencies:
      - supports-color

  espree@9.6.1:
    dependencies:
      acorn: 8.11.3
      acorn-jsx: 5.3.2(acorn@8.11.3)
      eslint-visitor-keys: 3.4.3

  esprima@4.0.1: {}

  esquery@1.5.0:
    dependencies:
      estraverse: 5.3.0

  esrecurse@4.3.0:
    dependencies:
      estraverse: 5.3.0

  estraverse@5.3.0: {}

  esutils@2.0.3: {}

  etag@1.8.1: {}

  ethers@6.13.2(bufferutil@4.0.8)(utf-8-validate@5.0.10):
    dependencies:
      '@adraffy/ens-normalize': 1.10.1
      '@noble/curves': 1.2.0
      '@noble/hashes': 1.3.2
      '@types/node': 18.15.13
      aes-js: 4.0.0-beta.5
      tslib: 2.4.0
      ws: 8.17.1(bufferutil@4.0.8)(utf-8-validate@5.0.10)
    transitivePeerDependencies:
      - bufferutil
      - utf-8-validate

  ethers@6.13.3(bufferutil@4.0.8)(utf-8-validate@5.0.10):
    dependencies:
      '@adraffy/ens-normalize': 1.10.1
      '@noble/curves': 1.2.0
      '@noble/hashes': 1.3.2
      '@types/node': 18.15.13
      aes-js: 4.0.0-beta.5
      tslib: 2.4.0
      ws: 8.17.1(bufferutil@4.0.8)(utf-8-validate@5.0.10)
    transitivePeerDependencies:
      - bufferutil
      - utf-8-validate

  eventemitter3@3.1.2: {}

  eventemitter3@5.0.1: {}

  execa@5.1.1:
    dependencies:
      cross-spawn: 7.0.3
      get-stream: 6.0.1
      human-signals: 2.1.0
      is-stream: 2.0.1
      merge-stream: 2.0.0
      npm-run-path: 4.0.1
      onetime: 5.1.2
      signal-exit: 3.0.7
      strip-final-newline: 2.0.0

  execa@8.0.1:
    dependencies:
      cross-spawn: 7.0.3
      get-stream: 8.0.1
      human-signals: 5.0.0
      is-stream: 3.0.0
      merge-stream: 2.0.0
      npm-run-path: 5.3.0
      onetime: 6.0.0
      signal-exit: 4.1.0
      strip-final-newline: 3.0.0

  exit@0.1.2: {}

  expect@29.7.0:
    dependencies:
      '@jest/expect-utils': 29.7.0
      jest-get-type: 29.6.3
      jest-matcher-utils: 29.7.0
      jest-message-util: 29.7.0
      jest-util: 29.7.0

  express@4.21.0:
    dependencies:
      accepts: 1.3.8
      array-flatten: 1.1.1
      body-parser: 1.20.3
      content-disposition: 0.5.4
      content-type: 1.0.5
      cookie: 0.6.0
      cookie-signature: 1.0.6
      debug: 2.6.9
      depd: 2.0.0
      encodeurl: 2.0.0
      escape-html: 1.0.3
      etag: 1.8.1
      finalhandler: 1.3.1
      fresh: 0.5.2
      http-errors: 2.0.0
      merge-descriptors: 1.0.3
      methods: 1.1.2
      on-finished: 2.4.1
      parseurl: 1.3.3
      path-to-regexp: 0.1.10
      proxy-addr: 2.0.7
      qs: 6.13.0
      range-parser: 1.2.1
      safe-buffer: 5.2.1
      send: 0.19.0
      serve-static: 1.16.2
      setprototypeof: 1.2.0
      statuses: 2.0.1
      type-is: 1.6.18
      utils-merge: 1.0.1
      vary: 1.1.2
    transitivePeerDependencies:
      - supports-color

  external-editor@3.1.0:
    dependencies:
      chardet: 0.7.0
      iconv-lite: 0.4.24
      tmp: 0.0.33

  extract-files@11.0.0: {}

  fast-check@3.17.2:
    dependencies:
      pure-rand: 6.1.0

  fast-decode-uri-component@1.0.1: {}

  fast-deep-equal@3.1.3: {}

  fast-glob@3.3.2:
    dependencies:
      '@nodelib/fs.stat': 2.0.5
      '@nodelib/fs.walk': 1.2.8
      glob-parent: 5.1.2
      merge2: 1.4.1
      micromatch: 4.0.6

  fast-json-stable-stringify@2.1.0: {}

  fast-levenshtein@2.0.6: {}

  fast-querystring@1.1.2:
    dependencies:
      fast-decode-uri-component: 1.0.1

  fast-safe-stringify@2.1.1: {}

  fast-url-parser@1.1.3:
    dependencies:
      punycode: 1.4.1

  fastq@1.16.0:
    dependencies:
      reusify: 1.0.4

  fb-watchman@2.0.2:
    dependencies:
      bser: 2.1.1

  fbjs-css-vars@1.0.2: {}

  fbjs@3.0.5:
    dependencies:
      cross-fetch: 3.1.8
      fbjs-css-vars: 1.0.2
      loose-envify: 1.4.0
      object-assign: 4.1.1
      promise: 7.3.1
      setimmediate: 1.0.5
      ua-parser-js: 1.0.37
    transitivePeerDependencies:
      - encoding

  fdir@6.4.2(picomatch@4.0.2):
    optionalDependencies:
      picomatch: 4.0.2

  fecha@4.2.3: {}

  fetch-blob@3.2.0:
    dependencies:
      node-domexception: 1.0.0
      web-streams-polyfill: 3.3.2

  figures@3.2.0:
    dependencies:
      escape-string-regexp: 1.0.5

  file-entry-cache@6.0.1:
    dependencies:
      flat-cache: 3.2.0

  fill-range@7.1.1:
    dependencies:
      to-regex-range: 5.0.1

  finalhandler@1.2.0:
    dependencies:
      debug: 2.6.9
      encodeurl: 1.0.2
      escape-html: 1.0.3
      on-finished: 2.4.1
      parseurl: 1.3.3
      statuses: 2.0.1
      unpipe: 1.0.0
    transitivePeerDependencies:
      - supports-color

  finalhandler@1.3.1:
    dependencies:
      debug: 2.6.9
      encodeurl: 2.0.0
      escape-html: 1.0.3
      on-finished: 2.4.1
      parseurl: 1.3.3
      statuses: 2.0.1
      unpipe: 1.0.0
    transitivePeerDependencies:
      - supports-color

  find-replace@3.0.0:
    dependencies:
      array-back: 3.1.0

  find-up@4.1.0:
    dependencies:
      locate-path: 5.0.0
      path-exists: 4.0.0

  find-up@5.0.0:
    dependencies:
      locate-path: 6.0.0
      path-exists: 4.0.0

  flat-cache@3.2.0:
    dependencies:
      flatted: 3.3.1
      keyv: 4.5.4
      rimraf: 3.0.2

  flatted@3.3.1: {}

  fn.name@1.1.0: {}

  follow-redirects@1.15.6: {}

  for-each@0.3.3:
    dependencies:
      is-callable: 1.2.7

  foreground-child@3.1.1:
    dependencies:
      cross-spawn: 7.0.3
      signal-exit: 4.1.0

  form-data@4.0.0:
    dependencies:
      asynckit: 0.4.0
      combined-stream: 1.0.8
      mime-types: 2.1.35

  formdata-polyfill@4.0.10:
    dependencies:
      fetch-blob: 3.2.0

  formidable@3.5.1:
    dependencies:
      dezalgo: 1.0.4
      hexoid: 1.0.0
      once: 1.4.0

  forwarded@0.2.0: {}

  fresh@0.5.2: {}

  fs-extra@7.0.1:
    dependencies:
      graceful-fs: 4.2.11
      jsonfile: 4.0.0
      universalify: 0.1.2

  fs.realpath@1.0.0: {}

  fsevents@2.3.3:
    optional: true

  function-bind@1.1.2: {}

  function.prototype.name@1.1.6:
    dependencies:
      call-bind: 1.0.7
      define-properties: 1.2.1
      es-abstract: 1.23.3
      functions-have-names: 1.2.3

  functions-have-names@1.2.3: {}

  gensync@1.0.0-beta.2: {}

  get-caller-file@2.0.5: {}

  get-east-asian-width@1.2.0: {}

  get-intrinsic@1.2.4:
    dependencies:
      es-errors: 1.3.0
      function-bind: 1.1.2
      has-proto: 1.0.3
      has-symbols: 1.0.3
      hasown: 2.0.2

  get-package-type@0.1.0: {}

  get-stream@6.0.1: {}

  get-stream@8.0.1: {}

  get-symbol-description@1.0.2:
    dependencies:
      call-bind: 1.0.7
      es-errors: 1.3.0
      get-intrinsic: 1.2.4

  get-tsconfig@4.7.5:
    dependencies:
      resolve-pkg-maps: 1.0.0

  glob-parent@5.1.2:
    dependencies:
      is-glob: 4.0.3

  glob-parent@6.0.2:
    dependencies:
      is-glob: 4.0.3

  glob@10.3.10:
    dependencies:
      foreground-child: 3.1.1
      jackspeak: 2.3.6
      minimatch: 9.0.5
      minipass: 7.0.4
      path-scurry: 1.10.1

  glob@7.1.7:
    dependencies:
      fs.realpath: 1.0.0
      inflight: 1.0.6
      inherits: 2.0.4
      minimatch: 3.1.2
      once: 1.4.0
      path-is-absolute: 1.0.1

  glob@7.2.3:
    dependencies:
      fs.realpath: 1.0.0
      inflight: 1.0.6
      inherits: 2.0.4
      minimatch: 3.1.2
      once: 1.4.0
      path-is-absolute: 1.0.1

  globals@11.12.0: {}

  globals@13.24.0:
    dependencies:
      type-fest: 0.20.2

  globals@15.8.0: {}

  globalthis@1.0.4:
    dependencies:
      define-properties: 1.2.1
      gopd: 1.0.1

  globby@11.1.0:
    dependencies:
      array-union: 2.1.0
      dir-glob: 3.0.1
      fast-glob: 3.3.2
      ignore: 5.3.1
      merge2: 1.4.1
      slash: 3.0.0

  globby@14.0.1:
    dependencies:
      '@sindresorhus/merge-streams': 2.3.0
      fast-glob: 3.3.2
      ignore: 5.3.1
      path-type: 5.0.0
      slash: 5.1.0
      unicorn-magic: 0.1.0

  gopd@1.0.1:
    dependencies:
      get-intrinsic: 1.2.4

  graceful-fs@4.2.11: {}

  graphemer@1.4.0: {}

  graphile-build-pg@4.13.0(graphql@15.8.0)(pg@8.12.0):
    dependencies:
      '@graphile/lru': 4.11.0
      chalk: 2.4.2
      debug: 4.3.6
      graphile-build: 4.13.0(graphql@15.8.0)
      jsonwebtoken: 9.0.2
      lodash: 4.17.21
      lru-cache: 4.1.5
      pg: 8.12.0
      pg-sql2: 4.13.0(pg@8.12.0)
    transitivePeerDependencies:
      - graphql
      - supports-color

  graphile-build@4.13.0(graphql@15.8.0):
    dependencies:
      '@graphile/lru': 4.11.0
      chalk: 2.4.2
      debug: 4.3.6
      graphql: 15.8.0
      graphql-parse-resolve-info: 4.13.0(graphql@15.8.0)
      iterall: 1.3.0
      lodash: 4.17.21
      lru-cache: 5.1.1
      pluralize: 7.0.0
      semver: 6.3.1
    transitivePeerDependencies:
      - supports-color

  graphile-utils@4.13.0(graphile-build-pg@4.13.0(graphql@15.8.0)(pg@8.12.0))(graphile-build@4.13.0(graphql@15.8.0)):
    dependencies:
      debug: 4.3.6
      graphile-build: 4.13.0(graphql@15.8.0)
      graphile-build-pg: 4.13.0(graphql@15.8.0)(pg@8.12.0)
      graphql: 15.8.0
      tslib: 2.7.0
    transitivePeerDependencies:
      - supports-color

  graphql-config@5.0.3(@types/node@22.7.7)(bufferutil@4.0.8)(graphql@16.9.0)(typescript@5.6.2)(utf-8-validate@5.0.10):
    dependencies:
      '@graphql-tools/graphql-file-loader': 8.0.0(graphql@16.9.0)
      '@graphql-tools/json-file-loader': 8.0.0(graphql@16.9.0)
      '@graphql-tools/load': 8.0.1(graphql@16.9.0)
      '@graphql-tools/merge': 9.0.1(graphql@16.9.0)
      '@graphql-tools/url-loader': 8.0.1(@types/node@22.7.7)(bufferutil@4.0.8)(graphql@16.9.0)(utf-8-validate@5.0.10)
      '@graphql-tools/utils': 10.0.13(graphql@16.9.0)
      cosmiconfig: 8.3.6(typescript@5.6.2)
      graphql: 16.9.0
      jiti: 1.21.0
      minimatch: 4.2.3
      string-env-interpolation: 1.0.1
      tslib: 2.7.0
    transitivePeerDependencies:
      - '@types/node'
      - bufferutil
      - encoding
      - typescript
      - utf-8-validate

  graphql-parse-resolve-info@4.13.0(graphql@15.8.0):
    dependencies:
      debug: 4.3.6
      graphql: 15.8.0
      tslib: 2.7.0
    transitivePeerDependencies:
      - supports-color

  graphql-request@6.1.0(graphql@16.9.0):
    dependencies:
      '@graphql-typed-document-node/core': 3.2.0(graphql@16.9.0)
      cross-fetch: 3.1.8
      graphql: 16.9.0
    transitivePeerDependencies:
      - encoding

  graphql-tag@2.12.6(graphql@16.9.0):
    dependencies:
      graphql: 16.9.0
      tslib: 2.7.0

  graphql-ws@5.14.3(graphql@15.8.0):
    dependencies:
      graphql: 15.8.0

  graphql-ws@5.14.3(graphql@16.9.0):
    dependencies:
      graphql: 16.9.0

  graphql@15.8.0: {}

  graphql@16.9.0: {}

  has-bigints@1.0.2: {}

  has-flag@3.0.0: {}

  has-flag@4.0.0: {}

  has-property-descriptors@1.0.2:
    dependencies:
      es-define-property: 1.0.0

  has-proto@1.0.3: {}

  has-symbols@1.0.3: {}

  has-tostringtag@1.0.2:
    dependencies:
      has-symbols: 1.0.3

  hash.js@1.1.7:
    dependencies:
      inherits: 2.0.4
      minimalistic-assert: 1.0.1

  hasown@2.0.2:
    dependencies:
      function-bind: 1.1.2

  header-case@2.0.4:
    dependencies:
      capital-case: 1.0.4
      tslib: 2.7.0

  hexoid@1.0.0: {}

  hmac-drbg@1.0.1:
    dependencies:
      hash.js: 1.1.7
      minimalistic-assert: 1.0.1
      minimalistic-crypto-utils: 1.0.1

  hosted-git-info@7.0.2:
    dependencies:
      lru-cache: 10.2.2

  html-escaper@2.0.2: {}

  http-errors@1.8.1:
    dependencies:
      depd: 1.1.2
      inherits: 2.0.4
      setprototypeof: 1.2.0
      statuses: 1.5.0
      toidentifier: 1.0.1

  http-errors@2.0.0:
    dependencies:
      depd: 2.0.0
      inherits: 2.0.4
      setprototypeof: 1.2.0
      statuses: 2.0.1
      toidentifier: 1.0.1

  http-proxy-agent@7.0.0:
    dependencies:
      agent-base: 7.1.0
      debug: 4.3.6
    transitivePeerDependencies:
      - supports-color

  https-proxy-agent@7.0.2:
    dependencies:
      agent-base: 7.1.0
      debug: 4.3.6
    transitivePeerDependencies:
      - supports-color

  human-signals@2.1.0: {}

  human-signals@5.0.0: {}

  husky@9.0.11: {}

  iconv-lite@0.4.24:
    dependencies:
      safer-buffer: 2.1.2

  ieee754@1.2.1: {}

  ignore@5.3.1: {}

  immutable@3.7.6: {}

  import-fresh@3.3.0:
    dependencies:
      parent-module: 1.0.1
      resolve-from: 4.0.0

  import-from@4.0.0: {}

  import-local@3.1.0:
    dependencies:
      pkg-dir: 4.2.0
      resolve-cwd: 3.0.0

  imurmurhash@0.1.4: {}

  indent-string@4.0.0: {}

  inflight@1.0.6:
    dependencies:
      once: 1.4.0
      wrappy: 1.0.2

  inherits@2.0.4: {}

  inquirer@8.2.6:
    dependencies:
      ansi-escapes: 4.3.2
      chalk: 4.1.2
      cli-cursor: 3.1.0
      cli-width: 3.0.0
      external-editor: 3.1.0
      figures: 3.2.0
      lodash: 4.17.21
      mute-stream: 0.0.8
      ora: 5.4.1
      run-async: 2.4.1
      rxjs: 7.8.1
      string-width: 4.2.3
      strip-ansi: 6.0.1
      through: 2.3.8
      wrap-ansi: 6.2.0

  internal-slot@1.0.7:
    dependencies:
      es-errors: 1.3.0
      hasown: 2.0.2
      side-channel: 1.0.6

  invariant@2.2.4:
    dependencies:
      loose-envify: 1.4.0

  ioredis@5.4.1:
    dependencies:
      '@ioredis/commands': 1.2.0
      cluster-key-slot: 1.1.2
      debug: 4.3.4
      denque: 2.1.0
      lodash.defaults: 4.2.0
      lodash.isarguments: 3.1.0
      redis-errors: 1.2.0
      redis-parser: 3.0.0
      standard-as-callback: 2.1.0
    transitivePeerDependencies:
      - supports-color

  ipaddr.js@1.9.1: {}

  is-absolute@1.0.0:
    dependencies:
      is-relative: 1.0.0
      is-windows: 1.0.2

  is-array-buffer@3.0.4:
    dependencies:
      call-bind: 1.0.7
      get-intrinsic: 1.2.4

  is-arrayish@0.2.1: {}

  is-arrayish@0.3.2: {}

  is-bigint@1.0.4:
    dependencies:
      has-bigints: 1.0.2

  is-binary-path@2.1.0:
    dependencies:
      binary-extensions: 2.2.0

  is-boolean-object@1.1.2:
    dependencies:
      call-bind: 1.0.7
      has-tostringtag: 1.0.2

  is-callable@1.2.7: {}

  is-core-module@2.15.1:
    dependencies:
      hasown: 2.0.2

  is-data-view@1.0.1:
    dependencies:
      is-typed-array: 1.1.13

  is-date-object@1.0.5:
    dependencies:
      has-tostringtag: 1.0.2

  is-extglob@2.1.1: {}

  is-fullwidth-code-point@3.0.0: {}

  is-fullwidth-code-point@4.0.0: {}

  is-fullwidth-code-point@5.0.0:
    dependencies:
      get-east-asian-width: 1.2.0

  is-generator-fn@2.1.0: {}

  is-glob@4.0.3:
    dependencies:
      is-extglob: 2.1.1

  is-interactive@1.0.0: {}

  is-interactive@2.0.0: {}

  is-lower-case@2.0.2:
    dependencies:
      tslib: 2.7.0

  is-negative-zero@2.0.3: {}

  is-number-object@1.0.7:
    dependencies:
      has-tostringtag: 1.0.2

  is-number@7.0.0: {}

  is-path-inside@3.0.3: {}

  is-regex@1.1.4:
    dependencies:
      call-bind: 1.0.7
      has-tostringtag: 1.0.2

  is-relative@1.0.0:
    dependencies:
      is-unc-path: 1.0.0

  is-shared-array-buffer@1.0.3:
    dependencies:
      call-bind: 1.0.7

  is-stream@2.0.1: {}

  is-stream@3.0.0: {}

  is-string@1.0.7:
    dependencies:
      has-tostringtag: 1.0.2

  is-symbol@1.0.4:
    dependencies:
      has-symbols: 1.0.3

  is-typed-array@1.1.13:
    dependencies:
      which-typed-array: 1.1.15

  is-unc-path@1.0.0:
    dependencies:
      unc-path-regex: 0.1.2

  is-unicode-supported@0.1.0: {}

  is-unicode-supported@1.3.0: {}

  is-unicode-supported@2.0.0: {}

  is-upper-case@2.0.2:
    dependencies:
      tslib: 2.7.0

  is-weakref@1.0.2:
    dependencies:
      call-bind: 1.0.7

  is-what@4.1.16: {}

  is-windows@1.0.2: {}

  isarray@2.0.5: {}

  isexe@2.0.0: {}

  isomorphic-ws@5.0.0(ws@8.18.0(bufferutil@4.0.8)(utf-8-validate@5.0.10)):
    dependencies:
      ws: 8.18.0(bufferutil@4.0.8)(utf-8-validate@5.0.10)

  istanbul-lib-coverage@3.2.2: {}

  istanbul-lib-instrument@5.2.1:
    dependencies:
      '@babel/core': 7.24.5
      '@babel/parser': 7.24.5
      '@istanbuljs/schema': 0.1.3
      istanbul-lib-coverage: 3.2.2
      semver: 6.3.1
    transitivePeerDependencies:
      - supports-color

  istanbul-lib-instrument@6.0.2:
    dependencies:
      '@babel/core': 7.24.5
      '@babel/parser': 7.24.5
      '@istanbuljs/schema': 0.1.3
      istanbul-lib-coverage: 3.2.2
      semver: 7.6.2
    transitivePeerDependencies:
      - supports-color

  istanbul-lib-report@3.0.1:
    dependencies:
      istanbul-lib-coverage: 3.2.2
      make-dir: 4.0.0
      supports-color: 7.2.0

  istanbul-lib-source-maps@4.0.1:
    dependencies:
      debug: 4.3.6
      istanbul-lib-coverage: 3.2.2
      source-map: 0.6.1
    transitivePeerDependencies:
      - supports-color

  istanbul-reports@3.1.7:
    dependencies:
      html-escaper: 2.0.2
      istanbul-lib-report: 3.0.1

  iterall@1.3.0: {}

  jackspeak@2.3.6:
    dependencies:
      '@isaacs/cliui': 8.0.2
    optionalDependencies:
      '@pkgjs/parseargs': 0.11.0

  jest-changed-files@29.7.0:
    dependencies:
      execa: 5.1.1
      jest-util: 29.7.0
      p-limit: 3.1.0

  jest-circus@29.7.0:
    dependencies:
      '@jest/environment': 29.7.0
      '@jest/expect': 29.7.0
      '@jest/test-result': 29.7.0
      '@jest/types': 29.6.3
      '@types/node': 22.7.7
      chalk: 4.1.2
      co: 4.6.0
      dedent: 1.5.3
      is-generator-fn: 2.1.0
      jest-each: 29.7.0
      jest-matcher-utils: 29.7.0
      jest-message-util: 29.7.0
      jest-runtime: 29.7.0
      jest-snapshot: 29.7.0
      jest-util: 29.7.0
      p-limit: 3.1.0
      pretty-format: 29.7.0
      pure-rand: 6.1.0
      slash: 3.0.0
      stack-utils: 2.0.6
    transitivePeerDependencies:
      - babel-plugin-macros
      - supports-color

  jest-cli@29.7.0(@types/node@22.7.7):
    dependencies:
      '@jest/core': 29.7.0
      '@jest/test-result': 29.7.0
      '@jest/types': 29.6.3
      chalk: 4.1.2
      create-jest: 29.7.0(@types/node@22.7.7)
      exit: 0.1.2
      import-local: 3.1.0
      jest-config: 29.7.0(@types/node@22.7.7)
      jest-util: 29.7.0
      jest-validate: 29.7.0
      yargs: 17.7.2
    transitivePeerDependencies:
      - '@types/node'
      - babel-plugin-macros
      - supports-color
      - ts-node

  jest-config@29.7.0(@types/node@22.7.7):
    dependencies:
      '@babel/core': 7.24.5
      '@jest/test-sequencer': 29.7.0
      '@jest/types': 29.6.3
      babel-jest: 29.7.0(@babel/core@7.24.5)
      chalk: 4.1.2
      ci-info: 3.9.0
      deepmerge: 4.3.1
      glob: 7.2.3
      graceful-fs: 4.2.11
      jest-circus: 29.7.0
      jest-environment-node: 29.7.0
      jest-get-type: 29.6.3
      jest-regex-util: 29.6.3
      jest-resolve: 29.7.0
      jest-runner: 29.7.0
      jest-util: 29.7.0
      jest-validate: 29.7.0
      micromatch: 4.0.6
      parse-json: 5.2.0
      pretty-format: 29.7.0
      slash: 3.0.0
      strip-json-comments: 3.1.1
    optionalDependencies:
      '@types/node': 22.7.7
    transitivePeerDependencies:
      - babel-plugin-macros
      - supports-color

  jest-diff@29.7.0:
    dependencies:
      chalk: 4.1.2
      diff-sequences: 29.6.3
      jest-get-type: 29.6.3
      pretty-format: 29.7.0

  jest-docblock@29.7.0:
    dependencies:
      detect-newline: 3.1.0

  jest-each@29.7.0:
    dependencies:
      '@jest/types': 29.6.3
      chalk: 4.1.2
      jest-get-type: 29.6.3
      jest-util: 29.7.0
      pretty-format: 29.7.0

  jest-environment-node@29.7.0:
    dependencies:
      '@jest/environment': 29.7.0
      '@jest/fake-timers': 29.7.0
      '@jest/types': 29.6.3
      '@types/node': 22.7.7
      jest-mock: 29.7.0
      jest-util: 29.7.0

  jest-get-type@29.6.3: {}

  jest-haste-map@29.7.0:
    dependencies:
      '@jest/types': 29.6.3
      '@types/graceful-fs': 4.1.9
      '@types/node': 22.7.7
      anymatch: 3.1.3
      fb-watchman: 2.0.2
      graceful-fs: 4.2.11
      jest-regex-util: 29.6.3
      jest-util: 29.7.0
      jest-worker: 29.7.0
      micromatch: 4.0.6
      walker: 1.0.8
    optionalDependencies:
      fsevents: 2.3.3

  jest-leak-detector@29.7.0:
    dependencies:
      jest-get-type: 29.6.3
      pretty-format: 29.7.0

  jest-matcher-utils@29.7.0:
    dependencies:
      chalk: 4.1.2
      jest-diff: 29.7.0
      jest-get-type: 29.6.3
      pretty-format: 29.7.0

  jest-message-util@29.7.0:
    dependencies:
      '@babel/code-frame': 7.24.7
      '@jest/types': 29.6.3
      '@types/stack-utils': 2.0.3
      chalk: 4.1.2
      graceful-fs: 4.2.11
      micromatch: 4.0.8
      pretty-format: 29.7.0
      slash: 3.0.0
      stack-utils: 2.0.6

  jest-mock@29.7.0:
    dependencies:
      '@jest/types': 29.6.3
      '@types/node': 22.7.7
      jest-util: 29.7.0

  jest-pnp-resolver@1.2.3(jest-resolve@29.7.0):
    optionalDependencies:
      jest-resolve: 29.7.0

  jest-regex-util@29.6.3: {}

  jest-resolve-dependencies@29.7.0:
    dependencies:
      jest-regex-util: 29.6.3
      jest-snapshot: 29.7.0
    transitivePeerDependencies:
      - supports-color

  jest-resolve@29.7.0:
    dependencies:
      chalk: 4.1.2
      graceful-fs: 4.2.11
      jest-haste-map: 29.7.0
      jest-pnp-resolver: 1.2.3(jest-resolve@29.7.0)
      jest-util: 29.7.0
      jest-validate: 29.7.0
      resolve: 1.22.8
      resolve.exports: 2.0.2
      slash: 3.0.0

  jest-runner@29.7.0:
    dependencies:
      '@jest/console': 29.7.0
      '@jest/environment': 29.7.0
      '@jest/test-result': 29.7.0
      '@jest/transform': 29.7.0
      '@jest/types': 29.6.3
      '@types/node': 22.7.7
      chalk: 4.1.2
      emittery: 0.13.1
      graceful-fs: 4.2.11
      jest-docblock: 29.7.0
      jest-environment-node: 29.7.0
      jest-haste-map: 29.7.0
      jest-leak-detector: 29.7.0
      jest-message-util: 29.7.0
      jest-resolve: 29.7.0
      jest-runtime: 29.7.0
      jest-util: 29.7.0
      jest-watcher: 29.7.0
      jest-worker: 29.7.0
      p-limit: 3.1.0
      source-map-support: 0.5.13
    transitivePeerDependencies:
      - supports-color

  jest-runtime@29.7.0:
    dependencies:
      '@jest/environment': 29.7.0
      '@jest/fake-timers': 29.7.0
      '@jest/globals': 29.7.0
      '@jest/source-map': 29.6.3
      '@jest/test-result': 29.7.0
      '@jest/transform': 29.7.0
      '@jest/types': 29.6.3
      '@types/node': 22.7.7
      chalk: 4.1.2
      cjs-module-lexer: 1.3.1
      collect-v8-coverage: 1.0.2
      glob: 7.2.3
      graceful-fs: 4.2.11
      jest-haste-map: 29.7.0
      jest-message-util: 29.7.0
      jest-mock: 29.7.0
      jest-regex-util: 29.6.3
      jest-resolve: 29.7.0
      jest-snapshot: 29.7.0
      jest-util: 29.7.0
      slash: 3.0.0
      strip-bom: 4.0.0
    transitivePeerDependencies:
      - supports-color

  jest-snapshot@29.7.0:
    dependencies:
      '@babel/core': 7.24.5
      '@babel/generator': 7.24.5
      '@babel/plugin-syntax-jsx': 7.24.1(@babel/core@7.24.5)
      '@babel/plugin-syntax-typescript': 7.24.1(@babel/core@7.24.5)
      '@babel/types': 7.24.5
      '@jest/expect-utils': 29.7.0
      '@jest/transform': 29.7.0
      '@jest/types': 29.6.3
      babel-preset-current-node-syntax: 1.0.1(@babel/core@7.24.5)
      chalk: 4.1.2
      expect: 29.7.0
      graceful-fs: 4.2.11
      jest-diff: 29.7.0
      jest-get-type: 29.6.3
      jest-matcher-utils: 29.7.0
      jest-message-util: 29.7.0
      jest-util: 29.7.0
      natural-compare: 1.4.0
      pretty-format: 29.7.0
      semver: 7.6.2
    transitivePeerDependencies:
      - supports-color

  jest-util@29.7.0:
    dependencies:
      '@jest/types': 29.6.3
      '@types/node': 22.7.7
      chalk: 4.1.2
      ci-info: 3.9.0
      graceful-fs: 4.2.11
      picomatch: 2.3.1

  jest-validate@29.7.0:
    dependencies:
      '@jest/types': 29.6.3
      camelcase: 6.3.0
      chalk: 4.1.2
      jest-get-type: 29.6.3
      leven: 3.1.0
      pretty-format: 29.7.0

  jest-watcher@29.7.0:
    dependencies:
      '@jest/test-result': 29.7.0
      '@jest/types': 29.6.3
      '@types/node': 22.7.7
      ansi-escapes: 4.3.2
      chalk: 4.1.2
      emittery: 0.13.1
      jest-util: 29.7.0
      string-length: 4.0.2

  jest-worker@29.7.0:
    dependencies:
      '@types/node': 22.7.7
      jest-util: 29.7.0
      merge-stream: 2.0.0
      supports-color: 8.1.1

  jest@29.7.0(@types/node@22.7.7):
    dependencies:
      '@jest/core': 29.7.0
      '@jest/types': 29.6.3
      import-local: 3.1.0
      jest-cli: 29.7.0(@types/node@22.7.7)
    transitivePeerDependencies:
      - '@types/node'
      - babel-plugin-macros
      - supports-color
      - ts-node

  jiti@1.21.0: {}

  jose@5.2.0: {}

  joycon@3.1.1: {}

  js-sha3@0.8.0: {}

  js-tokens@4.0.0: {}

  js-yaml@3.14.1:
    dependencies:
      argparse: 1.0.10
      esprima: 4.0.1

  js-yaml@4.1.0:
    dependencies:
      argparse: 2.0.1

  jsesc@2.5.2: {}

  json-buffer@3.0.1: {}

  json-parse-even-better-errors@2.3.1: {}

  json-schema-traverse@0.4.1: {}

  json-stable-stringify-without-jsonify@1.0.1: {}

  json-stable-stringify@1.1.1:
    dependencies:
      call-bind: 1.0.7
      isarray: 2.0.5
      jsonify: 0.0.1
      object-keys: 1.1.1

  json-stringify-safe@5.0.1: {}

  json-to-pretty-yaml@1.2.2:
    dependencies:
      remedial: 1.0.8
      remove-trailing-spaces: 1.0.8

  json5@1.0.2:
    dependencies:
      minimist: 1.2.8

  json5@2.2.3: {}

  jsonc-parser@3.2.1: {}

  jsonfile@4.0.0:
    optionalDependencies:
      graceful-fs: 4.2.11

  jsonify@0.0.1: {}

  jsonwebtoken@9.0.2:
    dependencies:
      jws: 3.2.2
      lodash.includes: 4.3.0
      lodash.isboolean: 3.0.3
      lodash.isinteger: 4.0.4
      lodash.isnumber: 3.0.3
      lodash.isplainobject: 4.0.6
      lodash.isstring: 4.0.1
      lodash.once: 4.1.1
      ms: 2.1.3
      semver: 7.6.2

  jwa@1.4.1:
    dependencies:
      buffer-equal-constant-time: 1.0.1
      ecdsa-sig-formatter: 1.0.11
      safe-buffer: 5.2.1

  jws@3.2.2:
    dependencies:
      jwa: 1.4.1
      safe-buffer: 5.2.1

  keyv@4.5.4:
    dependencies:
      json-buffer: 3.0.1

  kleur@3.0.3: {}

  kuler@2.0.0: {}

  leven@3.1.0: {}

  levn@0.4.1:
    dependencies:
      prelude-ls: 1.2.1
      type-check: 0.4.0

  lilconfig@3.1.2: {}

  lines-and-columns@1.2.4: {}

  lint-staged@15.2.10:
    dependencies:
      chalk: 5.3.0
      commander: 12.1.0
      debug: 4.3.6
      execa: 8.0.1
      lilconfig: 3.1.2
      listr2: 8.2.4
      micromatch: 4.0.8
      pidtree: 0.6.0
      string-argv: 0.3.2
      yaml: 2.5.1
    transitivePeerDependencies:
      - supports-color

  listr2@4.0.5(enquirer@2.4.1):
    dependencies:
      cli-truncate: 2.1.0
      colorette: 2.0.20
      log-update: 4.0.0
      p-map: 4.0.0
      rfdc: 1.3.1
      rxjs: 7.8.1
      through: 2.3.8
      wrap-ansi: 7.0.0
    optionalDependencies:
      enquirer: 2.4.1

  listr2@8.2.4:
    dependencies:
      cli-truncate: 4.0.0
      colorette: 2.0.20
      eventemitter3: 5.0.1
      log-update: 6.1.0
      rfdc: 1.4.1
      wrap-ansi: 9.0.0

  load-tsconfig@0.2.5: {}

  locate-path@5.0.0:
    dependencies:
      p-locate: 4.1.0

  locate-path@6.0.0:
    dependencies:
      p-locate: 5.0.0

  lodash.camelcase@4.3.0: {}

  lodash.defaults@4.2.0: {}

  lodash.includes@4.3.0: {}

  lodash.isarguments@3.1.0: {}

  lodash.isboolean@3.0.3: {}

  lodash.isinteger@4.0.4: {}

  lodash.isnumber@3.0.3: {}

  lodash.isplainobject@4.0.6: {}

  lodash.isstring@4.0.1: {}

  lodash.merge@4.6.2: {}

  lodash.once@4.1.1: {}

  lodash.sortby@4.7.0: {}

  lodash@4.17.21: {}

  log-symbols@4.1.0:
    dependencies:
      chalk: 4.1.2
      is-unicode-supported: 0.1.0

  log-symbols@6.0.0:
    dependencies:
      chalk: 5.3.0
      is-unicode-supported: 1.3.0

  log-update@4.0.0:
    dependencies:
      ansi-escapes: 4.3.2
      cli-cursor: 3.1.0
      slice-ansi: 4.0.0
      wrap-ansi: 6.2.0

  log-update@6.1.0:
    dependencies:
      ansi-escapes: 7.0.0
      cli-cursor: 5.0.0
      slice-ansi: 7.1.0
      strip-ansi: 7.1.0
      wrap-ansi: 9.0.0

  logform@2.6.0:
    dependencies:
      '@colors/colors': 1.6.0
      '@types/triple-beam': 1.3.5
      fecha: 4.2.3
      ms: 2.1.3
      safe-stable-stringify: 2.5.0
      triple-beam: 1.4.1

  lookpath@1.2.2: {}

  loose-envify@1.4.0:
    dependencies:
      js-tokens: 4.0.0

  lower-case-first@2.0.2:
    dependencies:
      tslib: 2.7.0

  lower-case@2.0.2:
    dependencies:
      tslib: 2.7.0

  lru-cache@10.2.2: {}

  lru-cache@4.1.5:
    dependencies:
      pseudomap: 1.0.2
      yallist: 2.1.2

  lru-cache@5.1.1:
    dependencies:
      yallist: 3.1.1

  lru-cache@6.0.0:
    dependencies:
      yallist: 4.0.0

  make-dir@4.0.0:
    dependencies:
      semver: 7.6.2

  makeerror@1.0.12:
    dependencies:
      tmpl: 1.0.5

  map-cache@0.2.2: {}

  media-typer@0.3.0: {}

  merge-descriptors@1.0.3: {}

  merge-stream@2.0.0: {}

  merge2@1.4.1: {}

  meros@1.3.0(@types/node@22.7.7):
    optionalDependencies:
      '@types/node': 22.7.7

  methods@1.1.2: {}

  micromatch@4.0.5:
    dependencies:
      braces: 3.0.3
      picomatch: 2.3.1

  micromatch@4.0.6:
    dependencies:
      braces: 3.0.3
      picomatch: 4.0.2

  micromatch@4.0.8:
    dependencies:
      braces: 3.0.3
      picomatch: 2.3.1

  mime-db@1.52.0: {}

  mime-types@2.1.35:
    dependencies:
      mime-db: 1.52.0

  mime@1.6.0: {}

  mime@2.6.0: {}

  mimic-fn@2.1.0: {}

  mimic-fn@4.0.0: {}

  mimic-function@5.0.1: {}

  minimalistic-assert@1.0.1: {}

  minimalistic-crypto-utils@1.0.1: {}

  minimatch@3.1.2:
    dependencies:
      brace-expansion: 1.1.11

  minimatch@4.2.3:
    dependencies:
      brace-expansion: 1.1.11

  minimatch@9.0.3:
    dependencies:
      brace-expansion: 2.0.1

  minimatch@9.0.4:
    dependencies:
      brace-expansion: 2.0.1

  minimatch@9.0.5:
    dependencies:
      brace-expansion: 2.0.1

  minimist@1.2.8: {}

  minipass@7.0.4: {}

  mkdirp@1.0.4: {}

  mkdirp@3.0.1: {}

  mock-socket@9.3.1: {}

  ms@2.0.0: {}

  ms@2.1.2: {}

  ms@2.1.3: {}

  mute-stream@0.0.8: {}

  mylas@2.1.13: {}

  mz@2.7.0:
    dependencies:
      any-promise: 1.3.0
      object-assign: 4.1.1
      thenify-all: 1.6.0

  natural-compare@1.4.0: {}

  negotiator@0.6.3: {}

  no-case@3.0.4:
    dependencies:
      lower-case: 2.0.2
      tslib: 2.7.0

  nock@13.5.4:
    dependencies:
      debug: 4.3.6
      json-stringify-safe: 5.0.1
      propagate: 2.0.1
    transitivePeerDependencies:
      - supports-color

  node-domexception@1.0.0: {}

  node-fetch@2.7.0:
    dependencies:
      whatwg-url: 5.0.0

  node-fetch@3.3.2:
    dependencies:
      data-uri-to-buffer: 4.0.1
      fetch-blob: 3.2.0
      formdata-polyfill: 4.0.10

  node-gyp-build@4.8.2:
    optional: true

  node-int64@0.4.0: {}

  node-releases@2.0.14: {}

  normalize-path@2.1.1:
    dependencies:
      remove-trailing-separator: 1.1.0

  normalize-path@3.0.0: {}

  npm-package-arg@11.0.2:
    dependencies:
      hosted-git-info: 7.0.2
      proc-log: 4.2.0
      semver: 7.6.2
      validate-npm-package-name: 5.0.1

  npm-run-path@4.0.1:
    dependencies:
      path-key: 3.1.1

  npm-run-path@5.3.0:
    dependencies:
      path-key: 4.0.0

  nullthrows@1.1.1: {}

  object-assign@4.1.1: {}

  object-inspect@1.13.1: {}

  object-keys@1.1.1: {}

  object.assign@4.1.5:
    dependencies:
      call-bind: 1.0.7
      define-properties: 1.2.1
      has-symbols: 1.0.3
      object-keys: 1.1.1

  object.entries@1.1.8:
    dependencies:
      call-bind: 1.0.7
      define-properties: 1.2.1
      es-object-atoms: 1.0.0

  object.fromentries@2.0.8:
    dependencies:
      call-bind: 1.0.7
      define-properties: 1.2.1
      es-abstract: 1.23.3
      es-object-atoms: 1.0.0

  object.groupby@1.0.3:
    dependencies:
      call-bind: 1.0.7
      define-properties: 1.2.1
      es-abstract: 1.23.3

  object.values@1.2.0:
    dependencies:
      call-bind: 1.0.7
      define-properties: 1.2.1
      es-object-atoms: 1.0.0

  obuf@1.1.2: {}

  on-finished@2.4.1:
    dependencies:
      ee-first: 1.1.1

  once@1.4.0:
    dependencies:
      wrappy: 1.0.2

  one-time@1.0.0:
    dependencies:
      fn.name: 1.1.0

  onetime@5.1.2:
    dependencies:
      mimic-fn: 2.1.0

  onetime@6.0.0:
    dependencies:
      mimic-fn: 4.0.0

  onetime@7.0.0:
    dependencies:
      mimic-function: 5.0.1

  optionator@0.9.4:
    dependencies:
      deep-is: 0.1.4
      fast-levenshtein: 2.0.6
      levn: 0.4.1
      prelude-ls: 1.2.1
      type-check: 0.4.0
      word-wrap: 1.2.5

  ora@5.4.1:
    dependencies:
      bl: 4.1.0
      chalk: 4.1.2
      cli-cursor: 3.1.0
      cli-spinners: 2.9.2
      is-interactive: 1.0.0
      is-unicode-supported: 0.1.0
      log-symbols: 4.1.0
      strip-ansi: 6.0.1
      wcwidth: 1.0.1

  ora@8.0.1:
    dependencies:
      chalk: 5.3.0
      cli-cursor: 4.0.0
      cli-spinners: 2.9.2
      is-interactive: 2.0.0
      is-unicode-supported: 2.0.0
      log-symbols: 6.0.0
      stdin-discarder: 0.2.2
      string-width: 7.1.0
      strip-ansi: 7.1.0

  os-tmpdir@1.0.2: {}

  p-limit@2.3.0:
    dependencies:
      p-try: 2.2.0

  p-limit@3.1.0:
    dependencies:
      yocto-queue: 0.1.0

  p-locate@4.1.0:
    dependencies:
      p-limit: 2.3.0

  p-locate@5.0.0:
    dependencies:
      p-limit: 3.1.0

  p-map@4.0.0:
    dependencies:
      aggregate-error: 3.1.0

  p-try@2.2.0: {}

  param-case@3.0.4:
    dependencies:
      dot-case: 3.0.4
      tslib: 2.7.0

  parent-module@1.0.1:
    dependencies:
      callsites: 3.1.0

  parse-filepath@1.0.2:
    dependencies:
      is-absolute: 1.0.0
      map-cache: 0.2.2
      path-root: 0.1.1

  parse-json@5.2.0:
    dependencies:
      '@babel/code-frame': 7.24.2
      error-ex: 1.3.2
      json-parse-even-better-errors: 2.3.1
      lines-and-columns: 1.2.4

  parseurl@1.3.3: {}

  pascal-case@3.1.2:
    dependencies:
      no-case: 3.0.4
      tslib: 2.7.0

  path-browserify@1.0.1: {}

  path-case@3.0.4:
    dependencies:
      dot-case: 3.0.4
      tslib: 2.7.0

  path-exists@4.0.0: {}

  path-is-absolute@1.0.1: {}

  path-key@3.1.1: {}

  path-key@4.0.0: {}

  path-parse@1.0.7: {}

  path-root-regex@0.1.2: {}

  path-root@0.1.1:
    dependencies:
      path-root-regex: 0.1.2

  path-scurry@1.10.1:
    dependencies:
      lru-cache: 10.2.2
      minipass: 7.0.4

  path-to-regexp@0.1.10: {}

  path-type@4.0.0: {}

  path-type@5.0.0: {}

  pg-cloudflare@1.1.1:
    optional: true

  pg-connection-string@2.6.2: {}

  pg-connection-string@2.6.4: {}

  pg-connection-string@2.7.0: {}

  pg-int8@1.0.1: {}

  pg-numeric@1.0.2: {}

  pg-pool@3.6.2(pg@8.12.0):
    dependencies:
      pg: 8.12.0

  pg-pool@3.7.0(pg@8.13.0):
    dependencies:
      pg: 8.13.0

  pg-protocol@1.6.1: {}

  pg-protocol@1.7.0: {}

  pg-sql2@4.13.0(pg@8.12.0):
    dependencies:
      '@graphile/lru': 4.11.0
      '@types/pg': 8.11.0
      debug: 4.3.6
      pg: 8.12.0
      tslib: 2.7.0
    transitivePeerDependencies:
      - supports-color

  pg-types@2.2.0:
    dependencies:
      pg-int8: 1.0.1
      postgres-array: 2.0.0
      postgres-bytea: 1.0.0
      postgres-date: 1.0.7
      postgres-interval: 1.2.0

  pg-types@4.0.2:
    dependencies:
      pg-int8: 1.0.1
      pg-numeric: 1.0.2
      postgres-array: 3.0.2
      postgres-bytea: 3.0.0
      postgres-date: 2.1.0
      postgres-interval: 3.0.0
      postgres-range: 1.1.3

  pg@8.12.0:
    dependencies:
      pg-connection-string: 2.6.4
      pg-pool: 3.6.2(pg@8.12.0)
      pg-protocol: 1.6.1
      pg-types: 2.2.0
      pgpass: 1.0.5
    optionalDependencies:
      pg-cloudflare: 1.1.1

  pg@8.13.0:
    dependencies:
      pg-connection-string: 2.7.0
      pg-pool: 3.7.0(pg@8.13.0)
      pg-protocol: 1.7.0
      pg-types: 2.2.0
      pgpass: 1.0.5
    optionalDependencies:
      pg-cloudflare: 1.1.1

  pgpass@1.0.5:
    dependencies:
      split2: 4.2.0

  picocolors@1.1.0: {}

  picomatch@2.3.1: {}

  picomatch@4.0.2: {}

  pidtree@0.6.0: {}

  pirates@4.0.6: {}

  pkg-dir@4.2.0:
    dependencies:
      find-up: 4.1.0

  plimit-lit@1.6.1:
    dependencies:
      queue-lit: 1.5.2

  pluralize@7.0.0: {}

  possible-typed-array-names@1.0.0: {}

  postcss-load-config@6.0.1(jiti@1.21.0)(tsx@4.16.2)(yaml@2.5.1):
    dependencies:
      lilconfig: 3.1.2
    optionalDependencies:
      jiti: 1.21.0
      tsx: 4.16.2
      yaml: 2.5.1

  postgraphile-core@4.13.0(graphql@15.8.0)(pg@8.12.0):
    dependencies:
      graphile-build: 4.13.0(graphql@15.8.0)
      graphile-build-pg: 4.13.0(graphql@15.8.0)(pg@8.12.0)
      graphql: 15.8.0
      pg: 8.12.0
      tslib: 2.7.0
    transitivePeerDependencies:
      - supports-color

  postgraphile-plugin-connection-filter@2.3.0:
    dependencies:
      tslib: 2.6.2

  postgraphile@4.13.0(bufferutil@4.0.8)(utf-8-validate@5.0.10):
    dependencies:
      '@graphile/lru': 4.11.0
      '@types/json5': 0.0.30
      '@types/jsonwebtoken': 9.0.5
      '@types/pg': 8.11.0
      '@types/ws': 7.4.7
      body-parser: 1.20.2
      chalk: 2.4.2
      commander: 2.20.3
      debug: 4.3.4
      finalhandler: 1.2.0
      graphile-build: 4.13.0(graphql@15.8.0)
      graphile-build-pg: 4.13.0(graphql@15.8.0)(pg@8.12.0)
      graphile-utils: 4.13.0(graphile-build-pg@4.13.0(graphql@15.8.0)(pg@8.12.0))(graphile-build@4.13.0(graphql@15.8.0))
      graphql: 15.8.0
      graphql-ws: 5.14.3(graphql@15.8.0)
      http-errors: 1.8.1
      iterall: 1.3.0
      json5: 2.2.3
      jsonwebtoken: 9.0.2
      parseurl: 1.3.3
      pg: 8.12.0
      pg-connection-string: 2.6.2
      pg-sql2: 4.13.0(pg@8.12.0)
      postgraphile-core: 4.13.0(graphql@15.8.0)(pg@8.12.0)
      subscriptions-transport-ws: 0.9.19(bufferutil@4.0.8)(graphql@15.8.0)(utf-8-validate@5.0.10)
      tslib: 2.6.2
      ws: 7.5.9(bufferutil@4.0.8)(utf-8-validate@5.0.10)
    transitivePeerDependencies:
      - bufferutil
      - pg-native
      - supports-color
      - utf-8-validate

  postgres-array@2.0.0: {}

  postgres-array@3.0.2: {}

  postgres-bytea@1.0.0: {}

  postgres-bytea@3.0.0:
    dependencies:
      obuf: 1.1.2

  postgres-date@1.0.7: {}

  postgres-date@2.1.0: {}

  postgres-interval@1.2.0:
    dependencies:
      xtend: 4.0.2

  postgres-interval@3.0.0: {}

  postgres-range@1.1.3: {}

  prelude-ls@1.2.1: {}

  prettier@2.8.8: {}

  prettier@3.3.2: {}

  pretty-format@29.7.0:
    dependencies:
      '@jest/schemas': 29.6.3
      ansi-styles: 5.2.0
      react-is: 18.3.1

  prisma@5.21.1:
    dependencies:
      '@prisma/engines': 5.21.1
    optionalDependencies:
      fsevents: 2.3.3

  proc-log@4.2.0: {}

  promise@7.3.1:
    dependencies:
      asap: 2.0.6

  prompts@2.4.2:
    dependencies:
      kleur: 3.0.3
      sisteransi: 1.0.5

  propagate@2.0.1: {}

  proxy-addr@2.0.7:
    dependencies:
      forwarded: 0.2.0
      ipaddr.js: 1.9.1

  proxy-from-env@1.1.0: {}

  pseudomap@1.0.2: {}

  punycode@1.4.1: {}

  punycode@2.3.1: {}

  pure-rand@6.1.0: {}

  pvtsutils@1.3.5:
    dependencies:
      tslib: 2.7.0

  pvutils@1.1.3: {}

  qs@6.11.0:
    dependencies:
      side-channel: 1.0.6

  qs@6.13.0:
    dependencies:
      side-channel: 1.0.6

  queue-lit@1.5.2: {}

  queue-microtask@1.2.3: {}

  range-parser@1.2.1: {}

  raw-body@2.5.2:
    dependencies:
      bytes: 3.1.2
      http-errors: 2.0.0
      iconv-lite: 0.4.24
      unpipe: 1.0.0

  react-is@18.3.1: {}

  read-yaml-file@2.1.0:
    dependencies:
      js-yaml: 4.1.0
      strip-bom: 4.0.0

  readable-stream@3.6.2:
    dependencies:
      inherits: 2.0.4
      string_decoder: 1.3.0
      util-deprecate: 1.0.2

  readdirp@3.6.0:
    dependencies:
      picomatch: 2.3.1

  redis-errors@1.2.0: {}

  redis-parser@3.0.0:
    dependencies:
      redis-errors: 1.2.0

  reduce-flatten@2.0.0: {}

  regenerator-runtime@0.14.1: {}

  regexp.prototype.flags@1.5.2:
    dependencies:
      call-bind: 1.0.7
      define-properties: 1.2.1
      es-errors: 1.3.0
      set-function-name: 2.0.2

  relay-runtime@12.0.0:
    dependencies:
      '@babel/runtime': 7.23.8
      fbjs: 3.0.5
      invariant: 2.2.4
    transitivePeerDependencies:
      - encoding

  remedial@1.0.8: {}

  remove-trailing-separator@1.1.0: {}

  remove-trailing-spaces@1.0.8: {}

  require-directory@2.1.1: {}

  require-main-filename@2.0.0: {}

  resolve-cwd@3.0.0:
    dependencies:
      resolve-from: 5.0.0

  resolve-from@4.0.0: {}

  resolve-from@5.0.0: {}

  resolve-pkg-maps@1.0.0: {}

  resolve.exports@2.0.2: {}

  resolve@1.22.8:
    dependencies:
      is-core-module: 2.15.1
      path-parse: 1.0.7
      supports-preserve-symlinks-flag: 1.0.0

  restore-cursor@3.1.0:
    dependencies:
      onetime: 5.1.2
      signal-exit: 3.0.7

  restore-cursor@4.0.0:
    dependencies:
      onetime: 5.1.2
      signal-exit: 3.0.7

  restore-cursor@5.1.0:
    dependencies:
      onetime: 7.0.0
      signal-exit: 4.1.0

  reusify@1.0.4: {}

  rfdc@1.3.1: {}

  rfdc@1.4.1: {}

  rimraf@3.0.2:
    dependencies:
      glob: 7.2.3

  rollup@4.20.0:
    dependencies:
      '@types/estree': 1.0.5
    optionalDependencies:
      '@rollup/rollup-android-arm-eabi': 4.20.0
      '@rollup/rollup-android-arm64': 4.20.0
      '@rollup/rollup-darwin-arm64': 4.20.0
      '@rollup/rollup-darwin-x64': 4.20.0
      '@rollup/rollup-linux-arm-gnueabihf': 4.20.0
      '@rollup/rollup-linux-arm-musleabihf': 4.20.0
      '@rollup/rollup-linux-arm64-gnu': 4.20.0
      '@rollup/rollup-linux-arm64-musl': 4.20.0
      '@rollup/rollup-linux-powerpc64le-gnu': 4.20.0
      '@rollup/rollup-linux-riscv64-gnu': 4.20.0
      '@rollup/rollup-linux-s390x-gnu': 4.20.0
      '@rollup/rollup-linux-x64-gnu': 4.20.0
      '@rollup/rollup-linux-x64-musl': 4.20.0
      '@rollup/rollup-win32-arm64-msvc': 4.20.0
      '@rollup/rollup-win32-ia32-msvc': 4.20.0
      '@rollup/rollup-win32-x64-msvc': 4.20.0
      fsevents: 2.3.3

  run-async@2.4.1: {}

  run-parallel@1.2.0:
    dependencies:
      queue-microtask: 1.2.3

  rxjs@7.8.1:
    dependencies:
      tslib: 2.6.2

  safe-array-concat@1.1.2:
    dependencies:
      call-bind: 1.0.7
      get-intrinsic: 1.2.4
      has-symbols: 1.0.3
      isarray: 2.0.5

  safe-buffer@5.2.1: {}

  safe-regex-test@1.0.3:
    dependencies:
      call-bind: 1.0.7
      es-errors: 1.3.0
      is-regex: 1.1.4

  safe-stable-stringify@2.5.0: {}

  safer-buffer@2.1.2: {}

  scale-ts@1.6.0: {}

  scuid@1.1.0: {}

  semver@6.3.1: {}

  semver@7.6.0:
    dependencies:
      lru-cache: 6.0.0

  semver@7.6.2: {}

  send@0.19.0:
    dependencies:
      debug: 2.6.9
      depd: 2.0.0
      destroy: 1.2.0
      encodeurl: 1.0.2
      escape-html: 1.0.3
      etag: 1.8.1
      fresh: 0.5.2
      http-errors: 2.0.0
      mime: 1.6.0
      ms: 2.1.3
      on-finished: 2.4.1
      range-parser: 1.2.1
      statuses: 2.0.1
    transitivePeerDependencies:
      - supports-color

  sentence-case@3.0.4:
    dependencies:
      no-case: 3.0.4
      tslib: 2.7.0
      upper-case-first: 2.0.2

  serve-static@1.16.2:
    dependencies:
      encodeurl: 2.0.0
      escape-html: 1.0.3
      parseurl: 1.3.3
      send: 0.19.0
    transitivePeerDependencies:
      - supports-color

  set-blocking@2.0.0: {}

  set-function-length@1.2.2:
    dependencies:
      define-data-property: 1.1.4
      es-errors: 1.3.0
      function-bind: 1.1.2
      get-intrinsic: 1.2.4
      gopd: 1.0.1
      has-property-descriptors: 1.0.2

  set-function-name@2.0.2:
    dependencies:
      define-data-property: 1.1.4
      es-errors: 1.3.0
      functions-have-names: 1.2.3
      has-property-descriptors: 1.0.2

  setimmediate@1.0.5: {}

  setprototypeof@1.2.0: {}

  shebang-command@2.0.0:
    dependencies:
      shebang-regex: 3.0.0

  shebang-regex@3.0.0: {}

  shell-quote@1.8.1: {}

  side-channel@1.0.6:
    dependencies:
      call-bind: 1.0.7
      es-errors: 1.3.0
      get-intrinsic: 1.2.4
      object-inspect: 1.13.1

  signal-exit@3.0.7: {}

  signal-exit@4.1.0: {}

  signedsource@1.0.0: {}

  simple-swizzle@0.2.2:
    dependencies:
      is-arrayish: 0.3.2

  sisteransi@1.0.5: {}

  slash@3.0.0: {}

  slash@5.1.0: {}

  slice-ansi@3.0.0:
    dependencies:
      ansi-styles: 4.3.0
      astral-regex: 2.0.0
      is-fullwidth-code-point: 3.0.0

  slice-ansi@4.0.0:
    dependencies:
      ansi-styles: 4.3.0
      astral-regex: 2.0.0
      is-fullwidth-code-point: 3.0.0

  slice-ansi@5.0.0:
    dependencies:
      ansi-styles: 6.2.1
      is-fullwidth-code-point: 4.0.0

  slice-ansi@7.1.0:
    dependencies:
      ansi-styles: 6.2.1
      is-fullwidth-code-point: 5.0.0

  smoldot@2.0.22(bufferutil@4.0.8)(utf-8-validate@5.0.10):
    dependencies:
      ws: 8.18.0(bufferutil@4.0.8)(utf-8-validate@5.0.10)
    transitivePeerDependencies:
      - bufferutil
      - utf-8-validate
    optional: true

  snake-case@3.0.4:
    dependencies:
      dot-case: 3.0.4
      tslib: 2.7.0

  socket.io-adapter@2.5.2(bufferutil@4.0.8)(utf-8-validate@5.0.10):
    dependencies:
      ws: 8.11.0(bufferutil@4.0.8)(utf-8-validate@5.0.10)
    transitivePeerDependencies:
      - bufferutil
      - utf-8-validate

  socket.io-client@4.7.5(bufferutil@4.0.8)(utf-8-validate@5.0.10):
    dependencies:
      '@socket.io/component-emitter': 3.1.0
      debug: 4.3.4
      engine.io-client: 6.5.3(bufferutil@4.0.8)(utf-8-validate@5.0.10)
      socket.io-parser: 4.2.4
    transitivePeerDependencies:
      - bufferutil
      - supports-color
      - utf-8-validate

  socket.io-parser@4.2.4:
    dependencies:
      '@socket.io/component-emitter': 3.1.0
      debug: 4.3.6
    transitivePeerDependencies:
      - supports-color

  socket.io@4.7.5(bufferutil@4.0.8)(utf-8-validate@5.0.10):
    dependencies:
      accepts: 1.3.8
      base64id: 2.0.0
      cors: 2.8.5
      debug: 4.3.4
      engine.io: 6.5.4(bufferutil@4.0.8)(utf-8-validate@5.0.10)
      socket.io-adapter: 2.5.2(bufferutil@4.0.8)(utf-8-validate@5.0.10)
      socket.io-parser: 4.2.4
    transitivePeerDependencies:
      - bufferutil
      - supports-color
      - utf-8-validate

  source-map-support@0.5.13:
    dependencies:
      buffer-from: 1.1.2
      source-map: 0.6.1

  source-map@0.6.1: {}

  source-map@0.8.0-beta.0:
    dependencies:
      whatwg-url: 7.1.0

  split2@4.2.0: {}

  sponge-case@1.0.1:
    dependencies:
      tslib: 2.7.0

  sprintf-js@1.0.3: {}

  stack-trace@0.0.10: {}

  stack-utils@2.0.6:
    dependencies:
      escape-string-regexp: 2.0.0

  standard-as-callback@2.1.0: {}

  statuses@1.5.0: {}

  statuses@2.0.1: {}

  stdin-discarder@0.2.2: {}

  streamsearch@1.1.0: {}

  string-argv@0.3.2: {}

  string-env-interpolation@1.0.1: {}

  string-format@2.0.0: {}

  string-length@4.0.2:
    dependencies:
      char-regex: 1.0.2
      strip-ansi: 6.0.1

  string-width@4.2.3:
    dependencies:
      emoji-regex: 8.0.0
      is-fullwidth-code-point: 3.0.0
      strip-ansi: 6.0.1

  string-width@5.1.2:
    dependencies:
      eastasianwidth: 0.2.0
      emoji-regex: 9.2.2
      strip-ansi: 7.1.0

  string-width@7.1.0:
    dependencies:
      emoji-regex: 10.3.0
      get-east-asian-width: 1.2.0
      strip-ansi: 7.1.0

  string.prototype.trim@1.2.9:
    dependencies:
      call-bind: 1.0.7
      define-properties: 1.2.1
      es-abstract: 1.23.3
      es-object-atoms: 1.0.0

  string.prototype.trimend@1.0.8:
    dependencies:
      call-bind: 1.0.7
      define-properties: 1.2.1
      es-object-atoms: 1.0.0

  string.prototype.trimstart@1.0.8:
    dependencies:
      call-bind: 1.0.7
      define-properties: 1.2.1
      es-object-atoms: 1.0.0

  string_decoder@1.3.0:
    dependencies:
      safe-buffer: 5.2.1

  strip-ansi@6.0.1:
    dependencies:
      ansi-regex: 5.0.1

  strip-ansi@7.1.0:
    dependencies:
      ansi-regex: 6.0.1

  strip-bom@3.0.0: {}

  strip-bom@4.0.0: {}

  strip-final-newline@2.0.0: {}

  strip-final-newline@3.0.0: {}

  strip-json-comments@3.1.1: {}

  subscriptions-transport-ws@0.9.19(bufferutil@4.0.8)(graphql@15.8.0)(utf-8-validate@5.0.10):
    dependencies:
      backo2: 1.0.2
      eventemitter3: 3.1.2
      graphql: 15.8.0
      iterall: 1.3.0
      symbol-observable: 1.2.0
      ws: 7.5.9(bufferutil@4.0.8)(utf-8-validate@5.0.10)
    transitivePeerDependencies:
      - bufferutil
      - utf-8-validate

  sucrase@3.35.0:
    dependencies:
      '@jridgewell/gen-mapping': 0.3.5
      commander: 4.1.1
      glob: 10.3.10
      lines-and-columns: 1.2.4
      mz: 2.7.0
      pirates: 4.0.6
      ts-interface-checker: 0.1.13

  superagent@9.0.1:
    dependencies:
      component-emitter: 1.3.1
      cookiejar: 2.1.4
      debug: 4.3.6
      fast-safe-stringify: 2.1.1
      form-data: 4.0.0
      formidable: 3.5.1
      methods: 1.1.2
      mime: 2.6.0
      qs: 6.13.0
      semver: 7.6.2
    transitivePeerDependencies:
      - supports-color

  superjson@1.13.3:
    dependencies:
      copy-anything: 3.0.5

  supertest@7.0.0:
    dependencies:
      methods: 1.1.2
      superagent: 9.0.1
    transitivePeerDependencies:
      - supports-color

  supports-color@5.5.0:
    dependencies:
      has-flag: 3.0.0

  supports-color@7.2.0:
    dependencies:
      has-flag: 4.0.0

  supports-color@8.1.1:
    dependencies:
      has-flag: 4.0.0

  supports-preserve-symlinks-flag@1.0.0: {}

  swap-case@2.0.2:
    dependencies:
      tslib: 2.7.0

  symbol-observable@1.2.0: {}

  syncpack@12.3.2(typescript@5.6.2):
    dependencies:
      '@effect/schema': 0.66.5(effect@3.0.3)(fast-check@3.17.2)
      chalk: 5.3.0
      chalk-template: 1.1.0
      commander: 12.0.0
      cosmiconfig: 9.0.0(typescript@5.6.2)
      effect: 3.0.3
      enquirer: 2.4.1
      fast-check: 3.17.2
      globby: 14.0.1
      minimatch: 9.0.4
      npm-package-arg: 11.0.2
      ora: 8.0.1
      prompts: 2.4.2
      read-yaml-file: 2.1.0
      semver: 7.6.0
      tightrope: 0.2.0
      ts-toolbelt: 9.6.0
    transitivePeerDependencies:
      - typescript

  table-layout@1.0.2:
    dependencies:
      array-back: 4.0.2
      deep-extend: 0.6.0
      typical: 5.2.0
      wordwrapjs: 4.0.1

  tapable@2.2.1: {}

  test-exclude@6.0.0:
    dependencies:
      '@istanbuljs/schema': 0.1.3
      glob: 7.2.3
      minimatch: 3.1.2

  text-hex@1.0.0: {}

  text-table@0.2.0: {}

  thenify-all@1.6.0:
    dependencies:
      thenify: 3.3.1

  thenify@3.3.1:
    dependencies:
      any-promise: 1.3.0

  through@2.3.8: {}

  tightrope@0.2.0: {}

  tinyglobby@0.2.9:
    dependencies:
      fdir: 6.4.2(picomatch@4.0.2)
      picomatch: 4.0.2

  title-case@3.0.3:
    dependencies:
      tslib: 2.7.0

  tmp@0.0.33:
    dependencies:
      os-tmpdir: 1.0.2

  tmpl@1.0.5: {}

  to-fast-properties@2.0.0: {}

  to-regex-range@5.0.1:
    dependencies:
      is-number: 7.0.0

  toidentifier@1.0.1: {}

  tr46@0.0.3: {}

  tr46@1.0.1:
    dependencies:
      punycode: 2.3.1

  tree-kill@1.2.2: {}

  triple-beam@1.4.1: {}

  ts-api-utils@1.3.0(typescript@5.6.2):
    dependencies:
      typescript: 5.6.2

  ts-command-line-args@2.5.1:
    dependencies:
      chalk: 4.1.2
      command-line-args: 5.2.1
      command-line-usage: 6.1.3
      string-format: 2.0.0

  ts-essentials@7.0.3(typescript@5.6.2):
    dependencies:
      typescript: 5.6.2

  ts-interface-checker@0.1.13: {}

  ts-log@2.2.5: {}

  ts-morph@23.0.0:
    dependencies:
      '@ts-morph/common': 0.24.0
      code-block-writer: 13.0.1

  ts-toolbelt@9.6.0: {}

  tsc-alias@1.8.10:
    dependencies:
      chokidar: 3.6.0
      commander: 9.5.0
      globby: 11.1.0
      mylas: 2.1.13
      normalize-path: 3.0.0
      plimit-lit: 1.6.1

  tsconfig-paths@3.15.0:
    dependencies:
      '@types/json5': 0.0.29
      json5: 1.0.2
      minimist: 1.2.8
      strip-bom: 3.0.0

  tslib@2.4.0: {}

  tslib@2.6.2: {}

  tslib@2.7.0: {}

  tslib@2.8.0:
    optional: true

<<<<<<< HEAD
  tsup@8.2.4(@swc/core@1.7.10(@swc/helpers@0.5.12))(jiti@1.21.0)(tsx@4.16.2)(typescript@5.6.2)(yaml@2.5.1):
=======
  tsup@8.3.0(@swc/core@1.7.10(@swc/helpers@0.5.12))(jiti@1.21.0)(tsx@4.16.2)(typescript@5.6.2)(yaml@2.5.1):
>>>>>>> 3dcd45ff
    dependencies:
      bundle-require: 5.0.0(esbuild@0.23.0)
      cac: 6.7.14
      chokidar: 3.6.0
      consola: 3.2.3
      debug: 4.3.6
      esbuild: 0.23.0
      execa: 5.1.1
      joycon: 3.1.1
      picocolors: 1.1.0
      postcss-load-config: 6.0.1(jiti@1.21.0)(tsx@4.16.2)(yaml@2.5.1)
      resolve-from: 5.0.0
      rollup: 4.20.0
      source-map: 0.8.0-beta.0
      sucrase: 3.35.0
      tinyglobby: 0.2.9
      tree-kill: 1.2.2
    optionalDependencies:
      '@swc/core': 1.7.10(@swc/helpers@0.5.12)
      typescript: 5.6.2
    transitivePeerDependencies:
      - jiti
      - supports-color
      - tsx
      - yaml

  tsx@4.16.2:
    dependencies:
      esbuild: 0.21.5
      get-tsconfig: 4.7.5
    optionalDependencies:
      fsevents: 2.3.3

  type-check@0.4.0:
    dependencies:
      prelude-ls: 1.2.1

  type-detect@4.0.8: {}

  type-fest@0.20.2: {}

  type-fest@0.21.3: {}

  type-is@1.6.18:
    dependencies:
      media-typer: 0.3.0
      mime-types: 2.1.35

  typechain@8.3.2(typescript@5.6.2):
    dependencies:
      '@types/prettier': 2.7.3
      debug: 4.3.4
      fs-extra: 7.0.1
      glob: 7.1.7
      js-sha3: 0.8.0
      lodash: 4.17.21
      mkdirp: 1.0.4
      prettier: 2.8.8
      ts-command-line-args: 2.5.1
      ts-essentials: 7.0.3(typescript@5.6.2)
      typescript: 5.6.2
    transitivePeerDependencies:
      - supports-color

  typed-array-buffer@1.0.2:
    dependencies:
      call-bind: 1.0.7
      es-errors: 1.3.0
      is-typed-array: 1.1.13

  typed-array-byte-length@1.0.1:
    dependencies:
      call-bind: 1.0.7
      for-each: 0.3.3
      gopd: 1.0.1
      has-proto: 1.0.3
      is-typed-array: 1.1.13

  typed-array-byte-offset@1.0.2:
    dependencies:
      available-typed-arrays: 1.0.7
      call-bind: 1.0.7
      for-each: 0.3.3
      gopd: 1.0.1
      has-proto: 1.0.3
      is-typed-array: 1.1.13

  typed-array-length@1.0.6:
    dependencies:
      call-bind: 1.0.7
      for-each: 0.3.3
      gopd: 1.0.1
      has-proto: 1.0.3
      is-typed-array: 1.1.13
      possible-typed-array-names: 1.0.0

  typescript@5.6.2: {}

  typical@4.0.0: {}

  typical@5.2.0: {}

  ua-parser-js@1.0.37: {}

  uint8array-tools@0.0.8: {}

  uint8array-tools@0.0.9: {}

  unbox-primitive@1.0.2:
    dependencies:
      call-bind: 1.0.7
      has-bigints: 1.0.2
      has-symbols: 1.0.3
      which-boxed-primitive: 1.0.2

  unc-path-regex@0.1.2: {}

  undici-types@6.19.8: {}

  unicorn-magic@0.1.0: {}

  universalify@0.1.2: {}

  unixify@1.0.0:
    dependencies:
      normalize-path: 2.1.1

  unpipe@1.0.0: {}

  update-browserslist-db@1.0.16(browserslist@4.23.0):
    dependencies:
      browserslist: 4.23.0
      escalade: 3.1.2
      picocolors: 1.1.0

  upper-case-first@2.0.2:
    dependencies:
      tslib: 2.7.0

  upper-case@2.0.2:
    dependencies:
      tslib: 2.7.0

  uri-js@4.4.1:
    dependencies:
      punycode: 2.3.1

  urlpattern-polyfill@8.0.2: {}

  urlpattern-polyfill@9.0.0: {}

  utf-8-validate@5.0.10:
    dependencies:
      node-gyp-build: 4.8.2
    optional: true

  util-deprecate@1.0.2: {}

  utils-merge@1.0.1: {}

  v8-to-istanbul@9.2.0:
    dependencies:
      '@jridgewell/trace-mapping': 0.3.25
      '@types/istanbul-lib-coverage': 2.0.6
      convert-source-map: 2.0.0

  valibot@0.38.0(typescript@5.6.2):
    optionalDependencies:
      typescript: 5.6.2

  validate-npm-package-name@5.0.1: {}

  value-or-promise@1.0.12: {}

  varuint-bitcoin@2.0.0:
    dependencies:
      uint8array-tools: 0.0.8

  vary@1.1.2: {}

  walker@1.0.8:
    dependencies:
      makeerror: 1.0.12

  wcwidth@1.0.1:
    dependencies:
      defaults: 1.0.4

  web-streams-polyfill@3.3.2: {}

  webcrypto-core@1.7.8:
    dependencies:
      '@peculiar/asn1-schema': 2.3.8
      '@peculiar/json-schema': 1.1.12
      asn1js: 3.0.5
      pvtsutils: 1.3.5
      tslib: 2.7.0

  webidl-conversions@3.0.1: {}

  webidl-conversions@4.0.2: {}

  whatwg-url@5.0.0:
    dependencies:
      tr46: 0.0.3
      webidl-conversions: 3.0.1

  whatwg-url@7.1.0:
    dependencies:
      lodash.sortby: 4.7.0
      tr46: 1.0.1
      webidl-conversions: 4.0.2

  which-boxed-primitive@1.0.2:
    dependencies:
      is-bigint: 1.0.4
      is-boolean-object: 1.1.2
      is-number-object: 1.0.7
      is-string: 1.0.7
      is-symbol: 1.0.4

  which-module@2.0.1: {}

  which-typed-array@1.1.15:
    dependencies:
      available-typed-arrays: 1.0.7
      call-bind: 1.0.7
      for-each: 0.3.3
      gopd: 1.0.1
      has-tostringtag: 1.0.2

  which@2.0.2:
    dependencies:
      isexe: 2.0.0

  winston-transport@4.7.0:
    dependencies:
      logform: 2.6.0
      readable-stream: 3.6.2
      triple-beam: 1.4.1

  winston@3.15.0:
    dependencies:
      '@colors/colors': 1.6.0
      '@dabh/diagnostics': 2.0.3
      async: 3.2.5
      is-stream: 2.0.1
      logform: 2.6.0
      one-time: 1.0.0
      readable-stream: 3.6.2
      safe-stable-stringify: 2.5.0
      stack-trace: 0.0.10
      triple-beam: 1.4.1
      winston-transport: 4.7.0

  word-wrap@1.2.5: {}

  wordwrapjs@4.0.1:
    dependencies:
      reduce-flatten: 2.0.0
      typical: 5.2.0

  wrap-ansi@6.2.0:
    dependencies:
      ansi-styles: 4.3.0
      string-width: 4.2.3
      strip-ansi: 6.0.1

  wrap-ansi@7.0.0:
    dependencies:
      ansi-styles: 4.3.0
      string-width: 4.2.3
      strip-ansi: 6.0.1

  wrap-ansi@8.1.0:
    dependencies:
      ansi-styles: 6.2.1
      string-width: 5.1.2
      strip-ansi: 7.1.0

  wrap-ansi@9.0.0:
    dependencies:
      ansi-styles: 6.2.1
      string-width: 7.1.0
      strip-ansi: 7.1.0

  wrappy@1.0.2: {}

  write-file-atomic@4.0.2:
    dependencies:
      imurmurhash: 0.1.4
      signal-exit: 3.0.7

  ws@7.4.6(bufferutil@4.0.8)(utf-8-validate@5.0.10):
    optionalDependencies:
      bufferutil: 4.0.8
      utf-8-validate: 5.0.10

  ws@7.5.9(bufferutil@4.0.8)(utf-8-validate@5.0.10):
    optionalDependencies:
      bufferutil: 4.0.8
      utf-8-validate: 5.0.10

  ws@8.11.0(bufferutil@4.0.8)(utf-8-validate@5.0.10):
    optionalDependencies:
      bufferutil: 4.0.8
      utf-8-validate: 5.0.10

  ws@8.17.1(bufferutil@4.0.8)(utf-8-validate@5.0.10):
    optionalDependencies:
      bufferutil: 4.0.8
      utf-8-validate: 5.0.10

  ws@8.18.0(bufferutil@4.0.8)(utf-8-validate@5.0.10):
    optionalDependencies:
      bufferutil: 4.0.8
      utf-8-validate: 5.0.10

  xmlhttprequest-ssl@2.0.0: {}

  xtend@4.0.2: {}

  y18n@4.0.3: {}

  y18n@5.0.8: {}

  yallist@2.1.2: {}

  yallist@3.1.1: {}

  yallist@4.0.0: {}

  yaml-ast-parser@0.0.43: {}

  yaml@2.3.4: {}

  yaml@2.5.1: {}

  yargs-parser@18.1.3:
    dependencies:
      camelcase: 5.3.1
      decamelize: 1.2.0

  yargs-parser@21.1.1: {}

  yargs@15.4.1:
    dependencies:
      cliui: 6.0.0
      decamelize: 1.2.0
      find-up: 4.1.0
      get-caller-file: 2.0.5
      require-directory: 2.1.1
      require-main-filename: 2.0.0
      set-blocking: 2.0.0
      string-width: 4.2.3
      which-module: 2.0.1
      y18n: 4.0.3
      yargs-parser: 18.1.3

  yargs@17.7.2:
    dependencies:
      cliui: 8.0.1
      escalade: 3.1.2
      get-caller-file: 2.0.5
      require-directory: 2.1.1
      string-width: 4.2.3
      y18n: 5.0.8
      yargs-parser: 21.1.1

  yocto-queue@0.1.0: {}

  zod@3.23.8: {}<|MERGE_RESOLUTION|>--- conflicted
+++ resolved
@@ -5431,13 +5431,8 @@
   tslib@2.8.0:
     resolution: {integrity: sha512-jWVzBLplnCmoaTr13V9dYbiQ99wvZRd0vNWaDRg+aVYRcjDF3nDksxFDE/+fkXnKhpnUUkmx5pK/v8mCtLVqZA==}
 
-<<<<<<< HEAD
-  tsup@8.2.4:
-    resolution: {integrity: sha512-akpCPePnBnC/CXgRrcy72ZSntgIEUa1jN0oJbbvpALWKNOz1B7aM+UVDWGRGIO/T/PZugAESWDJUAb5FD48o8Q==}
-=======
   tsup@8.3.0:
     resolution: {integrity: sha512-ALscEeyS03IomcuNdFdc0YWGVIkwH1Ws7nfTbAPuoILvEV2hpGQAY72LIOjglGo4ShWpZfpBqP/jpQVCzqYQag==}
->>>>>>> 3dcd45ff
     engines: {node: '>=18'}
     hasBin: true
     peerDependencies:
@@ -12144,11 +12139,7 @@
   tslib@2.8.0:
     optional: true
 
-<<<<<<< HEAD
-  tsup@8.2.4(@swc/core@1.7.10(@swc/helpers@0.5.12))(jiti@1.21.0)(tsx@4.16.2)(typescript@5.6.2)(yaml@2.5.1):
-=======
   tsup@8.3.0(@swc/core@1.7.10(@swc/helpers@0.5.12))(jiti@1.21.0)(tsx@4.16.2)(typescript@5.6.2)(yaml@2.5.1):
->>>>>>> 3dcd45ff
     dependencies:
       bundle-require: 5.0.0(esbuild@0.23.0)
       cac: 6.7.14
