--- conflicted
+++ resolved
@@ -139,12 +139,9 @@
       '@chainflip/rpc':
         specifier: ^1.6.11
         version: 1.6.11
-<<<<<<< HEAD
-=======
       '@chainflip/solana':
         specifier: ^1.0.2
         version: 1.0.2
->>>>>>> 3b150495
       '@chainflip/utils':
         specifier: ^0.4.0
         version: 0.4.0
