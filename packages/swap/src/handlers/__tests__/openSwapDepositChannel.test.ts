import { vi, describe, it, beforeAll, beforeEach, afterEach, expect } from 'vitest';
import * as broker from '@/shared/broker';
import { environment, mockRpcResponse } from '@/shared/tests/fixtures';
import env from '@/swap/config/env';
import prisma from '../../client';
import disallowChannel from '../../utils/disallowChannel';
import openSwapDepositChannel from '../openSwapDepositChannel';

vi.mock('@/shared/broker', () => ({
  requestSwapDepositAddress: vi.fn(),
}));

vi.mock('../../utils/disallowChannel', () => ({
  default: vi.fn().mockResolvedValue(false),
}));

describe(openSwapDepositChannel, () => {
  let oldEnv: typeof env;

  beforeAll(async () => {
    vi.useFakeTimers({ toFake: ['performance', 'Date'] }).setSystemTime(new Date('2022-01-01'));
    await prisma.$queryRaw`TRUNCATE TABLE "ChainTracking" CASCADE`;
    await prisma.chainTracking.create({
      data: {
        chain: 'Ethereum',
        height: BigInt('125'),
        blockTrackedAt: new Date('2023-11-09T10:00:00.000Z'),
        eventWitnessedBlock: 1,
      },
    });
  });

  beforeEach(async () => {
    oldEnv = structuredClone(env);
    await prisma.$queryRaw`TRUNCATE TABLE "SwapDepositChannel", private."DepositChannel" CASCADE`;
  });

  afterEach(() => {
    Object.assign(env, oldEnv);
  });

  it('creates channel and stores it in the database', async () => {
    mockRpcResponse({ data: environment() });
    vi.mocked(broker.requestSwapDepositAddress).mockResolvedValueOnce({
      sourceChainExpiryBlock: BigInt('1000'),
      address: 'address',
      channelId: BigInt('888'),
      issuedBlock: 123,
      channelOpeningFee: 100n,
    });

    const result = await openSwapDepositChannel({
      srcAsset: 'FLIP',
      srcChain: 'Ethereum',
      destAsset: 'DOT',
      destChain: 'Polkadot',
      destAddress: '5FAGoHvkBsUMnoD3W95JoVTvT8jgeFpjhFK8W73memyGBcBd',
      expectedDepositAmount: '777',
      fillOrKillParams: {
        refundAddress: '0xa56A6be23b6Cf39D9448FF6e897C29c41c8fbDFF',
        retryDurationBlocks: 2,
        minPriceX128: '1',
      },
    });

    expect(result).toEqual({
      maxBoostFeeBps: 0,
      depositAddress: 'address',
      brokerCommissionBps: 0,
      estimatedExpiryTime: 1699534500000,
      id: '123-Ethereum-888',
      issuedBlock: 123,
      srcChainExpiryBlock: 1000n,
      channelOpeningFee: 100n,
    });
    expect(vi.mocked(broker.requestSwapDepositAddress).mock.calls).toMatchSnapshot();
    expect(await prisma.swapDepositChannel.findFirst({ include: { quote: true } })).toMatchSnapshot(
      {
        id: expect.any(BigInt),
        createdAt: expect.any(Date),
      },
    );
  });

  it('creates channel and stores channel and quote in the database', async () => {
    mockRpcResponse({ data: environment() });
    vi.mocked(broker.requestSwapDepositAddress).mockResolvedValueOnce({
      sourceChainExpiryBlock: BigInt('1000'),
      address: 'address',
      channelId: BigInt('888'),
      issuedBlock: 123,
      channelOpeningFee: 100n,
    });

    const result = await openSwapDepositChannel({
      srcAsset: 'FLIP',
      srcChain: 'Ethereum',
      destAsset: 'DOT',
      destChain: 'Polkadot',
      destAddress: '5FAGoHvkBsUMnoD3W95JoVTvT8jgeFpjhFK8W73memyGBcBd',
      expectedDepositAmount: '1000',
      quote: {
        intermediateAmount: '500',
        egressAmount: '250',
        estimatedPrice: '0.375',
        recommendedSlippageTolerancePercent: 0.25,
      },
      fillOrKillParams: {
        refundAddress: '0xa56A6be23b6Cf39D9448FF6e897C29c41c8fbDFF',
        retryDurationBlocks: 2,
        minPriceX128: '1',
      },
    });

    expect(result).toEqual({
      maxBoostFeeBps: 0,
      depositAddress: 'address',
      brokerCommissionBps: 0,
      estimatedExpiryTime: 1699534500000,
      id: '123-Ethereum-888',
      issuedBlock: 123,
      srcChainExpiryBlock: 1000n,
      channelOpeningFee: 100n,
    });
    expect(vi.mocked(broker.requestSwapDepositAddress).mock.calls).toMatchSnapshot();
    expect(await prisma.swapDepositChannel.findFirst({ include: { quote: true } })).toMatchSnapshot(
      {
        id: expect.any(BigInt),
        createdAt: expect.any(Date),
        quote: {
          id: expect.any(Number),
          swapDepositChannelId: expect.any(BigInt),
        },
      },
    );
  });

  it('creates channel with boost and dca and stores quote in the database', async () => {
    mockRpcResponse({ data: environment() });
    vi.mocked(broker.requestSwapDepositAddress).mockResolvedValueOnce({
      sourceChainExpiryBlock: BigInt('1000'),
      address: 'address',
      channelId: BigInt('888'),
      issuedBlock: 123,
      channelOpeningFee: 100n,
    });

    const result = await openSwapDepositChannel({
      srcAsset: 'FLIP',
      srcChain: 'Ethereum',
      destAsset: 'DOT',
      destChain: 'Polkadot',
      destAddress: '5FAGoHvkBsUMnoD3W95JoVTvT8jgeFpjhFK8W73memyGBcBd',
      expectedDepositAmount: '1000',
      maxBoostFeeBps: 100,
      fillOrKillParams: {
        retryDurationBlocks: 500,
        refundAddress: '0xa56A6be23b6Cf39D9448FF6e897C29c41c8fbDFF',
        minPriceX128: '1094494073153147181099038525207',
      },
      dcaParams: {
        chunkIntervalBlocks: 2,
        numberOfChunks: 3,
      },
      quote: {
        intermediateAmount: '500',
        egressAmount: '250',
        estimatedPrice: '0.32820704083381790449',
      },
    });

    expect(result).toEqual({
      maxBoostFeeBps: 100,
      depositAddress: 'address',
      brokerCommissionBps: 0,
      estimatedExpiryTime: 1699534500000,
      id: '123-Ethereum-888',
      issuedBlock: 123,
      srcChainExpiryBlock: 1000n,
      channelOpeningFee: 100n,
    });
    expect(vi.mocked(broker.requestSwapDepositAddress).mock.calls).toMatchSnapshot();
    expect(await prisma.swapDepositChannel.findFirst({ include: { quote: true } })).toMatchSnapshot(
      {
        id: expect.any(BigInt),
        createdAt: expect.any(Date),
        quote: {
          id: expect.any(Number),
          swapDepositChannelId: expect.any(BigInt),
        },
      },
    );
  });

  it('creates channel with ccmParams and stores it in the database', async () => {
    mockRpcResponse({ data: environment() });
    vi.mocked(broker.requestSwapDepositAddress).mockResolvedValueOnce({
      sourceChainExpiryBlock: BigInt('1000'),
      address: 'address',
      channelId: BigInt('909'),
      issuedBlock: 123,
      channelOpeningFee: 10n,
    });

    const result = await openSwapDepositChannel({
      srcAsset: 'FLIP',
      srcChain: 'Ethereum',
      destAsset: 'USDC',
      destChain: 'Ethereum',
      destAddress: '0xFcd3C82b154CB4717Ac98718D0Fd13EEBA3D2754',
      expectedDepositAmount: '10101010',
      ccmParams: {
        message: '0xdeadc0de',
        gasBudget: `0x${(125000).toString(16)}`,
      },
      fillOrKillParams: {
        refundAddress: '0xa56A6be23b6Cf39D9448FF6e897C29c41c8fbDFF',
        retryDurationBlocks: 2,
        minPriceX128: '1',
      },
    });

    expect(result).toEqual({
      maxBoostFeeBps: 0,
      depositAddress: 'address',
      brokerCommissionBps: 0,
      estimatedExpiryTime: 1699534500000,
      id: '123-Ethereum-909',
      issuedBlock: 123,
      srcChainExpiryBlock: 1000n,
      channelOpeningFee: 10n,
    });
    expect(vi.mocked(broker.requestSwapDepositAddress).mock.calls).toMatchSnapshot();
    expect(await prisma.swapDepositChannel.findFirst()).toMatchSnapshot({
      id: expect.any(BigInt),
      createdAt: expect.any(Date),
    });
  });

  it('creates channel with fill or kill params and stores it in the database', async () => {
    mockRpcResponse({ data: environment() });
    vi.mocked(broker.requestSwapDepositAddress).mockResolvedValueOnce({
      sourceChainExpiryBlock: BigInt('1000'),
      address: 'address',
      channelId: BigInt('909'),
      issuedBlock: 123,
      channelOpeningFee: 10n,
    });

    const result = await openSwapDepositChannel({
      srcAsset: 'FLIP',
      srcChain: 'Ethereum',
      destAsset: 'USDC',
      destChain: 'Ethereum',
      destAddress: '0xFcd3C82b154CB4717Ac98718D0Fd13EEBA3D2754',
      expectedDepositAmount: '10101010',
      fillOrKillParams: {
        retryDurationBlocks: 500,
        refundAddress: '0xa56A6be23b6Cf39D9448FF6e897C29c41c8fbDFF',
        minPriceX128: '10000000000000',
      },
      dcaParams: {
        chunkIntervalBlocks: 2,
        numberOfChunks: 3,
      },
    });

    expect(result).toEqual({
      maxBoostFeeBps: 0,
      depositAddress: 'address',
      brokerCommissionBps: 0,
      estimatedExpiryTime: 1699534500000,
      id: '123-Ethereum-909',
      issuedBlock: 123,
      srcChainExpiryBlock: 1000n,
      channelOpeningFee: 10n,
    });
    expect(vi.mocked(broker.requestSwapDepositAddress).mock.calls).toMatchSnapshot();
    expect(await prisma.swapDepositChannel.findFirst()).toMatchSnapshot({
      id: expect.any(BigInt),
      createdAt: expect.any(Date),
    });
  });

  it('creates channel with boost fee and stores it in the database', async () => {
    mockRpcResponse({ data: environment() });
    vi.mocked(broker.requestSwapDepositAddress).mockResolvedValueOnce({
      sourceChainExpiryBlock: BigInt('1000'),
      address: 'address',
      channelId: BigInt('909'),
      issuedBlock: 123,
      channelOpeningFee: 0n,
    });

    const result = await openSwapDepositChannel({
      srcAsset: 'FLIP',
      srcChain: 'Ethereum',
      destAsset: 'USDC',
      destChain: 'Ethereum',
      destAddress: '0xFcd3C82b154CB4717Ac98718D0Fd13EEBA3D2754',
      expectedDepositAmount: '10101010',
      maxBoostFeeBps: 100,
      fillOrKillParams: {
        refundAddress: '0xa56A6be23b6Cf39D9448FF6e897C29c41c8fbDFF',
        retryDurationBlocks: 2,
        minPriceX128: '1',
      },
    });

    expect(result).toEqual({
      maxBoostFeeBps: 100,
      depositAddress: 'address',
      brokerCommissionBps: 0,
      estimatedExpiryTime: 1699534500000,
      id: '123-Ethereum-909',
      issuedBlock: 123,
      srcChainExpiryBlock: 1000n,
      channelOpeningFee: 0n,
    });
    expect(vi.mocked(broker.requestSwapDepositAddress).mock.calls).toMatchSnapshot();
    expect(await prisma.swapDepositChannel.findFirst()).toMatchSnapshot({
      id: expect.any(BigInt),
      createdAt: expect.any(Date),
      maxBoostFeeBps: 100,
    });
  });

  it('rejects sanctioned addresses', async () => {
    vi.mocked(disallowChannel).mockResolvedValueOnce(true);

    await expect(
      openSwapDepositChannel({
        srcAsset: 'FLIP',
        srcChain: 'Ethereum',
        destAsset: 'DOT',
        destChain: 'Polkadot',
        destAddress: '5FAGoHvkBsUMnoD3W95JoVTvT8jgeFpjhFK8W73memyGBcBd',
        expectedDepositAmount: '777',
        fillOrKillParams: {
          refundAddress: '0xa56A6be23b6Cf39D9448FF6e897C29c41c8fbDFF',
          retryDurationBlocks: 2,
          minPriceX128: '1',
        },
      }),
    ).rejects.toThrow('Failed to open deposit channel, please try again later');
  });

  it('rejects if source asset is disabled', async () => {
    env.DISABLED_INTERNAL_ASSETS = ['Flip', 'Btc'];

    await expect(
      openSwapDepositChannel({
        srcAsset: 'FLIP',
        srcChain: 'Ethereum',
        destAsset: 'DOT',
        destChain: 'Polkadot',
        destAddress: '5FAGoHvkBsUMnoD3W95JoVTvT8jgeFpjhFK8W73memyGBcBd',
        expectedDepositAmount: '777',
        fillOrKillParams: {
          refundAddress: '0xa56A6be23b6Cf39D9448FF6e897C29c41c8fbDFF',
          retryDurationBlocks: 2,
          minPriceX128: '1',
        },
      }),
    ).rejects.toThrow('Asset Flip is disabled');
  });

  it('rejects if destination asset is disabled', async () => {
    env.DISABLED_INTERNAL_ASSETS = ['Btc', 'Dot'];

    await expect(
      openSwapDepositChannel({
        srcAsset: 'FLIP',
        srcChain: 'Ethereum',
        destAsset: 'DOT',
        destChain: 'Polkadot',
        destAddress: '5FAGoHvkBsUMnoD3W95JoVTvT8jgeFpjhFK8W73memyGBcBd',
        expectedDepositAmount: '777',
        fillOrKillParams: {
          refundAddress: '0xa56A6be23b6Cf39D9448FF6e897C29c41c8fbDFF',
          retryDurationBlocks: 2,
          minPriceX128: '1',
        },
      }),
    ).rejects.toThrow('Asset Dot is disabled');
  });

  it('rejects if too many channels are open', async () => {
    env.MAX_CHANNELS_OPEN_PER_ADDRESS = 5;

    const opts = {
      srcAsset: 'FLIP',
      srcChain: 'Ethereum',
      destAsset: 'ETH',
      destChain: 'Ethereum',
      destAddress: '0x72a5843cc08275C8171E582972Aa4fDa8C397B2A',
      expectedDepositAmount: '777',
      fillOrKillParams: {
        refundAddress: '0xa56A6be23b6Cf39D9448FF6e897C29c41c8fbDFF',
        retryDurationBlocks: 2,
        minPriceX128: '1',
      },
    } as const;

    mockRpcResponse({ data: environment() });
<<<<<<< HEAD
    for (let i = 0; i < 5; i += 1) {
      vi.mocked(broker.requestSwapDepositAddress).mockResolvedValueOnce({
=======

    let channelId = 0;
    jest.mocked(broker.requestSwapDepositAddress).mockImplementation(async () =>
      Promise.resolve({
>>>>>>> a9be9f98
        sourceChainExpiryBlock: BigInt('1000'),
        address: `address${++channelId}`, // eslint-disable-line no-plusplus
        channelId: BigInt('888'),
        issuedBlock: 123 + channelId,
        channelOpeningFee: 100n,
      }),
    );

    for (let i = 0; i < 5; i += 1) {
      await expect(openSwapDepositChannel(opts)).resolves.not.toThrow();
    }

<<<<<<< HEAD
    vi.mocked(broker.requestSwapDepositAddress).mockResolvedValueOnce({
      sourceChainExpiryBlock: BigInt('1000'),
      address: 'address',
      channelId: BigInt('888'),
      issuedBlock: 123,
      channelOpeningFee: 100n,
    });
=======
    await expect(openSwapDepositChannel({ ...opts })).rejects.toThrow('too many channels');
>>>>>>> a9be9f98

    await expect(
      openSwapDepositChannel({ ...opts, destAddress: opts.destAddress.toLowerCase() }),
    ).rejects.toThrow('too many channels');
  });

  it('rejects if too many channels with same ccm message are open', async () => {
    env.MAX_CHANNELS_OPEN_PER_ADDRESS = 5;

    const opts = {
      srcAsset: 'FLIP',
      srcChain: 'Ethereum',
      destAsset: 'ETH',
      destChain: 'Ethereum',
      destAddress: '0x72a5843cc08275C8171E582972Aa4fDa8C397B2A',
      expectedDepositAmount: '777',
      fillOrKillParams: {
        refundAddress: '0xa56A6be23b6Cf39D9448FF6e897C29c41c8fbDFF',
        retryDurationBlocks: 2,
        minPriceX128: '1',
      },
      ccmParams: {
        message: '0xdeadbeef',
        gasBudget: '0x1000',
      },
    } as const;

    mockRpcResponse({ data: environment() });

    let channelId = 0;
    jest.mocked(broker.requestSwapDepositAddress).mockImplementation(async () =>
      Promise.resolve({
        sourceChainExpiryBlock: BigInt('1000'),
        address: `address${++channelId}`, // eslint-disable-line no-plusplus
        channelId: BigInt('888'),
        issuedBlock: 123 + channelId,
        channelOpeningFee: 100n,
      }),
    );

    for (let i = 0; i < 5; i += 1) {
      await expect(openSwapDepositChannel(opts)).resolves.not.toThrow();
    }

    await expect(openSwapDepositChannel({ ...opts })).rejects.toThrow('too many channels');

    // accepts channel with different message
    await expect(
      openSwapDepositChannel({
        ...opts,
        ccmParams: { ...opts.ccmParams, message: `0xc0ffee` },
      }),
    ).resolves.not.toThrow();
  });
});<|MERGE_RESOLUTION|>--- conflicted
+++ resolved
@@ -403,69 +403,9 @@
     } as const;
 
     mockRpcResponse({ data: environment() });
-<<<<<<< HEAD
-    for (let i = 0; i < 5; i += 1) {
-      vi.mocked(broker.requestSwapDepositAddress).mockResolvedValueOnce({
-=======
 
     let channelId = 0;
-    jest.mocked(broker.requestSwapDepositAddress).mockImplementation(async () =>
-      Promise.resolve({
->>>>>>> a9be9f98
-        sourceChainExpiryBlock: BigInt('1000'),
-        address: `address${++channelId}`, // eslint-disable-line no-plusplus
-        channelId: BigInt('888'),
-        issuedBlock: 123 + channelId,
-        channelOpeningFee: 100n,
-      }),
-    );
-
-    for (let i = 0; i < 5; i += 1) {
-      await expect(openSwapDepositChannel(opts)).resolves.not.toThrow();
-    }
-
-<<<<<<< HEAD
-    vi.mocked(broker.requestSwapDepositAddress).mockResolvedValueOnce({
-      sourceChainExpiryBlock: BigInt('1000'),
-      address: 'address',
-      channelId: BigInt('888'),
-      issuedBlock: 123,
-      channelOpeningFee: 100n,
-    });
-=======
-    await expect(openSwapDepositChannel({ ...opts })).rejects.toThrow('too many channels');
->>>>>>> a9be9f98
-
-    await expect(
-      openSwapDepositChannel({ ...opts, destAddress: opts.destAddress.toLowerCase() }),
-    ).rejects.toThrow('too many channels');
-  });
-
-  it('rejects if too many channels with same ccm message are open', async () => {
-    env.MAX_CHANNELS_OPEN_PER_ADDRESS = 5;
-
-    const opts = {
-      srcAsset: 'FLIP',
-      srcChain: 'Ethereum',
-      destAsset: 'ETH',
-      destChain: 'Ethereum',
-      destAddress: '0x72a5843cc08275C8171E582972Aa4fDa8C397B2A',
-      expectedDepositAmount: '777',
-      fillOrKillParams: {
-        refundAddress: '0xa56A6be23b6Cf39D9448FF6e897C29c41c8fbDFF',
-        retryDurationBlocks: 2,
-        minPriceX128: '1',
-      },
-      ccmParams: {
-        message: '0xdeadbeef',
-        gasBudget: '0x1000',
-      },
-    } as const;
-
-    mockRpcResponse({ data: environment() });
-
-    let channelId = 0;
-    jest.mocked(broker.requestSwapDepositAddress).mockImplementation(async () =>
+    vi.mocked(broker.requestSwapDepositAddress).mockImplementation(async () =>
       Promise.resolve({
         sourceChainExpiryBlock: BigInt('1000'),
         address: `address${++channelId}`, // eslint-disable-line no-plusplus
@@ -481,6 +421,51 @@
 
     await expect(openSwapDepositChannel({ ...opts })).rejects.toThrow('too many channels');
 
+    await expect(
+      openSwapDepositChannel({ ...opts, destAddress: opts.destAddress.toLowerCase() }),
+    ).rejects.toThrow('too many channels');
+  });
+
+  it('rejects if too many channels with same ccm message are open', async () => {
+    env.MAX_CHANNELS_OPEN_PER_ADDRESS = 5;
+
+    const opts = {
+      srcAsset: 'FLIP',
+      srcChain: 'Ethereum',
+      destAsset: 'ETH',
+      destChain: 'Ethereum',
+      destAddress: '0x72a5843cc08275C8171E582972Aa4fDa8C397B2A',
+      expectedDepositAmount: '777',
+      fillOrKillParams: {
+        refundAddress: '0xa56A6be23b6Cf39D9448FF6e897C29c41c8fbDFF',
+        retryDurationBlocks: 2,
+        minPriceX128: '1',
+      },
+      ccmParams: {
+        message: '0xdeadbeef',
+        gasBudget: '0x1000',
+      },
+    } as const;
+
+    mockRpcResponse({ data: environment() });
+
+    let channelId = 0;
+    vi.mocked(broker.requestSwapDepositAddress).mockImplementation(async () =>
+      Promise.resolve({
+        sourceChainExpiryBlock: BigInt('1000'),
+        address: `address${++channelId}`, // eslint-disable-line no-plusplus
+        channelId: BigInt('888'),
+        issuedBlock: 123 + channelId,
+        channelOpeningFee: 100n,
+      }),
+    );
+
+    for (let i = 0; i < 5; i += 1) {
+      await expect(openSwapDepositChannel(opts)).resolves.not.toThrow();
+    }
+
+    await expect(openSwapDepositChannel({ ...opts })).rejects.toThrow('too many channels');
+
     // accepts channel with different message
     await expect(
       openSwapDepositChannel({
