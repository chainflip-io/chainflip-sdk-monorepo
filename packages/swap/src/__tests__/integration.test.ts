--- conflicted
+++ resolved
@@ -18,12 +18,8 @@
 } from '@/shared/tests/fixtures';
 import prisma from '../client';
 import app from '../server';
-<<<<<<< HEAD
+import { getTotalLiquidity } from '../utils/pools';
 import { getSwapRateV3 } from '../utils/statechain';
-=======
-import { getTotalLiquidity } from '../utils/pools';
-import { getSwapRateV2 } from '../utils/statechain';
->>>>>>> 54fb4bb2
 
 const execAsync = promisify(exec);
 
@@ -180,17 +176,11 @@
       amount: '1000000000000000000',
     } as QuoteQueryParams;
     const params = new URLSearchParams(query as Record<string, any>);
-
-<<<<<<< HEAD
-    jest.mocked(getSwapRateV3).mockResolvedValueOnce({
-=======
     jest
       .mocked(getTotalLiquidity)
       .mockResolvedValueOnce(9997901209876966295n)
       .mockResolvedValueOnce(9997901209876966295n);
-
-    jest.mocked(getSwapRateV2).mockResolvedValueOnce({
->>>>>>> 54fb4bb2
+    jest.mocked(getSwapRateV3).mockResolvedValueOnce({
       ingressFee: { amount: 2000000n, chain: 'Ethereum', asset: 'FLIP' },
       networkFee: { amount: 998900109987003n, chain: 'Ethereum', asset: 'USDC' },
       egressFee: { amount: 50000n, chain: 'Ethereum', asset: 'USDC' },
@@ -223,16 +213,12 @@
     } as QuoteQueryParams;
     const params = new URLSearchParams(query as Record<string, any>);
 
-<<<<<<< HEAD
-    jest.mocked(getSwapRateV3).mockResolvedValueOnce({
-=======
     jest
       .mocked(getTotalLiquidity)
       .mockResolvedValueOnce(9997901209876966295n)
       .mockResolvedValueOnce(9997901209876966295n);
 
-    jest.mocked(getSwapRateV2).mockResolvedValueOnce({
->>>>>>> 54fb4bb2
+    jest.mocked(getSwapRateV3).mockResolvedValueOnce({
       ingressFee: { amount: 2000000n, chain: 'Ethereum', asset: 'FLIP' },
       networkFee: { amount: 998900109987003n, chain: 'Ethereum', asset: 'USDC' },
       egressFee: { amount: 50000n, chain: 'Ethereum', asset: 'USDC' },
