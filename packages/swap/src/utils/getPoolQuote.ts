--- conflicted
+++ resolved
@@ -18,13 +18,7 @@
   boostFeeBps,
   brokerCommissionBps,
   pools,
-<<<<<<< HEAD
   dcaParams,
-  autoSlippageEnabled,
-=======
-  quoteType,
-  dcaChunks,
->>>>>>> 3b150495
 }: {
   srcAsset: InternalAsset;
   destAsset: InternalAsset;
@@ -33,15 +27,8 @@
   limitOrders?: LimitOrders;
   boostFeeBps?: number;
   pools: Pool[];
-<<<<<<< HEAD
   dcaParams?: DcaParams;
-  autoSlippageEnabled: boolean;
 }) {
-=======
-  quoteType: T;
-  dcaChunks: number;
-}): Promise<Extract<Quote, { type: T }>> {
->>>>>>> 3b150495
   const includedFees = [];
   let cfRateInputAmount = depositAmount;
 
