--- conflicted
+++ resolved
@@ -15,8 +15,6 @@
   fillOrKillParams: FillOrKillParamsX128;
   brokerFees: AffiliateBroker;
   ccmParams?: CcmParams;
-<<<<<<< HEAD
-=======
   maxBoostFeeBps?: number;
   dcaParams?: DcaParams;
   // TODO: Define a new typy and/or check AffiliateShortId type?
@@ -24,10 +22,6 @@
     account: number;
     commissionBps: number;
   }[];
-
-  /** @deprecated DEPRECATED(1.5): use ccmParams instead of ccmMetadata */
-  ccmMetadata?: CcmParams;
->>>>>>> c559a3a4
 }
 
 export type SwapNetworkOptions =
