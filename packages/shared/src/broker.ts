import * as bitcoin from '@chainflip/bitcoin';
import type { EncodedAddress, ForeignChainAddress } from '@chainflip/extrinsics/160/common';
// import type { SwappingRequestSwapDepositAddressWithAffiliates } from '@chainflip/extrinsics/160/swapping/requestSwapDepositAddressWithAffiliates';
import { HttpClient, RpcParams } from '@chainflip/rpc';
import * as base58 from '@chainflip/utils/base58';
import { bytesToHex, hexToBytes } from '@chainflip/utils/bytes';
import * as ss58 from '@chainflip/utils/ss58';
import { isHex } from '@chainflip/utils/string';
import { HexString } from '@chainflip/utils/types';
import { z } from 'zod';
import { Chain, ChainflipNetwork, Asset, getInternalAsset, InternalAsset } from './enums';
import { assert } from './guards';
import {
  hexString,
  numericString,
  btcAddress,
  dotAddress,
  ethereumAddress,
  assetAndChain,
  solanaAddress,
  polkadotAddress,
  number,
} from './parsers';
import {
  affiliateBroker,
  AffiliateBroker,
  CcmParams,
  ccmParamsSchema,
  FillOrKillParamsX128,
  dcaParams as dcaParamsSchema,
  DcaParams,
  ensureDcaWithFok,
} from './schemas';

export type NewSwapRequest = {
  srcAsset: Asset;
  destAsset: Asset;
  srcChain: Chain;
  destChain: Chain;
  destAddress: string;
  commissionBps?: number;
  ccmParams?: CcmParams;
  maxBoostFeeBps?: number;
  affiliates?: AffiliateBroker[];
  fillOrKillParams?: FillOrKillParamsX128;
  dcaParams?: DcaParams;
};

const paramOrder = [
  'srcAsset',
  'destAsset',
  'destAddress',
  'commissionBps',
  'ccmParams',
  'maxBoostFeeBps',
  'affiliates',
  'fillOrKillParams',
  'dcaParams',
] as const;

const getTransformedFokSchema = <Z extends z.ZodTypeAny>(addressSchema: Z) =>
  z
    .object({
      retryDurationBlocks: number,
      refundAddress: addressSchema,
      minPriceX128: numericString,
    })
    .transform(({ retryDurationBlocks, refundAddress, minPriceX128 }) => ({
      retry_duration: retryDurationBlocks,
      refund_address: refundAddress!,
      min_price: `0x${BigInt(minPriceX128).toString(16)}` as const,
    }));

const transformedDcaParamsSchema = dcaParamsSchema.transform(
  ({ numberOfChunks, chunkIntervalBlocks }) => ({
    number_of_chunks: numberOfChunks,
    chunk_interval: chunkIntervalBlocks,
  }),
);

const transformedCcmParamsSchema = <T extends HexString | undefined>(defaultValue: T) =>
  ccmParamsSchema.transform(({ message, gasBudget, ccmAdditionalData }) => ({
    message,
    gas_budget: gasBudget,
    ccm_additional_data: ccmAdditionalData ?? defaultValue,
  }));

const validateAddressLength = (chain: Chain, address: string, type: 'destination' | 'refund') => {
  if ((chain === 'Arbitrum' || chain === 'Ethereum') && address.length !== 42) {
    throw new Error(`Invalid ${type} address length`);
  }

  if (chain === 'Polkadot' && address.length !== 66) {
    throw new Error(`Invalid ${type} address length`);
  }
};

const validateRequest = (network: ChainflipNetwork, params: unknown) => {
  const addressSchema = z.union([
    numericString,
    hexString,
    btcAddress(network),
    solanaAddress,
    polkadotAddress.transform(ss58.toPublicKey),
  ]);

  const parsed = z
    .object({
      srcAsset: assetAndChain,
      destAsset: assetAndChain,
      destAddress: addressSchema,
      commissionBps: z.number().optional().default(0),
      ccmParams: transformedCcmParamsSchema(undefined).optional(),
      maxBoostFeeBps: z.number().optional(),
      affiliates: z.array(affiliateBroker).optional(),
      fillOrKillParams: getTransformedFokSchema(addressSchema).optional(),
      dcaParams: transformedDcaParamsSchema.optional(),
    })
    .superRefine(ensureDcaWithFok)
    .parse(params);

  validateAddressLength(parsed.destAsset.chain, parsed.destAddress, 'destination');
  if (parsed.fillOrKillParams) {
    validateAddressLength(
      parsed.srcAsset.chain,
      parsed.fillOrKillParams.refund_address,
      'destination',
    );
  }
  return paramOrder.map((key) => parsed[key]);
};

const validateResponse = (network: ChainflipNetwork, response: unknown) =>
  z
    .object({
      address: z.union([dotAddress, ethereumAddress, btcAddress(network), solanaAddress]),
      issued_block: z.number(),
      channel_id: z.number(),
      source_chain_expiry_block: z.bigint(),
      channel_opening_fee: z.bigint(),
    })
    .transform(
      ({ address, issued_block, channel_id, source_chain_expiry_block, channel_opening_fee }) => ({
        address,
        issuedBlock: issued_block,
        channelId: BigInt(channel_id),
        sourceChainExpiryBlock: source_chain_expiry_block,
        channelOpeningFee: channel_opening_fee,
      }),
    )
    .parse(response);

export type DepositChannelResponse = ReturnType<typeof validateResponse>;

export async function requestSwapDepositAddress(
  swapRequest: NewSwapRequest,
  opts: { url: string },
  chainflipNetwork: ChainflipNetwork,
): Promise<DepositChannelResponse> {
  const client = new HttpClient(opts.url);

  const params = validateRequest(chainflipNetwork, {
    ...swapRequest,
    srcAsset: { asset: swapRequest.srcAsset, chain: swapRequest.srcChain },
    destAsset: { asset: swapRequest.destAsset, chain: swapRequest.destChain },
  });

  const response = await client.sendRequest(
    'broker_requestSwapDepositAddress',
    ...(params as RpcParams['broker_requestSwapDepositAddress']),
  );

  return validateResponse(chainflipNetwork, response);
}

type NonBitcoinEncodedAddress = Exclude<EncodedAddress, { Btc: unknown }>;
type BitcoinEncodedAddress = Extract<EncodedAddress, { Btc: unknown }>;

function toEncodedAddress(
  chain: Exclude<Chain, 'Bitcoin'>,
  address: string,
): NonBitcoinEncodedAddress;
function toEncodedAddress(chain: 'Bitcoin', address: string): BitcoinEncodedAddress;
function toEncodedAddress(chain: Chain, address: string): EncodedAddress;
function toEncodedAddress(chain: Chain, address: string): EncodedAddress {
  switch (chain) {
    case 'Arbitrum':
      assert(isHex(address), 'Expected hex-encoded EVM address');
      return { Arb: hexToBytes(address) };
    case 'Ethereum':
      assert(isHex(address), 'Expected hex-encoded EVM address');
      return { Eth: hexToBytes(address) } as EncodedAddress;
    case 'Polkadot':
      return { Dot: isHex(address) ? hexToBytes(address) : ss58.decode(address).data };
    case 'Solana':
      return { Sol: isHex(address) ? hexToBytes(address) : base58.decode(address) };
    case 'Bitcoin':
      return { Btc: bytesToHex(new TextEncoder().encode(address)) };
    default:
      throw new Error(`Unsupported chain: ${chain}`);
  }
}

const toForeignChainAddress = (
  chain: Chain,
  address: string,
  network: ChainflipNetwork,
): ForeignChainAddress => {
  switch (chain) {
    case 'Arbitrum':
    case 'Ethereum':
    case 'Polkadot':
    case 'Solana':
      return toEncodedAddress(chain, address);
    case 'Bitcoin': {
      const { type, data } = bitcoin.decodeAddress(address, network);
      return { Btc: { [type]: data } } as ForeignChainAddress;
    }
    default:
      throw new Error(`Unsupported chain: ${chain}`);
  }
};

<<<<<<< HEAD
type SwappingRequestSwapDepositAddressWithAffiliates = [
  sourceAsset: InternalAsset,
  destinationAsset: InternalAsset,
  destinationAddress: EncodedAddress,
  brokerCommission: number,
  channelMetadata: {
    message: Uint8Array | `0x${string}`;
    gas_budget: `0x${string}`;
    ccm_additional_data: Uint8Array | `0x${string}`;
  } | null,
  boostFee: number,
  affiliateFees: {
    account: `0x${string}`;
    bps: number;
  }[],
  refundParameters: {
    retry_duration: number;
    refund_address: ForeignChainAddress;
    min_price: `0x${string}`;
  } | null,
  dcaParameters: {
    number_of_chunks: number;
    chunk_interval: number;
  } | null,
];

export type { SwappingRequestSwapDepositAddressWithAffiliates };
=======
// eslint-disable-next-line @typescript-eslint/ban-types
type RemoveOptional<T> = {} & {
  [K in keyof T]-?: undefined extends T[K] ? T[K] | null : T[K];
};

export type ExtrinsicPayloadParams = RemoveOptional<NewSwapRequest>;
>>>>>>> 3dcd45ff

export const buildExtrinsicPayload = (
  swapRequest: ExtrinsicPayloadParams,
  chainflipNetwork: ChainflipNetwork,
): SwappingRequestSwapDepositAddressWithAffiliates => {
  const srcAsset = getInternalAsset({ asset: swapRequest.srcAsset, chain: swapRequest.srcChain });
  const destAsset = getInternalAsset({
    asset: swapRequest.destAsset,
    chain: swapRequest.destChain,
  });

  const ccmParams = transformedCcmParamsSchema('0x')
    .nullable()
    .parse(swapRequest.ccmParams ?? null);

  const fokParams = getTransformedFokSchema(
    z
      .string()
      .transform((address) =>
        toForeignChainAddress(swapRequest.srcChain, address, chainflipNetwork),
      ),
  )
    .nullable()
    .parse(swapRequest.fillOrKillParams ?? null);

  const dcaParams = transformedDcaParamsSchema.nullable().parse(swapRequest.dcaParams ?? null);

  assert(!dcaParams || fokParams, 'Fill or kill parameters are required for DCA');

  return [
    srcAsset,
    destAsset,
    toEncodedAddress(swapRequest.destChain, swapRequest.destAddress), // destination address
    swapRequest.commissionBps ?? 0, // broker commission
    ccmParams, // channel metadata
    srcAsset === 'Btc' ? swapRequest.maxBoostFeeBps ?? 0 : 0, // boost fee
    (swapRequest.affiliates ?? []).map(({ account, commissionBps }) => ({
      account: isHex(account) ? account : bytesToHex(ss58.decode(account).data),
      bps: commissionBps,
    })), // affiliate fees
    fokParams, // refund parameters
    dcaParams, // dca parameters
  ];
};<|MERGE_RESOLUTION|>--- conflicted
+++ resolved
@@ -221,8 +221,7 @@
   }
 };
 
-<<<<<<< HEAD
-type SwappingRequestSwapDepositAddressWithAffiliates = [
+export type SwappingRequestSwapDepositAddressWithAffiliates = [
   sourceAsset: InternalAsset,
   destinationAsset: InternalAsset,
   destinationAddress: EncodedAddress,
@@ -248,15 +247,12 @@
   } | null,
 ];
 
-export type { SwappingRequestSwapDepositAddressWithAffiliates };
-=======
 // eslint-disable-next-line @typescript-eslint/ban-types
 type RemoveOptional<T> = {} & {
   [K in keyof T]-?: undefined extends T[K] ? T[K] | null : T[K];
 };
 
 export type ExtrinsicPayloadParams = RemoveOptional<NewSwapRequest>;
->>>>>>> 3dcd45ff
 
 export const buildExtrinsicPayload = (
   swapRequest: ExtrinsicPayloadParams,
