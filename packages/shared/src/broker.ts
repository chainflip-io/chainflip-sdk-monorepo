--- conflicted
+++ resolved
@@ -1,18 +1,9 @@
-import * as bitcoin from '@chainflip/bitcoin';
-<<<<<<< HEAD
-import type {
-  EncodedAddress,
-  ForeignChainAddress,
-  ChainflipAsset,
-} from '@chainflip/extrinsics/160/common';
-import type { SwappingRequestSwapDepositAddressWithAffiliates } from '@chainflip/extrinsics/160/swapping/requestSwapDepositAddressWithAffiliates';
-=======
-import type { EncodedAddress, ForeignChainAddress } from '@chainflip/extrinsics/160/common';
+import type { EncodedAddress } from '@chainflip/extrinsics/160/common';
 // import type { SwappingRequestSwapDepositAddressWithAffiliates } from '@chainflip/extrinsics/160/swapping/requestSwapDepositAddressWithAffiliates';
->>>>>>> c559a3a4
 import { HttpClient, RpcParams } from '@chainflip/rpc';
 import * as base58 from '@chainflip/utils/base58';
 import { bytesToHex, hexToBytes } from '@chainflip/utils/bytes';
+import { type ChainflipAsset } from '@chainflip/utils/chainflip';
 import * as ss58 from '@chainflip/utils/ss58';
 import { isHex } from '@chainflip/utils/string';
 import { HexString } from '@chainflip/utils/types';
@@ -264,6 +255,7 @@
   )
     .nullable()
     // TODO(1.8): remove any and generate types
+    // eslint-disable-next-line @typescript-eslint/no-explicit-any
     .parse(swapRequest.fillOrKillParams ?? null) as any;
 
   const dcaParams = transformedDcaParamsSchema.nullable().parse(swapRequest.dcaParams ?? null);
