--- conflicted
+++ resolved
@@ -11,14 +11,10 @@
   str.replace(
     /[A-Z]/g,
     (letter) => `_${letter.toLowerCase()}`,
-<<<<<<< HEAD
   ) as CamelCaseToSnakeCase<T>;
 
 export const transformAsset = (asset: Asset): RpcAsset =>
   (asset[0] + asset.slice(1).toLowerCase()) as Capitalize<Lowercase<Asset>>;
 
 export const channelIdRegex =
-  /^(?<issuedBlock>\d+)-(?<srcChain>[a-z]+)-(?<channelId>\d+)$/i;
-=======
-  ) as CamelCaseToSnakeCase<T>;
->>>>>>> aabd1ef1
+  /^(?<issuedBlock>\d+)-(?<srcChain>[a-z]+)-(?<channelId>\d+)$/i;