--- conflicted
+++ resolved
@@ -51,14 +51,9 @@
     "access": "public"
   },
   "dependencies": {
-<<<<<<< HEAD
-    "@chainflip/extrinsics": "^1.6.1",
-    "@chainflip/rpc": "^1.6.11",
-=======
     "@chainflip/bitcoin": "^1.1.1",
     "@chainflip/rpc": "^1.6.11",
     "@chainflip/solana": "^1.0.2",
->>>>>>> 3b150495
     "@chainflip/utils": "^0.4.0",
     "@trpc/client": "^10.45.2",
     "axios": "^1.7.7",
