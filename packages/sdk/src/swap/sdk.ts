--- conflicted
+++ resolved
@@ -4,11 +4,8 @@
 import { TransactionOptions } from '@/shared/contracts';
 import { ChainflipNetwork, Chain, ChainflipNetworks } from '@/shared/enums';
 import { assert } from '@/shared/guards';
-<<<<<<< HEAD
+import { Environment, RpcConfig, getEnvironment } from '@/shared/rpc';
 import { swapResponseSchema } from '@/shared/schemas';
-=======
-import { Environment, RpcConfig, getEnvironment } from '@/shared/rpc';
->>>>>>> a23e56cd
 import { ExecuteSwapParams, approveVault, executeSwap } from '@/shared/vault';
 import type { TokenSwapParams } from '@/shared/vault/schemas';
 import type { AppRouter } from '@/swap/server';
